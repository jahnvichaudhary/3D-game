######################################################################################
# JME CI/CD
######################################################################################
# Quick overview of what is going on in this script:
#   - Build natives for android
#   - Merge the natives, build the engine, create the zip release, maven artifacts, javadoc and native snapshot
#   - (only when native code changes) Deploy the natives snapshot to the MinIO instance
#   - (only when building a release) Deploy everything else to github releases and Sonatype
#   - (only when building a release) Update javadoc.jmonkeyengine.org
# Note:
#   All the actions/upload-artifact and actions/download-artifact steps are used to pass
#   stuff between jobs, github actions has some sort of storage that is local to the
#   running workflow, we use it to store the result of each job since the filesystem
#   is not maintained between jobs.
################# CONFIGURATIONS #####################################################
# >> Configure MINIO NATIVES SNAPSHOT
#     OBJECTS_KEY=XXXXXX
# >> Configure SONATYPE RELEASE
#     OSSRH_PASSWORD=XXXXXX
#     OSSRH_USERNAME=XXXXXX
# >> Configure SIGNING
#     SIGNING_KEY=XXXXXX
#     SIGNING_PASSWORD=XXXXXX
# >> Configure  PACKAGE REGISTRY RELEASE
#   Nothing to do here, everything is autoconfigured to work with the account/org that
#   is running the build.
# >> Configure  JAVADOC
#     JAVADOC_GHPAGES_REPO="riccardoblsandbox/javadoc.jmonkeyengine.org.git"
#   Generate a deploy key
#       ssh-keygen -t rsa -b 4096 -C "actions@users.noreply.github.com" -f javadoc_deploy
#   Set
#     JAVADOC_GHPAGES_DEPLOY_PRIVKEY="......."
#   In github repo -> Settings, use javadoc_deploy.pub as Deploy key with write access
######################################################################################
# Resources:
#   - Github actions docs: https://help.github.com/en/articles/about-github-actions
#   - Package registry docs: https://help.github.com/en/articles/about-github-package-registry
#   - Official actions: https://github.com/actions
#   - Community actions: https://github.com/sdras/awesome-actions
######################################################################################
# - Riccardo Balbo
######################################################################################

name: Build jMonkeyEngine
on:
  push:
    branches:
      - master
      - v3.7
      - v3.6
      - v3.5
      - v3.4
      - v3.3
  pull_request:
  release:
    types: [published]

jobs:

  # Build the natives on android
  BuildAndroidNatives:
    name: Build natives for android
    runs-on: ubuntu-latest
    container:
      image: jmonkeyengine/buildenv-jme3:android

    steps:
      - name: Clone the repo
        uses: actions/checkout@v4
        with:
          fetch-depth: 1
      - name: Validate the Gradle wrapper
        uses: gradle/actions/wrapper-validation@v3
      - name: Build
        run: |
          ./gradlew -PuseCommitHashAsVersionName=true --no-daemon -PbuildNativeProjects=true \
          :jme3-android-native:assemble

      - name: Upload natives
        uses: actions/upload-artifact@master
        with:
          name: android-natives
          path: build/native

  # Build the engine, we only deploy from ubuntu-latest jdk21
  BuildJMonkey:
    needs: [BuildAndroidNatives]
    name: Build on ${{ matrix.osName }} jdk${{ matrix.jdk }}
    runs-on: ${{ matrix.os }}
    strategy:
      fail-fast: false
      matrix:
<<<<<<< HEAD
        os: [ubuntu-latest,windows-2019,macOS-latest]
        jdk: [11, 17, 21]
=======
        os: [ubuntu-latest,windows-latest,macOS-latest]
        jdk: [11, 17]
>>>>>>> 5248fb0c
        include:
          - os: ubuntu-latest
            osName: linux
            deploy: true
          - os: windows-latest
            osName: windows
            deploy: false
          - os: macOS-latest
            osName: mac
            deploy: false
          - jdk: 11
            deploy: false
          - jdk: 17
            deploy: false

    steps:
      - name: Clone the repo
        uses: actions/checkout@v4
        with:
          fetch-depth: 1

      - name: Setup the java environment
        uses: actions/setup-java@v4
        with:
          distribution: 'temurin'
          java-version: ${{ matrix.jdk }}

      - name: Download natives for android
        uses: actions/download-artifact@master
        with:
          name: android-natives
          path: build/native

      - name: Validate the Gradle wrapper
        uses: gradle/actions/wrapper-validation@v3
      - name: Build Engine
        shell: bash
        run: |
          # Build
          ./gradlew -PuseCommitHashAsVersionName=true -PskipPrebuildLibraries=true build

          if [ "${{ matrix.deploy }}" = "true" ];
          then
            # We are going to need "zip"
            sudo apt-get update
            sudo apt-get install -y zip

            # Create the zip release and the javadoc
            ./gradlew -PuseCommitHashAsVersionName=true -PskipPrebuildLibraries=true mergedJavadoc createZipDistribution

            # We prepare the release for deploy
            mkdir -p ./dist/release/
            mv build/distributions/*.zip dist/release/

            # Install maven artifacts to ./dist/maven and sign them if possible
            if [ "${{ secrets.SIGNING_PASSWORD }}" = "" ];
            then
              echo "Configure the following secrets to enable signing:"
              echo "SIGNING_KEY, SIGNING_PASSWORD"

              ./gradlew publishMavenPublicationToDistRepository \
              -PskipPrebuildLibraries=true -PuseCommitHashAsVersionName=true \
              --console=plain --stacktrace
            else
              ./gradlew publishMavenPublicationToDistRepository \
              -PsigningKey='${{ secrets.SIGNING_KEY }}' \
              -PsigningPassword='${{ secrets.SIGNING_PASSWORD }}' \
              -PskipPrebuildLibraries=true -PuseCommitHashAsVersionName=true \
              --console=plain --stacktrace
            fi

            # Zip the natives into a single archive (we are going to use this to deploy native snapshots)
            echo "Create native zip"
            cdir="$PWD"
            cd "build/native"
            zip -r "$cdir/dist/jme3-natives.zip" *
            cd "$cdir"
            echo "Done"
          fi

      # Used later by DeploySnapshot
      - name: Upload merged natives
        if: matrix.deploy==true
        uses: actions/upload-artifact@master
        with:
          name: natives
          path: dist/jme3-natives.zip

      # Upload maven artifacts to be used later by the deploy job
      - name: Upload maven artifacts
        if: matrix.deploy==true
        uses: actions/upload-artifact@master
        with:
          name: maven
          path: dist/maven

      - name: Upload javadoc
        if:  matrix.deploy==true
        uses: actions/upload-artifact@master
        with:
          name: javadoc
          path: dist/javadoc

      # Upload release archive to be used later by the deploy job
      - name: Upload release
        if: github.event_name == 'release' && matrix.deploy==true
        uses: actions/upload-artifact@master
        with:
          name: release
          path: dist/release

  # This job deploys the native snapshot.
  # The snapshot is downloaded when people build the engine without setting buildNativeProject
  # this is useful for people that want to build only the java part and don't have
  # all the stuff needed to compile natives.
  DeployNativeSnapshot:
    needs: [BuildJMonkey]
    name: "Deploy native snapshot"
    runs-on: ubuntu-latest
    if: github.event_name == 'push'
    steps:

      # We clone the repo manually, since we are going to push back a reference to the snapshot
      - name: Clone the repo
        run: |
          branch="${GITHUB_REF//refs\/heads\//}"
          if [ "$branch" != "" ];
          then
            git clone --single-branch --branch "$branch" https://github.com/${GITHUB_REPOSITORY}.git .
          fi

      - name: Download merged natives
        uses: actions/download-artifact@master
        with:
          name: natives
          path: dist/

      - name: Deploy natives snapshot
        run: |
          source .github/actions/tools/minio.sh
          NATIVE_CHANGES="yes"
          branch="${GITHUB_REF//refs\/heads\//}"
          if [ "$branch" != "" ];
          then
            if [ -f "natives-snapshot.properties" ];
            then
              nativeSnapshot=`cat "natives-snapshot.properties"`
              nativeSnapshot="${nativeSnapshot#*=}"

              # We deploy ONLY if GITHUB_SHA (the current commit hash) is newer than $nativeSnapshot
              if [ "`git rev-list --count $nativeSnapshot..$GITHUB_SHA`" = "0" ];
              then
                NATIVE_CHANGES=""
              else
                # We check if the native code changed.
                echo "Detect changes"
                NATIVE_CHANGES="$(git diff-tree --name-only "$GITHUB_SHA" "$nativeSnapshot"  --  jme3-android-native/)"
              fi
            fi

            # We do nothing if there is no change
            if [ "$NATIVE_CHANGES" = "" ];
            then
              echo "No changes, skip."
            else
              if [ "${{ secrets.OBJECTS_KEY }}" = "" ];
              then
                echo "Configure the OBJECTS_KEY secret to enable natives snapshot deployment to MinIO"
              else
                # Deploy natives snapshot to a MinIO instance using function in minio.sh
                minio_uploadFile dist/jme3-natives.zip \
                  native-snapshots/$GITHUB_SHA/jme3-natives.zip \
                  https://objects.jmonkeyengine.org \
                  jmonkeyengine \
                  ${{ secrets.OBJECTS_KEY }}

                # We reference the snapshot by writing its commit hash in  natives-snapshot.properties
                echo "natives.snapshot=$GITHUB_SHA" > natives-snapshot.properties

                # We commit the updated  natives-snapshot.properties
                git config --global user.name "Github Actions"
                git config --global user.email "actions@users.noreply.github.com"

                git add natives-snapshot.properties

                git commit -m "[skip ci] update natives snapshot"

                # Pull rebase from the remote repo, just in case there was a push in the meantime
                git pull -q --rebase

                # We need to calculate the header for git authentication
                header=$(echo -n "ad-m:${{ secrets.GITHUB_TOKEN }}" | base64)

                # Push
                (git -c http.extraheader="AUTHORIZATION: basic $header" push origin "$branch" || true)

              fi
            fi
          fi

  # This job deploys snapshots on the master branch
  DeployJavaSnapshot:
    needs: [BuildJMonkey]
    name: Deploy Java Snapshot
    runs-on: ubuntu-latest
    if: github.event_name == 'push' && github.ref_name == 'master'
    steps:

      # We need to clone everything again for uploadToMaven.sh ...
      - name: Clone the repo
        uses: actions/checkout@v4
        with:
          fetch-depth: 1

      # Setup jdk 21 used for building Maven-style artifacts
      - name: Setup the java environment
        uses: actions/setup-java@v4
        with:
          distribution: 'temurin'
          java-version: '21'

      - name: Download natives for android
        uses: actions/download-artifact@master
        with:
          name: android-natives
          path: build/native

      - name: Rebuild the maven artifacts and deploy them to the Sonatype repository
        run: |
          if [ "${{ secrets.OSSRH_PASSWORD }}" = "" ];
          then
            echo "Configure the following secrets to enable deployment to Sonatype:"
            echo "OSSRH_PASSWORD, OSSRH_USERNAME, SIGNING_KEY, SIGNING_PASSWORD"
          else
            ./gradlew publishMavenPublicationToSNAPSHOTRepository \
            -PossrhPassword=${{ secrets.OSSRH_PASSWORD }} \
            -PossrhUsername=${{ secrets.OSSRH_USERNAME }} \
            -PsigningKey='${{ secrets.SIGNING_KEY }}' \
            -PsigningPassword='${{ secrets.SIGNING_PASSWORD }}' \
            -PuseCommitHashAsVersionName=true \
            --console=plain --stacktrace
          fi


  # This job deploys the release
  DeployRelease:
    needs: [BuildJMonkey]
    name: Deploy Release
    runs-on: ubuntu-latest
    if: github.event_name == 'release'
    steps:

      # We need to clone everything again for uploadToMaven.sh ...
      - name: Clone the repo
        uses: actions/checkout@v4
        with:
          fetch-depth: 1

      # Setup jdk 21 used for building Sonatype OSSRH artifacts
      - name: Setup the java environment
        uses: actions/setup-java@v4
        with:
          distribution: 'temurin'
          java-version: '21'

      # Download all the stuff...
      - name: Download maven artifacts
        uses: actions/download-artifact@master
        with:
          name: maven
          path: dist/maven

      - name: Download release
        uses: actions/download-artifact@master
        with:
          name: release
          path: dist/release

      - name: Download natives for android
        uses: actions/download-artifact@master
        with:
          name: android-natives
          path: build/native

      - name: Rebuild the maven artifacts and deploy them to Sonatype OSSRH
        run: |
          if [ "${{ secrets.OSSRH_PASSWORD }}" = "" ];
          then
            echo "Configure the following secrets to enable deployment to Sonatype:"
            echo "OSSRH_PASSWORD, OSSRH_USERNAME, SIGNING_KEY, SIGNING_PASSWORD"
          else
            ./gradlew publishMavenPublicationToOSSRHRepository \
            -PossrhPassword=${{ secrets.OSSRH_PASSWORD }} \
            -PossrhUsername=${{ secrets.OSSRH_USERNAME }} \
            -PsigningKey='${{ secrets.SIGNING_KEY }}' \
            -PsigningPassword='${{ secrets.SIGNING_PASSWORD }}' \
            -PuseCommitHashAsVersionName=true \
            --console=plain --stacktrace
          fi

      - name: Deploy to GitHub Releases
        run: |
          # We need to get the release id (yeah, it's not the same as the tag)
          echo "${GITHUB_EVENT_PATH}"
          cat ${GITHUB_EVENT_PATH}
          releaseId=$(jq --raw-output '.release.id' ${GITHUB_EVENT_PATH})

          # Now that we have the id, we just upload the release zip from before
          echo "Upload to release $releaseId"
          filename="$(ls dist/release/*.zip)"
          url="https://uploads.github.com/repos/${GITHUB_REPOSITORY}/releases/$releaseId/assets?name=$(basename $filename)"
          echo "Upload to $url"
          curl -L \
          -H "Authorization: token ${{ secrets.GITHUB_TOKEN }}" \
          -H "Content-Type: application/zip" \
          --data-binary @"$filename" \
          "$url"

      - name: Deploy to github package registry
        run: |
          source .github/actions/tools/uploadToMaven.sh
          registry="https://maven.pkg.github.com/$GITHUB_REPOSITORY"
          echo "Deploy to github package registry $registry"
          uploadAllToMaven dist/maven/ $registry "token" ${{ secrets.GITHUB_TOKEN }}

  # Deploy the javadoc
  DeployJavaDoc:
    needs: [BuildJMonkey]
    name: Deploy Javadoc
    runs-on: ubuntu-latest
    if: github.event_name == 'release'
    steps:

      # We are going to need a deploy key for this, since we need
      # to push to a different repo
      - name: Set ssh key
        run: |
          mkdir -p ~/.ssh/
          echo "${{ secrets.JAVADOC_GHPAGES_DEPLOY_PRIVKEY }}" > $HOME/.ssh/deploy.key
          chmod 600 $HOME/.ssh/deploy.key

      # We clone the javadoc repo
      - name: Clone gh-pages
        run: |
          branch="gh-pages"
          export GIT_SSH_COMMAND="ssh -o UserKnownHostsFile=/dev/null -o StrictHostKeyChecking=no -i $HOME/.ssh/deploy.key"
          git clone --single-branch --branch "$branch" git@github.com:${{ secrets.JAVADOC_GHPAGES_REPO }} .

      # Download the javadoc in the new directory "newdoc"
      - name: Download javadoc
        uses: actions/download-artifact@master
        with:
          name: javadoc
          path: newdoc

      # The actual deploy
      - name: Deploy to github pages
        run: |
          set -f
          IFS=$'\n'

          # Get the tag for this release
          version="`if [[ $GITHUB_REF == refs\/tags* ]]; then echo ${GITHUB_REF//refs\/tags\//}; fi`"

          # If there is no tag, then we do nothing.
          if [ "$version" != "" ];
          then
            echo "Deploy as $version"

            # Remove any older version of the javadoc for this tag
            if [ -d "$version" ];then rm -Rf "$version"; fi

            # Rename newdoc with the version name
            mv newdoc "$version"

            # if there isn't an index.txt we create one (we need this to list the versions)
            if [ ! -f "index.txt" ]; then echo "" > index.txt ; fi
            index="`cat index.txt`"

            # Check if this version is already in index.txt
            addNew=true
            for v in $index;
            do
              if [ "$v" = "$version" ];
              then
                echo "$v" "$version"
                addNew=false
                break
              fi
            done

            # If not, we add it to the beginning
            if [ "$addNew" = "true" ];
            then
              echo -e "$version\n$index" > index.txt
              index="`cat index.txt`"
            fi

            # Regenerate the pages
            chmod +x make.sh
            ./make.sh

            # Configure git to use the deploy key
            export GIT_SSH_COMMAND="ssh -o UserKnownHostsFile=/dev/null -o StrictHostKeyChecking=no -i $HOME/.ssh/deploy.key"

            # Commit the changes
            git config --global user.name "Github Actions"
            git config --global user.email "actions@users.noreply.github.com"

            git add . || true
            git commit -m "$version" || true

            branch="gh-pages"
            git push origin "$branch" --force || true

          fi<|MERGE_RESOLUTION|>--- conflicted
+++ resolved
@@ -90,13 +90,8 @@
     strategy:
       fail-fast: false
       matrix:
-<<<<<<< HEAD
-        os: [ubuntu-latest,windows-2019,macOS-latest]
+        os: [ubuntu-latest,windows-latest,macOS-latest]
         jdk: [11, 17, 21]
-=======
-        os: [ubuntu-latest,windows-latest,macOS-latest]
-        jdk: [11, 17]
->>>>>>> 5248fb0c
         include:
           - os: ubuntu-latest
             osName: linux
