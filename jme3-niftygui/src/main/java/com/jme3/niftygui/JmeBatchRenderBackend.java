/*
 * Copyright (c) 2009-2019 jMonkeyEngine
 * All rights reserved.
 *
 * Redistribution and use in source and binary forms, with or without
 * modification, are permitted provided that the following conditions are
 * met:
 *
 * * Redistributions of source code must retain the above copyright
 *   notice, this list of conditions and the following disclaimer.
 *
 * * Redistributions in binary form must reproduce the above copyright
 *   notice, this list of conditions and the following disclaimer in the
 *   documentation and/or other materials provided with the distribution.
 *
 * * Neither the name of 'jMonkeyEngine' nor the names of its contributors
 *   may be used to endorse or promote products derived from this software
 *   without specific prior written permission.
 *
 * THIS SOFTWARE IS PROVIDED BY THE COPYRIGHT HOLDERS AND CONTRIBUTORS
 * "AS IS" AND ANY EXPRESS OR IMPLIED WARRANTIES, INCLUDING, BUT NOT LIMITED
 * TO, THE IMPLIED WARRANTIES OF MERCHANTABILITY AND FITNESS FOR A PARTICULAR
 * PURPOSE ARE DISCLAIMED. IN NO EVENT SHALL THE COPYRIGHT OWNER OR
 * CONTRIBUTORS BE LIABLE FOR ANY DIRECT, INDIRECT, INCIDENTAL, SPECIAL,
 * EXEMPLARY, OR CONSEQUENTIAL DAMAGES (INCLUDING, BUT NOT LIMITED TO,
 * PROCUREMENT OF SUBSTITUTE GOODS OR SERVICES; LOSS OF USE, DATA, OR
 * PROFITS; OR BUSINESS INTERRUPTION) HOWEVER CAUSED AND ON ANY THEORY OF
 * LIABILITY, WHETHER IN CONTRACT, STRICT LIABILITY, OR TORT (INCLUDING
 * NEGLIGENCE OR OTHERWISE) ARISING IN ANY WAY OUT OF THE USE OF THIS
 * SOFTWARE, EVEN IF ADVISED OF THE POSSIBILITY OF SUCH DAMAGE.
 */
package com.jme3.niftygui;

import com.jme3.asset.TextureKey;
import com.jme3.material.Material;
import com.jme3.material.RenderState;
import com.jme3.math.ColorRGBA;
import com.jme3.math.Matrix4f;
import com.jme3.renderer.Caps;
import com.jme3.renderer.RenderManager;
import com.jme3.renderer.Renderer;
import com.jme3.scene.Geometry;
import com.jme3.scene.Mesh;
import com.jme3.scene.VertexBuffer;
import com.jme3.scene.VertexBuffer.Type;
import com.jme3.scene.VertexBuffer.Usage;
import com.jme3.texture.Image.Format;
import com.jme3.texture.Texture.MagFilter;
import com.jme3.texture.Texture.MinFilter;
import com.jme3.texture.Texture2D;
import com.jme3.texture.image.ColorSpace;
import com.jme3.texture.image.ImageRaster;
import com.jme3.util.BufferUtils;
import de.lessvoid.nifty.render.BlendMode;
import de.lessvoid.nifty.render.batch.spi.BatchRenderBackend;
import de.lessvoid.nifty.spi.render.MouseCursor;
import de.lessvoid.nifty.tools.Color;
import de.lessvoid.nifty.tools.Factory;
import de.lessvoid.nifty.tools.ObjectPool;
import de.lessvoid.nifty.tools.resourceloader.NiftyResourceLoader;
import java.io.IOException;
import java.nio.ByteBuffer;
import java.nio.FloatBuffer;
import java.nio.ShortBuffer;
import java.util.ArrayList;
import java.util.HashMap;
import java.util.List;
import java.util.Map;
import java.util.logging.Level;
import java.util.logging.Logger;

/**
 * Nifty GUI BatchRenderBackend Implementation for jMonkeyEngine.
 *
 * @author void
 */
public class JmeBatchRenderBackend implements BatchRenderBackend {
<<<<<<< HEAD

    private static final Logger log = Logger.getLogger(JmeBatchRenderBackend.class.getName());

    private final ObjectPool<Batch> batchPool;
    private final List<Batch> batches = new ArrayList<>();

    // a modify texture call needs a jme Renderer to execute. if we're called to modify a texture but don't
    // have a Renderer yet - since it was not initialized on the jme side - we'll cache the modify texture calls
    // in here and execute them later (at the next beginFrame() call).
    private final List<ModifyTexture> modifyTextureCalls = new ArrayList<>();

    private RenderManager renderManager;
    private NiftyJmeDisplay display;
    private Map<Integer, Texture2D> textures = new HashMap<>();
    private int textureAtlasId = 1;
    private Batch currentBatch;
    private Matrix4f tempMat = new Matrix4f();
    private ByteBuffer initialData;

    // this is only used for debugging purpose and will make the removed textures filled with a color
    // please note: the old way to init this via a system property has been
    // removed since it's now possible to configure it using the
    // BatchRenderConfiguration class when you create the NiftyJmeDisplay instance
    private boolean fillRemovedTexture = false;

    public JmeBatchRenderBackend(final NiftyJmeDisplay display) {
        this.display = display;
        this.batchPool = new ObjectPool<>(new Factory<Batch>() {

            @Override
            public Batch createNew() {
                return new Batch();
            }
        });
    }

    public void setRenderManager(final RenderManager rm) {
        this.renderManager = rm;
    }

    @Override
    public void setResourceLoader(final NiftyResourceLoader resourceLoader) {
    }

    @Override
    public int getWidth() {
        return display.getWidth();
    }

    @Override
    public int getHeight() {
        return display.getHeight();
    }

    @Override
    public void beginFrame() {
        log.fine("beginFrame()");

        for (int i = 0; i < batches.size(); i++) {
            batchPool.free(batches.get(i));
        }
        batches.clear();

        // in case we have pending modifyTexture calls we'll need to execute them now
        if (!modifyTextureCalls.isEmpty()) {
            Renderer renderer = display.getRenderer();
            for (int i = 0; i < modifyTextureCalls.size(); i++) {
                modifyTextureCalls.get(i).execute(renderer);
            }
            modifyTextureCalls.clear();
=======
  private static Logger log = Logger.getLogger(JmeBatchRenderBackend.class.getName());

  private final ObjectPool<Batch> batchPool;
  private final List<Batch> batches = new ArrayList<Batch>();

  // a modify texture call needs a jme Renderer to execute. if we're called to modify a texture but don't
  // have a Renderer yet - since it was not initialized on the jme side - we'll cache the modify texture calls
  // in here and execute them later (at the next beginFrame() call).
  private final List<ModifyTexture> modifyTextureCalls = new ArrayList<ModifyTexture>();

  private RenderManager renderManager;
  private NiftyJmeDisplay display;
  private Map<Integer, Texture2D> textures = new HashMap<Integer, Texture2D>();
  private int textureAtlasId = 1;
  private Batch currentBatch;
  private Matrix4f tempMat = new Matrix4f();

  // this is only used for debugging purpose and will make the removed textures filled with a color
  // please note: the old way to init this via a system property has been
  // removed since it's now possible to configure it using the
  // BatchRenderConfiguration class when you create the NiftyJmeDisplay instance
  private boolean fillRemovedTexture = false;

  public JmeBatchRenderBackend(final NiftyJmeDisplay display) {
    this.display = display;
    this.batchPool = new ObjectPool<Batch>(new Factory<Batch>() {
      @Override
      public Batch createNew() {
        return new Batch();
      }
    });
  }

  public void setRenderManager(final RenderManager rm) {
    this.renderManager = rm;
  }

  @Override
  public void setResourceLoader(final NiftyResourceLoader resourceLoader) {
  }

  @Override
  public int getWidth() {
    return display.getWidth();
  }

  @Override
  public int getHeight() {
    return display.getHeight();
  }

  @Override
  public void beginFrame() {
    log.fine("beginFrame()");

    for (int i=0; i<batches.size(); i++) {
      batchPool.free(batches.get(i));
    }
    batches.clear();

    // in case we have pending modifyTexture calls we'll need to execute them now
    if (!modifyTextureCalls.isEmpty()) {
      Renderer renderer = display.getRenderer();
      for (int i=0; i<modifyTextureCalls.size(); i++) {
        modifyTextureCalls.get(i).execute(renderer);
      }
      modifyTextureCalls.clear();
    }
  }

  @Override
  public void endFrame() {
    log.fine("endFrame");
  }

  @Override
  public void clear() {
  }

  // TODO: Cursor support

  @Override
  public MouseCursor createMouseCursor(final String filename, final int hotspotX, final int hotspotY) throws IOException {
    return new MouseCursor() {
        @Override
        public void dispose() {
>>>>>>> f9282c1e
        }
    }

    @Override
    public void endFrame() {
        log.fine("endFrame");
    }

    @Override
    public void clear() {
    }

    // TODO: Cursor support
    @Override
    public MouseCursor createMouseCursor(final String filename, final int hotspotX, final int hotspotY) throws IOException {
        return new MouseCursor() {
            @Override
            public void dispose() {
            }

            @Override
            public void enable() {
            }

            @Override
            public void disable() {
            }
        };
    }

    @Override
    public void enableMouseCursor(final MouseCursor mouseCursor) {
    }

    @Override
    public void disableMouseCursor() {
    }

    @Override
    public int createTextureAtlas(final int width, final int height) {
        try {
            int atlasId = addTexture(createAtlasTextureInternal(width, height));

            // we just initialize a second buffer here that will replace the texture atlas image
            initialData = BufferUtils.createByteBuffer(width * height * 4);
            for (int i = 0; i < width * height; i++) {
                initialData.put((byte) 0x00);
                initialData.put((byte) 0xff);
                initialData.put((byte) 0x00);
                initialData.put((byte) 0xff);
            }
            return atlasId;
        } catch (Exception e) {
            log.log(Level.WARNING, e.getMessage(), e);
            return 0; // TODO Nifty always expects this call to be successfull
            // there currently is no way to return failure or something :/
        }
    }

    @Override
    public void clearTextureAtlas(final int atlasId) {
        initialData.rewind();
        getTextureAtlas(atlasId).getImage().setData(initialData);
    }

    @Override
    public Image loadImage(final String filename) {
        TextureKey key = new TextureKey(filename, false);
        key.setAnisotropy(0);
        key.setGenerateMips(false);

        Texture2D texture = (Texture2D) display.getAssetManager().loadTexture(key);
        // Fix GLES format incompatibility issue with glTexSubImage
        Renderer renderer = display.getRenderer();
        if (renderer == null || renderer.getCaps().contains(Caps.OpenGLES20)) {
            if (texture.getImage().getFormat() != Format.RGBA8) {
                com.jme3.texture.Image sourceImage = texture.getImage();
                int size = sourceImage.getWidth() * sourceImage.getHeight() * 4;
                ByteBuffer buffer = BufferUtils.createByteBuffer(size);
                com.jme3.texture.Image rgba8Image = new com.jme3.texture.Image(Format.RGBA8,
                        sourceImage.getWidth(),
                        sourceImage.getHeight(),
                        buffer,
                        sourceImage.getColorSpace());

                ImageRaster input = ImageRaster.create(sourceImage, 0, 0, false);
                ImageRaster output = ImageRaster.create(rgba8Image, 0, 0, false);
                ColorRGBA color = new ColorRGBA();

                for (int y = 0; y < sourceImage.getHeight(); y++) {
                    for (int x = 0; x < sourceImage.getWidth(); x++) {
                        output.setPixel(x, y, input.getPixel(x, y, color));
                    }
                }
                return new ImageImpl(rgba8Image);
            }
        }
<<<<<<< HEAD
        return new ImageImpl(texture.getImage());
=======
    };
  }

  @Override
  public void enableMouseCursor(final MouseCursor mouseCursor) {
  }

  @Override
  public void disableMouseCursor() {
  }

  @Override
  public int createTextureAtlas(final int width, final int height) {
    try {
      int atlasId = addTexture(createAtlasTextureInternal(width, height));
      return atlasId;
    } catch (Exception e) {
      log.log(Level.WARNING, e.getMessage(), e);
      return 0; // TODO Nifty always expects this call to be successfull
                // there currently is no way to return failure or something :/
    }
  }

  @Override
  public void clearTextureAtlas(final int atlasId) {
    com.jme3.texture.Image atlasImage=getTextureAtlas(atlasId).getImage();
    ByteBuffer atlasBuffer=atlasImage.getData(0);
    atlasBuffer.rewind();
    for (int i=0; i<atlasImage.getWidth()*atlasImage.getHeight(); i++) {
      atlasBuffer.put((byte) 0x00);
      atlasBuffer.put((byte) 0xff);
      atlasBuffer.put((byte) 0x00);
      atlasBuffer.put((byte) 0xff);
    }
    atlasBuffer.rewind();
    atlasImage.setUpdateNeeded();
  }

  @Override
  public Image loadImage(final String filename) {
    TextureKey key = new TextureKey(filename, false);
    key.setAnisotropy(0);
    key.setGenerateMips(false);

    Texture2D texture = (Texture2D) display.getAssetManager().loadTexture(key);
    return new ImageImpl(texture.getImage());
  }

  @Override
  public Image loadImage(final ByteBuffer imageData, final int imageWidth, final int imageHeight) {
    return new ImageImpl(new com.jme3.texture.Image(Format.RGBA8, imageWidth, imageHeight, imageData, ColorSpace.Linear));
  }
  
  @Override
  public void addImageToAtlas(final Image image, final int x, final int y, final int atlasTextureId) {
    ImageImpl imageImpl = (ImageImpl) image;
    imageImpl.modifyTexture(this, getTextureAtlas(atlasTextureId), x, y);
  }

  @Override
  public int createNonAtlasTexture(final Image image) {
    ImageImpl imageImpl = (ImageImpl) image;

    Texture2D texture = new Texture2D(imageImpl.image);
    texture.setMinFilter(MinFilter.NearestNoMipMaps);
    texture.setMagFilter(MagFilter.Nearest);
    return addTexture(texture);
  }

  @Override
  public void deleteNonAtlasTexture(final int textureId) {
    textures.remove(textureId);
  }

  @Override
  public boolean existsNonAtlasTexture(final int textureId) {
    return textures.containsKey(textureId);
  }

  @Override
  public void beginBatch(final BlendMode blendMode, final int textureId) {
    batches.add(batchPool.allocate());
    currentBatch = batches.get(batches.size() - 1);
    currentBatch.begin(blendMode, getTextureAtlas(textureId));
  }

  @Override
  public void addQuad(
      final float x,
      final float y,
      final float width,
      final float height,
      final Color color1,
      final Color color2,
      final Color color3,
      final Color color4,
      final float textureX,
      final float textureY,
      final float textureWidth,
      final float textureHeight,
      final int textureId) {
    if (!currentBatch.canAddQuad()) {
      beginBatch(currentBatch.getBlendMode(), textureId);
    }
    currentBatch.addQuadInternal(x, y, width, height, color1, color2, color3, color4, textureX, textureY, textureWidth, textureHeight);
  }

  @Override
  public int render() {
    for (int i=0; i<batches.size(); i++) {
      Batch batch = batches.get(i);
      batch.render();
    }
    return batches.size();
  }

  @Override
  public void removeImageFromAtlas(final Image image, final int x, final int y, final int w, final int h, final int atlasTextureId) {
    // Since we clear the whole texture when we switch screens it's not really necessary to remove data from the
    // texture atlas when individual textures are removed. If necessary this can be enabled with a system property.
    if (!fillRemovedTexture) {
      return;
    }

    ByteBuffer initialData = BufferUtils.createByteBuffer(image.getWidth()*image.getHeight()*4);
    for (int i=0; i<image.getWidth()*image.getHeight(); i++) {
      initialData.put((byte) 0xff);
      initialData.put((byte) 0x00);
      initialData.put((byte) 0x00);
      initialData.put((byte) 0xff);
    }
    initialData.rewind();
    modifyTexture(
        getTextureAtlas(atlasTextureId),
        new com.jme3.texture.Image(Format.RGBA8, image.getWidth(), image.getHeight(), initialData, ColorSpace.sRGB),
        x,
        y);
  }

  /**
   * Whether or not to render textures with high quality settings. Usually, setting to true will result in slower
   * performance, but nicer looking textures, and vice versa. How high quality textures are rendered versus low quality
   * textures will vary depending on the {@link de.lessvoid.nifty.render.batch.spi.BatchRenderBackend} implementation.
   */
  @Override
  public void useHighQualityTextures(final boolean shouldUseHighQualityTextures) {
      // TODO when true this should use something like linear filtering
      // not sure right now how to tell jme about that ... might not be
      // necessary to be set?
  }

  /**
   * Whether or not to overwrite previously used atlas space with blank data. Setting to true will result in slower
   * performance, but may be useful in debugging when visually inspecting the atlas, since there will not be portions
   * of old images visible in currently unused atlas space.
   */
  @Override
  public void fillRemovedImagesInAtlas(final boolean shouldFill) {
    fillRemovedTexture = shouldFill;
  }

  // internal implementations

  private Texture2D createAtlasTextureInternal(final int width, final int height) throws Exception {
    ByteBuffer initialData = BufferUtils.createByteBuffer(width*height*4);
    for (int i=0; i<width*height*4; i++) {
      initialData.put((byte) 0x00);
    }
    initialData.rewind();

    Texture2D texture = new Texture2D(new com.jme3.texture.Image(Format.RGBA8, width, height, initialData, ColorSpace.sRGB));
    texture.setMinFilter(MinFilter.NearestNoMipMaps);
    texture.setMagFilter(MagFilter.Nearest);
    return texture;
  }

  private void modifyTexture(
      final Texture2D textureAtlas,
      final com.jme3.texture.Image image,
      final int x,
      final int y) {
    Renderer renderer = display.getRenderer();
    if (renderer == null) {
      // we have no renderer (yet) so we'll need to cache this call to the next beginFrame() call
      modifyTextureCalls.add(new ModifyTexture(textureAtlas, image, x, y));
      return;
    }

    // all is well, we can execute the modify right away
    renderer.modifyTexture(textureAtlas, image, x, y);
  }

  private Texture2D getTextureAtlas(final int atlasId) {
    return textures.get(atlasId);
  }

  private int addTexture(final Texture2D texture) {
    final int atlasId = textureAtlasId++;
    textures.put(atlasId, texture);
    return atlasId;
  }

  /**
   * Simple BatchRenderBackend.Image implementation that will transport the dimensions of an image as well as the
   * actual bytes from the loadImage() to the addImageToTexture() method.
   *
   * @author void
   */
  private static class ImageImpl implements BatchRenderBackend.Image {
    private final com.jme3.texture.Image image;

    public ImageImpl(final com.jme3.texture.Image image) {
      this.image = image;
    }

    public void modifyTexture(
        final JmeBatchRenderBackend backend,
        final Texture2D textureAtlas,
        final int x,
        final int y) {
      backend.modifyTexture(textureAtlas, image, x, y);
>>>>>>> f9282c1e
    }

    @Override
    public Image loadImage(final ByteBuffer imageData, final int imageWidth, final int imageHeight) {
        return new ImageImpl(new com.jme3.texture.Image(Format.RGBA8, imageWidth, imageHeight, imageData, ColorSpace.Linear));
    }

    @Override
    public void addImageToAtlas(final Image image, final int x, final int y, final int atlasTextureId) {
        ImageImpl imageImpl = (ImageImpl) image;
        imageImpl.modifyTexture(this, getTextureAtlas(atlasTextureId), x, y);
    }

    @Override
    public int createNonAtlasTexture(final Image image) {
        ImageImpl imageImpl = (ImageImpl) image;

        Texture2D texture = new Texture2D(imageImpl.image);
        texture.setMinFilter(MinFilter.NearestNoMipMaps);
        texture.setMagFilter(MagFilter.Nearest);
        return addTexture(texture);
    }

    @Override
    public void deleteNonAtlasTexture(final int textureId) {
        textures.remove(textureId);
    }

    @Override
    public boolean existsNonAtlasTexture(final int textureId) {
        return textures.containsKey(textureId);
    }

    @Override
    public void beginBatch(final BlendMode blendMode, final int textureId) {
        batches.add(batchPool.allocate());
        currentBatch = batches.get(batches.size() - 1);
        currentBatch.begin(blendMode, getTextureAtlas(textureId));
    }

    @Override
    public void addQuad(
            final float x,
            final float y,
            final float width,
            final float height,
            final Color color1,
            final Color color2,
            final Color color3,
            final Color color4,
            final float textureX,
            final float textureY,
            final float textureWidth,
            final float textureHeight,
            final int textureId) {
        if (!currentBatch.canAddQuad()) {
            beginBatch(currentBatch.getBlendMode(), textureId);
        }
        currentBatch.addQuadInternal(x, y, width, height, color1, color2, color3, color4, textureX, textureY, textureWidth, textureHeight);
    }

    @Override
    public int render() {
        for (int i = 0; i < batches.size(); i++) {
            Batch batch = batches.get(i);
            batch.render();
        }
        return batches.size();
    }

    @Override
    public void removeImageFromAtlas(final Image image, final int x, final int y, final int w, final int h, final int atlasTextureId) {
        // Since we clear the whole texture when we switch screens it's not really necessary to remove data from the
        // texture atlas when individual textures are removed. If necessary this can be enabled with a system property.
        if (!fillRemovedTexture) {
            return;
        }

        ByteBuffer initialData = BufferUtils.createByteBuffer(image.getWidth() * image.getHeight() * 4);
        for (int i = 0; i < image.getWidth() * image.getHeight(); i++) {
            initialData.put((byte) 0xff);
            initialData.put((byte) 0x00);
            initialData.put((byte) 0x00);
            initialData.put((byte) 0xff);
        }
        initialData.rewind();
        modifyTexture(
                getTextureAtlas(atlasTextureId),
                new com.jme3.texture.Image(Format.RGBA8, image.getWidth(), image.getHeight(), initialData, ColorSpace.sRGB),
                x,
                y);
    }

    /**
     * Whether or not to render textures with high quality settings. Usually,
     * setting to true will result in slower performance, but nicer looking
     * textures, and vice versa. How high quality textures are rendered versus
     * low quality textures will vary depending on the
     * {@link de.lessvoid.nifty.render.batch.spi.BatchRenderBackend}
     * implementation
     *
     * @param shouldUseHighQualityTextures
     */
    @Override
    public void useHighQualityTextures(final boolean shouldUseHighQualityTextures) {
        // TODO when true this should use something like linear filtering
        // not sure right now how to tell jme about that ... might not be
        // necessary to be set?
    }

    /**
     * Whether or not to overwrite previously used atlas space with blank data.
     * Setting to true will result in slower performance, but may be useful in
     * debugging when visually inspecting the atlas, since there will not be
     * portions of old images visible in currently unused atlas space.
     *
     * @param shouldFill
     */
    @Override
    public void fillRemovedImagesInAtlas(final boolean shouldFill) {
        fillRemovedTexture = shouldFill;
    }

    // internal implementations
    private Texture2D createAtlasTextureInternal(final int width, final int height) throws Exception {
        ByteBuffer initialData = BufferUtils.createByteBuffer(width * height * 4);
        for (int i = 0; i < width * height * 4; i++) {
            initialData.put((byte) 0x00);
        }
        initialData.rewind();

        Texture2D texture = new Texture2D(new com.jme3.texture.Image(Format.RGBA8, width, height, initialData, ColorSpace.sRGB));
        texture.setMinFilter(MinFilter.NearestNoMipMaps);
        texture.setMagFilter(MagFilter.Nearest);
        return texture;
    }

    private void modifyTexture(
            final Texture2D textureAtlas,
            final com.jme3.texture.Image image,
            final int x,
            final int y) {
        Renderer renderer = display.getRenderer();
        if (renderer == null) {
            // we have no renderer (yet) so we'll need to cache this call to the next beginFrame() call
            modifyTextureCalls.add(new ModifyTexture(textureAtlas, image, x, y));
            return;
        }

        // all is well, we can execute the modify right away
        renderer.modifyTexture(textureAtlas, image, x, y);
    }

    private Texture2D getTextureAtlas(final int atlasId) {
        return textures.get(atlasId);
    }

    private int addTexture(final Texture2D texture) {
        final int atlasId = textureAtlasId++;
        textures.put(atlasId, texture);
        return atlasId;
    }

    /**
     * Simple BatchRenderBackend.Image implementation that will transport the
     * dimensions of an image as well as the actual bytes from the loadImage()
     * to the addImageToTexture() method.
     *
     * @author void
     */
    private static class ImageImpl implements BatchRenderBackend.Image {

        private final com.jme3.texture.Image image;

        public ImageImpl(final com.jme3.texture.Image image) {
            this.image = image;
        }

        public void modifyTexture(
                final JmeBatchRenderBackend backend,
                final Texture2D textureAtlas,
                final int x,
                final int y) {
            backend.modifyTexture(textureAtlas, image, x, y);
        }

        @Override
        public int getWidth() {
            return image.getWidth();
        }

        @Override
        public int getHeight() {
            return image.getHeight();
        }
    }

    /**
     * Used to delay ModifyTexture calls in case we don't have a JME3 Renderer
     * yet.
     *
     * @author void
     */
    private static class ModifyTexture {

        private final Texture2D atlas;
        private final com.jme3.texture.Image image;
        private final int x;
        private final int y;

        private ModifyTexture(final Texture2D atlas, final com.jme3.texture.Image image, final int x, final int y) {
            this.atlas = atlas;
            this.image = image;
            this.x = x;
            this.y = y;
        }

        public void execute(final Renderer renderer) {
            renderer.modifyTexture(atlas, image, x, y);
        }
    }

    /**
     * This class helps us to manage the batch data. We'll keep a bunch of
     * instances of this class around that will be reused when needed. Each
     * Batch instance provides room for a certain amount of vertices and we'll
     * use a new Batch when we exceed this amount of data.
     *
     * @author void
     */
    private class Batch {
        // 4 vertices per quad and 8 vertex attributes for each vertex:
        // - 2 x pos
        // - 2 x texture
        // - 4 x color
        //
        // stored into 3 different buffers: position, texture coords, vertex color
        // and an additional buffer for indexes
        //
        // there is a fixed amount of primitives per batch. if we run out of vertices we'll start a new batch.

        private final static int BATCH_MAX_QUADS = 2000;
        private final static int BATCH_MAX_VERTICES = BATCH_MAX_QUADS * 4;

        // individual buffers for all the vertex attributes
        private final VertexBuffer vertexPos = new VertexBuffer(Type.Position);
        private final VertexBuffer vertexTexCoord = new VertexBuffer(Type.TexCoord);
        private final VertexBuffer vertexColor = new VertexBuffer(Type.Color);
        private final VertexBuffer indexBuffer = new VertexBuffer(Type.Index);

        private final Mesh mesh = new Mesh();
        private final Geometry meshGeometry = new Geometry("nifty-quad", mesh);
        private final RenderState renderState = new RenderState();

        private final FloatBuffer vertexPosBuffer;
        private final FloatBuffer vertexTexCoordBuffer;
        private final FloatBuffer vertexColorBuffer;
        private final ShortBuffer indexBufferBuffer;

        // number of quads already added to this batch.
        private int quadCount;
        private short globalVertexIndex;

        // current blend mode
        private BlendMode blendMode = BlendMode.BLEND;
        private Texture2D texture;
        private final Material material;

        public Batch() {
            // setup mesh
            vertexPos.setupData(Usage.Stream, 2, VertexBuffer.Format.Float, BufferUtils.createFloatBuffer(BATCH_MAX_VERTICES * 2));
            vertexPosBuffer = (FloatBuffer) vertexPos.getData();
            mesh.setBuffer(vertexPos);

            vertexTexCoord.setupData(Usage.Stream, 2, VertexBuffer.Format.Float, BufferUtils.createFloatBuffer(BATCH_MAX_VERTICES * 2));
            vertexTexCoordBuffer = (FloatBuffer) vertexTexCoord.getData();
            mesh.setBuffer(vertexTexCoord);

            vertexColor.setupData(Usage.Stream, 4, VertexBuffer.Format.Float, BufferUtils.createFloatBuffer(BATCH_MAX_VERTICES * 4));
            vertexColorBuffer = (FloatBuffer) vertexColor.getData();
            mesh.setBuffer(vertexColor);

            indexBuffer.setupData(Usage.Stream, 3, VertexBuffer.Format.UnsignedShort, BufferUtils.createShortBuffer(BATCH_MAX_QUADS * 2 * 3));
            indexBufferBuffer = (ShortBuffer) indexBuffer.getData();
            mesh.setBuffer(indexBuffer);

            material = new Material(display.getAssetManager(), "Common/MatDefs/Misc/Unshaded.j3md");
            material.setBoolean("VertexColor", true);

            renderState.setDepthTest(false);
            renderState.setDepthWrite(false);
        }

        public void begin(final BlendMode blendMode, final Texture2D texture) {
            this.blendMode = blendMode;
            this.texture = texture;

            quadCount = 0;
            globalVertexIndex = 0;
            vertexPosBuffer.clear();
            vertexTexCoordBuffer.clear();
            vertexColorBuffer.clear();
            indexBufferBuffer.clear();
        }

        public BlendMode getBlendMode() {
            return blendMode;
        }

        public void render() {
            renderState.setBlendMode(convertBlend(blendMode));

            vertexPosBuffer.flip();
            vertexPos.updateData(vertexPosBuffer);

            vertexTexCoordBuffer.flip();
            vertexTexCoord.updateData(vertexTexCoordBuffer);

            vertexColorBuffer.flip();
            vertexColor.updateData(vertexColorBuffer);

            indexBufferBuffer.flip();
            indexBuffer.updateData(indexBufferBuffer);

            tempMat.loadIdentity();
            renderManager.setWorldMatrix(tempMat);
            renderManager.setForcedRenderState(renderState);

            material.setTexture("ColorMap", texture);
            mesh.updateCounts();
            material.render(meshGeometry, renderManager);
            renderManager.setForcedRenderState(null);
        }

        private RenderState.BlendMode convertBlend(final BlendMode blendMode) {
            if (blendMode == null) {
                return RenderState.BlendMode.Off;
            } else {
                switch (blendMode) {
                    case BLEND:
                        return RenderState.BlendMode.Alpha;
                    case MULIPLY:
                        return RenderState.BlendMode.Alpha;
                    default:
                        throw new UnsupportedOperationException();
                }
            }
        }

        public boolean canAddQuad() {
            return (quadCount + 1) < BATCH_MAX_QUADS;
        }

        private void addQuadInternal(
                final float x,
                final float y,
                final float width,
                final float height,
                final Color color1,
                final Color color2,
                final Color color3,
                final Color color4,
                final float textureX,
                final float textureY,
                final float textureWidth,
                final float textureHeight) {
            indexBufferBuffer.put((short) (globalVertexIndex + 0));
            indexBufferBuffer.put((short) (globalVertexIndex + 3));
            indexBufferBuffer.put((short) (globalVertexIndex + 2));

            indexBufferBuffer.put((short) (globalVertexIndex + 0));
            indexBufferBuffer.put((short) (globalVertexIndex + 2));
            indexBufferBuffer.put((short) (globalVertexIndex + 1));

            addVertex(x, y, textureX, textureY, color1);
            addVertex(x + width, y, textureX + textureWidth, textureY, color2);
            addVertex(x + width, y + height, textureX + textureWidth, textureY + textureHeight, color4);
            addVertex(x, y + height, textureX, textureY + textureHeight, color3);

            quadCount++;
            globalVertexIndex += 4;
        }

        private void addVertex(final float x, final float y, final float tx, final float ty, final Color c) {
            vertexPosBuffer.put(x);
            vertexPosBuffer.put(getHeight() - y);
            vertexTexCoordBuffer.put(tx);
            vertexTexCoordBuffer.put(ty);
            vertexColorBuffer.put(c.getRed());
            vertexColorBuffer.put(c.getGreen());
            vertexColorBuffer.put(c.getBlue());
            vertexColorBuffer.put(c.getAlpha());
        }
    }
}
<|MERGE_RESOLUTION|>--- conflicted
+++ resolved
@@ -1,953 +1,639 @@
-/*
- * Copyright (c) 2009-2019 jMonkeyEngine
- * All rights reserved.
- *
- * Redistribution and use in source and binary forms, with or without
- * modification, are permitted provided that the following conditions are
- * met:
- *
- * * Redistributions of source code must retain the above copyright
- *   notice, this list of conditions and the following disclaimer.
- *
- * * Redistributions in binary form must reproduce the above copyright
- *   notice, this list of conditions and the following disclaimer in the
- *   documentation and/or other materials provided with the distribution.
- *
- * * Neither the name of 'jMonkeyEngine' nor the names of its contributors
- *   may be used to endorse or promote products derived from this software
- *   without specific prior written permission.
- *
- * THIS SOFTWARE IS PROVIDED BY THE COPYRIGHT HOLDERS AND CONTRIBUTORS
- * "AS IS" AND ANY EXPRESS OR IMPLIED WARRANTIES, INCLUDING, BUT NOT LIMITED
- * TO, THE IMPLIED WARRANTIES OF MERCHANTABILITY AND FITNESS FOR A PARTICULAR
- * PURPOSE ARE DISCLAIMED. IN NO EVENT SHALL THE COPYRIGHT OWNER OR
- * CONTRIBUTORS BE LIABLE FOR ANY DIRECT, INDIRECT, INCIDENTAL, SPECIAL,
- * EXEMPLARY, OR CONSEQUENTIAL DAMAGES (INCLUDING, BUT NOT LIMITED TO,
- * PROCUREMENT OF SUBSTITUTE GOODS OR SERVICES; LOSS OF USE, DATA, OR
- * PROFITS; OR BUSINESS INTERRUPTION) HOWEVER CAUSED AND ON ANY THEORY OF
- * LIABILITY, WHETHER IN CONTRACT, STRICT LIABILITY, OR TORT (INCLUDING
- * NEGLIGENCE OR OTHERWISE) ARISING IN ANY WAY OUT OF THE USE OF THIS
- * SOFTWARE, EVEN IF ADVISED OF THE POSSIBILITY OF SUCH DAMAGE.
- */
-package com.jme3.niftygui;
-
-import com.jme3.asset.TextureKey;
-import com.jme3.material.Material;
-import com.jme3.material.RenderState;
-import com.jme3.math.ColorRGBA;
-import com.jme3.math.Matrix4f;
-import com.jme3.renderer.Caps;
-import com.jme3.renderer.RenderManager;
-import com.jme3.renderer.Renderer;
-import com.jme3.scene.Geometry;
-import com.jme3.scene.Mesh;
-import com.jme3.scene.VertexBuffer;
-import com.jme3.scene.VertexBuffer.Type;
-import com.jme3.scene.VertexBuffer.Usage;
-import com.jme3.texture.Image.Format;
-import com.jme3.texture.Texture.MagFilter;
-import com.jme3.texture.Texture.MinFilter;
-import com.jme3.texture.Texture2D;
-import com.jme3.texture.image.ColorSpace;
-import com.jme3.texture.image.ImageRaster;
-import com.jme3.util.BufferUtils;
-import de.lessvoid.nifty.render.BlendMode;
-import de.lessvoid.nifty.render.batch.spi.BatchRenderBackend;
-import de.lessvoid.nifty.spi.render.MouseCursor;
-import de.lessvoid.nifty.tools.Color;
-import de.lessvoid.nifty.tools.Factory;
-import de.lessvoid.nifty.tools.ObjectPool;
-import de.lessvoid.nifty.tools.resourceloader.NiftyResourceLoader;
-import java.io.IOException;
-import java.nio.ByteBuffer;
-import java.nio.FloatBuffer;
-import java.nio.ShortBuffer;
-import java.util.ArrayList;
-import java.util.HashMap;
-import java.util.List;
-import java.util.Map;
-import java.util.logging.Level;
-import java.util.logging.Logger;
-
-/**
- * Nifty GUI BatchRenderBackend Implementation for jMonkeyEngine.
- *
- * @author void
- */
-public class JmeBatchRenderBackend implements BatchRenderBackend {
-<<<<<<< HEAD
-
-    private static final Logger log = Logger.getLogger(JmeBatchRenderBackend.class.getName());
-
-    private final ObjectPool<Batch> batchPool;
-    private final List<Batch> batches = new ArrayList<>();
-
-    // a modify texture call needs a jme Renderer to execute. if we're called to modify a texture but don't
-    // have a Renderer yet - since it was not initialized on the jme side - we'll cache the modify texture calls
-    // in here and execute them later (at the next beginFrame() call).
-    private final List<ModifyTexture> modifyTextureCalls = new ArrayList<>();
-
-    private RenderManager renderManager;
-    private NiftyJmeDisplay display;
-    private Map<Integer, Texture2D> textures = new HashMap<>();
-    private int textureAtlasId = 1;
-    private Batch currentBatch;
-    private Matrix4f tempMat = new Matrix4f();
-    private ByteBuffer initialData;
-
-    // this is only used for debugging purpose and will make the removed textures filled with a color
-    // please note: the old way to init this via a system property has been
-    // removed since it's now possible to configure it using the
-    // BatchRenderConfiguration class when you create the NiftyJmeDisplay instance
-    private boolean fillRemovedTexture = false;
-
-    public JmeBatchRenderBackend(final NiftyJmeDisplay display) {
-        this.display = display;
-        this.batchPool = new ObjectPool<>(new Factory<Batch>() {
-
-            @Override
-            public Batch createNew() {
-                return new Batch();
-            }
-        });
-    }
-
-    public void setRenderManager(final RenderManager rm) {
-        this.renderManager = rm;
-    }
-
-    @Override
-    public void setResourceLoader(final NiftyResourceLoader resourceLoader) {
-    }
-
-    @Override
-    public int getWidth() {
-        return display.getWidth();
-    }
-
-    @Override
-    public int getHeight() {
-        return display.getHeight();
-    }
-
-    @Override
-    public void beginFrame() {
-        log.fine("beginFrame()");
-
-        for (int i = 0; i < batches.size(); i++) {
-            batchPool.free(batches.get(i));
-        }
-        batches.clear();
-
-        // in case we have pending modifyTexture calls we'll need to execute them now
-        if (!modifyTextureCalls.isEmpty()) {
-            Renderer renderer = display.getRenderer();
-            for (int i = 0; i < modifyTextureCalls.size(); i++) {
-                modifyTextureCalls.get(i).execute(renderer);
-            }
-            modifyTextureCalls.clear();
-=======
-  private static Logger log = Logger.getLogger(JmeBatchRenderBackend.class.getName());
-
-  private final ObjectPool<Batch> batchPool;
-  private final List<Batch> batches = new ArrayList<Batch>();
-
-  // a modify texture call needs a jme Renderer to execute. if we're called to modify a texture but don't
-  // have a Renderer yet - since it was not initialized on the jme side - we'll cache the modify texture calls
-  // in here and execute them later (at the next beginFrame() call).
-  private final List<ModifyTexture> modifyTextureCalls = new ArrayList<ModifyTexture>();
-
-  private RenderManager renderManager;
-  private NiftyJmeDisplay display;
-  private Map<Integer, Texture2D> textures = new HashMap<Integer, Texture2D>();
-  private int textureAtlasId = 1;
-  private Batch currentBatch;
-  private Matrix4f tempMat = new Matrix4f();
-
-  // this is only used for debugging purpose and will make the removed textures filled with a color
-  // please note: the old way to init this via a system property has been
-  // removed since it's now possible to configure it using the
-  // BatchRenderConfiguration class when you create the NiftyJmeDisplay instance
-  private boolean fillRemovedTexture = false;
-
-  public JmeBatchRenderBackend(final NiftyJmeDisplay display) {
-    this.display = display;
-    this.batchPool = new ObjectPool<Batch>(new Factory<Batch>() {
-      @Override
-      public Batch createNew() {
-        return new Batch();
-      }
-    });
-  }
-
-  public void setRenderManager(final RenderManager rm) {
-    this.renderManager = rm;
-  }
-
-  @Override
-  public void setResourceLoader(final NiftyResourceLoader resourceLoader) {
-  }
-
-  @Override
-  public int getWidth() {
-    return display.getWidth();
-  }
-
-  @Override
-  public int getHeight() {
-    return display.getHeight();
-  }
-
-  @Override
-  public void beginFrame() {
-    log.fine("beginFrame()");
-
-    for (int i=0; i<batches.size(); i++) {
-      batchPool.free(batches.get(i));
-    }
-    batches.clear();
-
-    // in case we have pending modifyTexture calls we'll need to execute them now
-    if (!modifyTextureCalls.isEmpty()) {
-      Renderer renderer = display.getRenderer();
-      for (int i=0; i<modifyTextureCalls.size(); i++) {
-        modifyTextureCalls.get(i).execute(renderer);
-      }
-      modifyTextureCalls.clear();
-    }
-  }
-
-  @Override
-  public void endFrame() {
-    log.fine("endFrame");
-  }
-
-  @Override
-  public void clear() {
-  }
-
-  // TODO: Cursor support
-
-  @Override
-  public MouseCursor createMouseCursor(final String filename, final int hotspotX, final int hotspotY) throws IOException {
-    return new MouseCursor() {
-        @Override
-        public void dispose() {
->>>>>>> f9282c1e
-        }
-    }
-
-    @Override
-    public void endFrame() {
-        log.fine("endFrame");
-    }
-
-    @Override
-    public void clear() {
-    }
-
-    // TODO: Cursor support
-    @Override
-    public MouseCursor createMouseCursor(final String filename, final int hotspotX, final int hotspotY) throws IOException {
-        return new MouseCursor() {
-            @Override
-            public void dispose() {
-            }
-
-            @Override
-            public void enable() {
-            }
-
-            @Override
-            public void disable() {
-            }
-        };
-    }
-
-    @Override
-    public void enableMouseCursor(final MouseCursor mouseCursor) {
-    }
-
-    @Override
-    public void disableMouseCursor() {
-    }
-
-    @Override
-    public int createTextureAtlas(final int width, final int height) {
-        try {
-            int atlasId = addTexture(createAtlasTextureInternal(width, height));
-
-            // we just initialize a second buffer here that will replace the texture atlas image
-            initialData = BufferUtils.createByteBuffer(width * height * 4);
-            for (int i = 0; i < width * height; i++) {
-                initialData.put((byte) 0x00);
-                initialData.put((byte) 0xff);
-                initialData.put((byte) 0x00);
-                initialData.put((byte) 0xff);
-            }
-            return atlasId;
-        } catch (Exception e) {
-            log.log(Level.WARNING, e.getMessage(), e);
-            return 0; // TODO Nifty always expects this call to be successfull
-            // there currently is no way to return failure or something :/
-        }
-    }
-
-    @Override
-    public void clearTextureAtlas(final int atlasId) {
-        initialData.rewind();
-        getTextureAtlas(atlasId).getImage().setData(initialData);
-    }
-
-    @Override
-    public Image loadImage(final String filename) {
-        TextureKey key = new TextureKey(filename, false);
-        key.setAnisotropy(0);
-        key.setGenerateMips(false);
-
-        Texture2D texture = (Texture2D) display.getAssetManager().loadTexture(key);
-        // Fix GLES format incompatibility issue with glTexSubImage
-        Renderer renderer = display.getRenderer();
-        if (renderer == null || renderer.getCaps().contains(Caps.OpenGLES20)) {
-            if (texture.getImage().getFormat() != Format.RGBA8) {
-                com.jme3.texture.Image sourceImage = texture.getImage();
-                int size = sourceImage.getWidth() * sourceImage.getHeight() * 4;
-                ByteBuffer buffer = BufferUtils.createByteBuffer(size);
-                com.jme3.texture.Image rgba8Image = new com.jme3.texture.Image(Format.RGBA8,
-                        sourceImage.getWidth(),
-                        sourceImage.getHeight(),
-                        buffer,
-                        sourceImage.getColorSpace());
-
-                ImageRaster input = ImageRaster.create(sourceImage, 0, 0, false);
-                ImageRaster output = ImageRaster.create(rgba8Image, 0, 0, false);
-                ColorRGBA color = new ColorRGBA();
-
-                for (int y = 0; y < sourceImage.getHeight(); y++) {
-                    for (int x = 0; x < sourceImage.getWidth(); x++) {
-                        output.setPixel(x, y, input.getPixel(x, y, color));
-                    }
-                }
-                return new ImageImpl(rgba8Image);
-            }
-        }
-<<<<<<< HEAD
-        return new ImageImpl(texture.getImage());
-=======
-    };
-  }
-
-  @Override
-  public void enableMouseCursor(final MouseCursor mouseCursor) {
-  }
-
-  @Override
-  public void disableMouseCursor() {
-  }
-
-  @Override
-  public int createTextureAtlas(final int width, final int height) {
-    try {
-      int atlasId = addTexture(createAtlasTextureInternal(width, height));
-      return atlasId;
-    } catch (Exception e) {
-      log.log(Level.WARNING, e.getMessage(), e);
-      return 0; // TODO Nifty always expects this call to be successfull
-                // there currently is no way to return failure or something :/
-    }
-  }
-
-  @Override
-  public void clearTextureAtlas(final int atlasId) {
-    com.jme3.texture.Image atlasImage=getTextureAtlas(atlasId).getImage();
-    ByteBuffer atlasBuffer=atlasImage.getData(0);
-    atlasBuffer.rewind();
-    for (int i=0; i<atlasImage.getWidth()*atlasImage.getHeight(); i++) {
-      atlasBuffer.put((byte) 0x00);
-      atlasBuffer.put((byte) 0xff);
-      atlasBuffer.put((byte) 0x00);
-      atlasBuffer.put((byte) 0xff);
-    }
-    atlasBuffer.rewind();
-    atlasImage.setUpdateNeeded();
-  }
-
-  @Override
-  public Image loadImage(final String filename) {
-    TextureKey key = new TextureKey(filename, false);
-    key.setAnisotropy(0);
-    key.setGenerateMips(false);
-
-    Texture2D texture = (Texture2D) display.getAssetManager().loadTexture(key);
-    return new ImageImpl(texture.getImage());
-  }
-
-  @Override
-  public Image loadImage(final ByteBuffer imageData, final int imageWidth, final int imageHeight) {
-    return new ImageImpl(new com.jme3.texture.Image(Format.RGBA8, imageWidth, imageHeight, imageData, ColorSpace.Linear));
-  }
-  
-  @Override
-  public void addImageToAtlas(final Image image, final int x, final int y, final int atlasTextureId) {
-    ImageImpl imageImpl = (ImageImpl) image;
-    imageImpl.modifyTexture(this, getTextureAtlas(atlasTextureId), x, y);
-  }
-
-  @Override
-  public int createNonAtlasTexture(final Image image) {
-    ImageImpl imageImpl = (ImageImpl) image;
-
-    Texture2D texture = new Texture2D(imageImpl.image);
-    texture.setMinFilter(MinFilter.NearestNoMipMaps);
-    texture.setMagFilter(MagFilter.Nearest);
-    return addTexture(texture);
-  }
-
-  @Override
-  public void deleteNonAtlasTexture(final int textureId) {
-    textures.remove(textureId);
-  }
-
-  @Override
-  public boolean existsNonAtlasTexture(final int textureId) {
-    return textures.containsKey(textureId);
-  }
-
-  @Override
-  public void beginBatch(final BlendMode blendMode, final int textureId) {
-    batches.add(batchPool.allocate());
-    currentBatch = batches.get(batches.size() - 1);
-    currentBatch.begin(blendMode, getTextureAtlas(textureId));
-  }
-
-  @Override
-  public void addQuad(
-      final float x,
-      final float y,
-      final float width,
-      final float height,
-      final Color color1,
-      final Color color2,
-      final Color color3,
-      final Color color4,
-      final float textureX,
-      final float textureY,
-      final float textureWidth,
-      final float textureHeight,
-      final int textureId) {
-    if (!currentBatch.canAddQuad()) {
-      beginBatch(currentBatch.getBlendMode(), textureId);
-    }
-    currentBatch.addQuadInternal(x, y, width, height, color1, color2, color3, color4, textureX, textureY, textureWidth, textureHeight);
-  }
-
-  @Override
-  public int render() {
-    for (int i=0; i<batches.size(); i++) {
-      Batch batch = batches.get(i);
-      batch.render();
-    }
-    return batches.size();
-  }
-
-  @Override
-  public void removeImageFromAtlas(final Image image, final int x, final int y, final int w, final int h, final int atlasTextureId) {
-    // Since we clear the whole texture when we switch screens it's not really necessary to remove data from the
-    // texture atlas when individual textures are removed. If necessary this can be enabled with a system property.
-    if (!fillRemovedTexture) {
-      return;
-    }
-
-    ByteBuffer initialData = BufferUtils.createByteBuffer(image.getWidth()*image.getHeight()*4);
-    for (int i=0; i<image.getWidth()*image.getHeight(); i++) {
-      initialData.put((byte) 0xff);
-      initialData.put((byte) 0x00);
-      initialData.put((byte) 0x00);
-      initialData.put((byte) 0xff);
-    }
-    initialData.rewind();
-    modifyTexture(
-        getTextureAtlas(atlasTextureId),
-        new com.jme3.texture.Image(Format.RGBA8, image.getWidth(), image.getHeight(), initialData, ColorSpace.sRGB),
-        x,
-        y);
-  }
-
-  /**
-   * Whether or not to render textures with high quality settings. Usually, setting to true will result in slower
-   * performance, but nicer looking textures, and vice versa. How high quality textures are rendered versus low quality
-   * textures will vary depending on the {@link de.lessvoid.nifty.render.batch.spi.BatchRenderBackend} implementation.
-   */
-  @Override
-  public void useHighQualityTextures(final boolean shouldUseHighQualityTextures) {
-      // TODO when true this should use something like linear filtering
-      // not sure right now how to tell jme about that ... might not be
-      // necessary to be set?
-  }
-
-  /**
-   * Whether or not to overwrite previously used atlas space with blank data. Setting to true will result in slower
-   * performance, but may be useful in debugging when visually inspecting the atlas, since there will not be portions
-   * of old images visible in currently unused atlas space.
-   */
-  @Override
-  public void fillRemovedImagesInAtlas(final boolean shouldFill) {
-    fillRemovedTexture = shouldFill;
-  }
-
-  // internal implementations
-
-  private Texture2D createAtlasTextureInternal(final int width, final int height) throws Exception {
-    ByteBuffer initialData = BufferUtils.createByteBuffer(width*height*4);
-    for (int i=0; i<width*height*4; i++) {
-      initialData.put((byte) 0x00);
-    }
-    initialData.rewind();
-
-    Texture2D texture = new Texture2D(new com.jme3.texture.Image(Format.RGBA8, width, height, initialData, ColorSpace.sRGB));
-    texture.setMinFilter(MinFilter.NearestNoMipMaps);
-    texture.setMagFilter(MagFilter.Nearest);
-    return texture;
-  }
-
-  private void modifyTexture(
-      final Texture2D textureAtlas,
-      final com.jme3.texture.Image image,
-      final int x,
-      final int y) {
-    Renderer renderer = display.getRenderer();
-    if (renderer == null) {
-      // we have no renderer (yet) so we'll need to cache this call to the next beginFrame() call
-      modifyTextureCalls.add(new ModifyTexture(textureAtlas, image, x, y));
-      return;
-    }
-
-    // all is well, we can execute the modify right away
-    renderer.modifyTexture(textureAtlas, image, x, y);
-  }
-
-  private Texture2D getTextureAtlas(final int atlasId) {
-    return textures.get(atlasId);
-  }
-
-  private int addTexture(final Texture2D texture) {
-    final int atlasId = textureAtlasId++;
-    textures.put(atlasId, texture);
-    return atlasId;
-  }
-
-  /**
-   * Simple BatchRenderBackend.Image implementation that will transport the dimensions of an image as well as the
-   * actual bytes from the loadImage() to the addImageToTexture() method.
-   *
-   * @author void
-   */
-  private static class ImageImpl implements BatchRenderBackend.Image {
-    private final com.jme3.texture.Image image;
-
-    public ImageImpl(final com.jme3.texture.Image image) {
-      this.image = image;
-    }
-
-    public void modifyTexture(
-        final JmeBatchRenderBackend backend,
-        final Texture2D textureAtlas,
-        final int x,
-        final int y) {
-      backend.modifyTexture(textureAtlas, image, x, y);
->>>>>>> f9282c1e
-    }
-
-    @Override
-    public Image loadImage(final ByteBuffer imageData, final int imageWidth, final int imageHeight) {
-        return new ImageImpl(new com.jme3.texture.Image(Format.RGBA8, imageWidth, imageHeight, imageData, ColorSpace.Linear));
-    }
-
-    @Override
-    public void addImageToAtlas(final Image image, final int x, final int y, final int atlasTextureId) {
-        ImageImpl imageImpl = (ImageImpl) image;
-        imageImpl.modifyTexture(this, getTextureAtlas(atlasTextureId), x, y);
-    }
-
-    @Override
-    public int createNonAtlasTexture(final Image image) {
-        ImageImpl imageImpl = (ImageImpl) image;
-
-        Texture2D texture = new Texture2D(imageImpl.image);
-        texture.setMinFilter(MinFilter.NearestNoMipMaps);
-        texture.setMagFilter(MagFilter.Nearest);
-        return addTexture(texture);
-    }
-
-    @Override
-    public void deleteNonAtlasTexture(final int textureId) {
-        textures.remove(textureId);
-    }
-
-    @Override
-    public boolean existsNonAtlasTexture(final int textureId) {
-        return textures.containsKey(textureId);
-    }
-
-    @Override
-    public void beginBatch(final BlendMode blendMode, final int textureId) {
-        batches.add(batchPool.allocate());
-        currentBatch = batches.get(batches.size() - 1);
-        currentBatch.begin(blendMode, getTextureAtlas(textureId));
-    }
-
-    @Override
-    public void addQuad(
-            final float x,
-            final float y,
-            final float width,
-            final float height,
-            final Color color1,
-            final Color color2,
-            final Color color3,
-            final Color color4,
-            final float textureX,
-            final float textureY,
-            final float textureWidth,
-            final float textureHeight,
-            final int textureId) {
-        if (!currentBatch.canAddQuad()) {
-            beginBatch(currentBatch.getBlendMode(), textureId);
-        }
-        currentBatch.addQuadInternal(x, y, width, height, color1, color2, color3, color4, textureX, textureY, textureWidth, textureHeight);
-    }
-
-    @Override
-    public int render() {
-        for (int i = 0; i < batches.size(); i++) {
-            Batch batch = batches.get(i);
-            batch.render();
-        }
-        return batches.size();
-    }
-
-    @Override
-    public void removeImageFromAtlas(final Image image, final int x, final int y, final int w, final int h, final int atlasTextureId) {
-        // Since we clear the whole texture when we switch screens it's not really necessary to remove data from the
-        // texture atlas when individual textures are removed. If necessary this can be enabled with a system property.
-        if (!fillRemovedTexture) {
-            return;
-        }
-
-        ByteBuffer initialData = BufferUtils.createByteBuffer(image.getWidth() * image.getHeight() * 4);
-        for (int i = 0; i < image.getWidth() * image.getHeight(); i++) {
-            initialData.put((byte) 0xff);
-            initialData.put((byte) 0x00);
-            initialData.put((byte) 0x00);
-            initialData.put((byte) 0xff);
-        }
-        initialData.rewind();
-        modifyTexture(
-                getTextureAtlas(atlasTextureId),
-                new com.jme3.texture.Image(Format.RGBA8, image.getWidth(), image.getHeight(), initialData, ColorSpace.sRGB),
-                x,
-                y);
-    }
-
-    /**
-     * Whether or not to render textures with high quality settings. Usually,
-     * setting to true will result in slower performance, but nicer looking
-     * textures, and vice versa. How high quality textures are rendered versus
-     * low quality textures will vary depending on the
-     * {@link de.lessvoid.nifty.render.batch.spi.BatchRenderBackend}
-     * implementation
-     *
-     * @param shouldUseHighQualityTextures
-     */
-    @Override
-    public void useHighQualityTextures(final boolean shouldUseHighQualityTextures) {
-        // TODO when true this should use something like linear filtering
-        // not sure right now how to tell jme about that ... might not be
-        // necessary to be set?
-    }
-
-    /**
-     * Whether or not to overwrite previously used atlas space with blank data.
-     * Setting to true will result in slower performance, but may be useful in
-     * debugging when visually inspecting the atlas, since there will not be
-     * portions of old images visible in currently unused atlas space.
-     *
-     * @param shouldFill
-     */
-    @Override
-    public void fillRemovedImagesInAtlas(final boolean shouldFill) {
-        fillRemovedTexture = shouldFill;
-    }
-
-    // internal implementations
-    private Texture2D createAtlasTextureInternal(final int width, final int height) throws Exception {
-        ByteBuffer initialData = BufferUtils.createByteBuffer(width * height * 4);
-        for (int i = 0; i < width * height * 4; i++) {
-            initialData.put((byte) 0x00);
-        }
-        initialData.rewind();
-
-        Texture2D texture = new Texture2D(new com.jme3.texture.Image(Format.RGBA8, width, height, initialData, ColorSpace.sRGB));
-        texture.setMinFilter(MinFilter.NearestNoMipMaps);
-        texture.setMagFilter(MagFilter.Nearest);
-        return texture;
-    }
-
-    private void modifyTexture(
-            final Texture2D textureAtlas,
-            final com.jme3.texture.Image image,
-            final int x,
-            final int y) {
-        Renderer renderer = display.getRenderer();
-        if (renderer == null) {
-            // we have no renderer (yet) so we'll need to cache this call to the next beginFrame() call
-            modifyTextureCalls.add(new ModifyTexture(textureAtlas, image, x, y));
-            return;
-        }
-
-        // all is well, we can execute the modify right away
-        renderer.modifyTexture(textureAtlas, image, x, y);
-    }
-
-    private Texture2D getTextureAtlas(final int atlasId) {
-        return textures.get(atlasId);
-    }
-
-    private int addTexture(final Texture2D texture) {
-        final int atlasId = textureAtlasId++;
-        textures.put(atlasId, texture);
-        return atlasId;
-    }
-
-    /**
-     * Simple BatchRenderBackend.Image implementation that will transport the
-     * dimensions of an image as well as the actual bytes from the loadImage()
-     * to the addImageToTexture() method.
-     *
-     * @author void
-     */
-    private static class ImageImpl implements BatchRenderBackend.Image {
-
-        private final com.jme3.texture.Image image;
-
-        public ImageImpl(final com.jme3.texture.Image image) {
-            this.image = image;
-        }
-
-        public void modifyTexture(
-                final JmeBatchRenderBackend backend,
-                final Texture2D textureAtlas,
-                final int x,
-                final int y) {
-            backend.modifyTexture(textureAtlas, image, x, y);
-        }
-
-        @Override
-        public int getWidth() {
-            return image.getWidth();
-        }
-
-        @Override
-        public int getHeight() {
-            return image.getHeight();
-        }
-    }
-
-    /**
-     * Used to delay ModifyTexture calls in case we don't have a JME3 Renderer
-     * yet.
-     *
-     * @author void
-     */
-    private static class ModifyTexture {
-
-        private final Texture2D atlas;
-        private final com.jme3.texture.Image image;
-        private final int x;
-        private final int y;
-
-        private ModifyTexture(final Texture2D atlas, final com.jme3.texture.Image image, final int x, final int y) {
-            this.atlas = atlas;
-            this.image = image;
-            this.x = x;
-            this.y = y;
-        }
-
-        public void execute(final Renderer renderer) {
-            renderer.modifyTexture(atlas, image, x, y);
-        }
-    }
-
-    /**
-     * This class helps us to manage the batch data. We'll keep a bunch of
-     * instances of this class around that will be reused when needed. Each
-     * Batch instance provides room for a certain amount of vertices and we'll
-     * use a new Batch when we exceed this amount of data.
-     *
-     * @author void
-     */
-    private class Batch {
-        // 4 vertices per quad and 8 vertex attributes for each vertex:
-        // - 2 x pos
-        // - 2 x texture
-        // - 4 x color
-        //
-        // stored into 3 different buffers: position, texture coords, vertex color
-        // and an additional buffer for indexes
-        //
-        // there is a fixed amount of primitives per batch. if we run out of vertices we'll start a new batch.
-
-        private final static int BATCH_MAX_QUADS = 2000;
-        private final static int BATCH_MAX_VERTICES = BATCH_MAX_QUADS * 4;
-
-        // individual buffers for all the vertex attributes
-        private final VertexBuffer vertexPos = new VertexBuffer(Type.Position);
-        private final VertexBuffer vertexTexCoord = new VertexBuffer(Type.TexCoord);
-        private final VertexBuffer vertexColor = new VertexBuffer(Type.Color);
-        private final VertexBuffer indexBuffer = new VertexBuffer(Type.Index);
-
-        private final Mesh mesh = new Mesh();
-        private final Geometry meshGeometry = new Geometry("nifty-quad", mesh);
-        private final RenderState renderState = new RenderState();
-
-        private final FloatBuffer vertexPosBuffer;
-        private final FloatBuffer vertexTexCoordBuffer;
-        private final FloatBuffer vertexColorBuffer;
-        private final ShortBuffer indexBufferBuffer;
-
-        // number of quads already added to this batch.
-        private int quadCount;
-        private short globalVertexIndex;
-
-        // current blend mode
-        private BlendMode blendMode = BlendMode.BLEND;
-        private Texture2D texture;
-        private final Material material;
-
-        public Batch() {
-            // setup mesh
-            vertexPos.setupData(Usage.Stream, 2, VertexBuffer.Format.Float, BufferUtils.createFloatBuffer(BATCH_MAX_VERTICES * 2));
-            vertexPosBuffer = (FloatBuffer) vertexPos.getData();
-            mesh.setBuffer(vertexPos);
-
-            vertexTexCoord.setupData(Usage.Stream, 2, VertexBuffer.Format.Float, BufferUtils.createFloatBuffer(BATCH_MAX_VERTICES * 2));
-            vertexTexCoordBuffer = (FloatBuffer) vertexTexCoord.getData();
-            mesh.setBuffer(vertexTexCoord);
-
-            vertexColor.setupData(Usage.Stream, 4, VertexBuffer.Format.Float, BufferUtils.createFloatBuffer(BATCH_MAX_VERTICES * 4));
-            vertexColorBuffer = (FloatBuffer) vertexColor.getData();
-            mesh.setBuffer(vertexColor);
-
-            indexBuffer.setupData(Usage.Stream, 3, VertexBuffer.Format.UnsignedShort, BufferUtils.createShortBuffer(BATCH_MAX_QUADS * 2 * 3));
-            indexBufferBuffer = (ShortBuffer) indexBuffer.getData();
-            mesh.setBuffer(indexBuffer);
-
-            material = new Material(display.getAssetManager(), "Common/MatDefs/Misc/Unshaded.j3md");
-            material.setBoolean("VertexColor", true);
-
-            renderState.setDepthTest(false);
-            renderState.setDepthWrite(false);
-        }
-
-        public void begin(final BlendMode blendMode, final Texture2D texture) {
-            this.blendMode = blendMode;
-            this.texture = texture;
-
-            quadCount = 0;
-            globalVertexIndex = 0;
-            vertexPosBuffer.clear();
-            vertexTexCoordBuffer.clear();
-            vertexColorBuffer.clear();
-            indexBufferBuffer.clear();
-        }
-
-        public BlendMode getBlendMode() {
-            return blendMode;
-        }
-
-        public void render() {
-            renderState.setBlendMode(convertBlend(blendMode));
-
-            vertexPosBuffer.flip();
-            vertexPos.updateData(vertexPosBuffer);
-
-            vertexTexCoordBuffer.flip();
-            vertexTexCoord.updateData(vertexTexCoordBuffer);
-
-            vertexColorBuffer.flip();
-            vertexColor.updateData(vertexColorBuffer);
-
-            indexBufferBuffer.flip();
-            indexBuffer.updateData(indexBufferBuffer);
-
-            tempMat.loadIdentity();
-            renderManager.setWorldMatrix(tempMat);
-            renderManager.setForcedRenderState(renderState);
-
-            material.setTexture("ColorMap", texture);
-            mesh.updateCounts();
-            material.render(meshGeometry, renderManager);
-            renderManager.setForcedRenderState(null);
-        }
-
-        private RenderState.BlendMode convertBlend(final BlendMode blendMode) {
-            if (blendMode == null) {
-                return RenderState.BlendMode.Off;
-            } else {
-                switch (blendMode) {
-                    case BLEND:
-                        return RenderState.BlendMode.Alpha;
-                    case MULIPLY:
-                        return RenderState.BlendMode.Alpha;
-                    default:
-                        throw new UnsupportedOperationException();
-                }
-            }
-        }
-
-        public boolean canAddQuad() {
-            return (quadCount + 1) < BATCH_MAX_QUADS;
-        }
-
-        private void addQuadInternal(
-                final float x,
-                final float y,
-                final float width,
-                final float height,
-                final Color color1,
-                final Color color2,
-                final Color color3,
-                final Color color4,
-                final float textureX,
-                final float textureY,
-                final float textureWidth,
-                final float textureHeight) {
-            indexBufferBuffer.put((short) (globalVertexIndex + 0));
-            indexBufferBuffer.put((short) (globalVertexIndex + 3));
-            indexBufferBuffer.put((short) (globalVertexIndex + 2));
-
-            indexBufferBuffer.put((short) (globalVertexIndex + 0));
-            indexBufferBuffer.put((short) (globalVertexIndex + 2));
-            indexBufferBuffer.put((short) (globalVertexIndex + 1));
-
-            addVertex(x, y, textureX, textureY, color1);
-            addVertex(x + width, y, textureX + textureWidth, textureY, color2);
-            addVertex(x + width, y + height, textureX + textureWidth, textureY + textureHeight, color4);
-            addVertex(x, y + height, textureX, textureY + textureHeight, color3);
-
-            quadCount++;
-            globalVertexIndex += 4;
-        }
-
-        private void addVertex(final float x, final float y, final float tx, final float ty, final Color c) {
-            vertexPosBuffer.put(x);
-            vertexPosBuffer.put(getHeight() - y);
-            vertexTexCoordBuffer.put(tx);
-            vertexTexCoordBuffer.put(ty);
-            vertexColorBuffer.put(c.getRed());
-            vertexColorBuffer.put(c.getGreen());
-            vertexColorBuffer.put(c.getBlue());
-            vertexColorBuffer.put(c.getAlpha());
-        }
-    }
-}
+/*
+ * Copyright (c) 2009-2019 jMonkeyEngine
+ * All rights reserved.
+ *
+ * Redistribution and use in source and binary forms, with or without
+ * modification, are permitted provided that the following conditions are
+ * met:
+ *
+ * * Redistributions of source code must retain the above copyright
+ *   notice, this list of conditions and the following disclaimer.
+ *
+ * * Redistributions in binary form must reproduce the above copyright
+ *   notice, this list of conditions and the following disclaimer in the
+ *   documentation and/or other materials provided with the distribution.
+ *
+ * * Neither the name of 'jMonkeyEngine' nor the names of its contributors
+ *   may be used to endorse or promote products derived from this software
+ *   without specific prior written permission.
+ *
+ * THIS SOFTWARE IS PROVIDED BY THE COPYRIGHT HOLDERS AND CONTRIBUTORS
+ * "AS IS" AND ANY EXPRESS OR IMPLIED WARRANTIES, INCLUDING, BUT NOT LIMITED
+ * TO, THE IMPLIED WARRANTIES OF MERCHANTABILITY AND FITNESS FOR A PARTICULAR
+ * PURPOSE ARE DISCLAIMED. IN NO EVENT SHALL THE COPYRIGHT OWNER OR
+ * CONTRIBUTORS BE LIABLE FOR ANY DIRECT, INDIRECT, INCIDENTAL, SPECIAL,
+ * EXEMPLARY, OR CONSEQUENTIAL DAMAGES (INCLUDING, BUT NOT LIMITED TO,
+ * PROCUREMENT OF SUBSTITUTE GOODS OR SERVICES; LOSS OF USE, DATA, OR
+ * PROFITS; OR BUSINESS INTERRUPTION) HOWEVER CAUSED AND ON ANY THEORY OF
+ * LIABILITY, WHETHER IN CONTRACT, STRICT LIABILITY, OR TORT (INCLUDING
+ * NEGLIGENCE OR OTHERWISE) ARISING IN ANY WAY OUT OF THE USE OF THIS
+ * SOFTWARE, EVEN IF ADVISED OF THE POSSIBILITY OF SUCH DAMAGE.
+ */
+package com.jme3.niftygui;
+
+import com.jme3.asset.TextureKey;
+import com.jme3.material.Material;
+import com.jme3.material.RenderState;
+import com.jme3.math.ColorRGBA;
+import com.jme3.math.Matrix4f;
+import com.jme3.renderer.Caps;
+import com.jme3.renderer.RenderManager;
+import com.jme3.renderer.Renderer;
+import com.jme3.scene.Geometry;
+import com.jme3.scene.Mesh;
+import com.jme3.scene.VertexBuffer;
+import com.jme3.scene.VertexBuffer.Type;
+import com.jme3.scene.VertexBuffer.Usage;
+import com.jme3.texture.Image.Format;
+import com.jme3.texture.Texture.MagFilter;
+import com.jme3.texture.Texture.MinFilter;
+import com.jme3.texture.Texture2D;
+import com.jme3.texture.image.ColorSpace;
+import com.jme3.texture.image.ImageRaster;
+import com.jme3.util.BufferUtils;
+import de.lessvoid.nifty.render.BlendMode;
+import de.lessvoid.nifty.render.batch.spi.BatchRenderBackend;
+import de.lessvoid.nifty.spi.render.MouseCursor;
+import de.lessvoid.nifty.tools.Color;
+import de.lessvoid.nifty.tools.Factory;
+import de.lessvoid.nifty.tools.ObjectPool;
+import de.lessvoid.nifty.tools.resourceloader.NiftyResourceLoader;
+import java.io.IOException;
+import java.nio.ByteBuffer;
+import java.nio.FloatBuffer;
+import java.nio.ShortBuffer;
+import java.util.ArrayList;
+import java.util.HashMap;
+import java.util.List;
+import java.util.Map;
+import java.util.logging.Level;
+import java.util.logging.Logger;
+
+/**
+ * Nifty GUI BatchRenderBackend Implementation for jMonkeyEngine.
+ *
+ * @author void
+ */
+public class JmeBatchRenderBackend implements BatchRenderBackend {
+
+    private static final Logger log = Logger.getLogger(JmeBatchRenderBackend.class.getName());
+
+    private final ObjectPool<Batch> batchPool;
+    private final List<Batch> batches = new ArrayList<>();
+
+    // a modify texture call needs a jme Renderer to execute. if we're called to modify a texture but don't
+    // have a Renderer yet - since it was not initialized on the jme side - we'll cache the modify texture calls
+    // in here and execute them later (at the next beginFrame() call).
+    private final List<ModifyTexture> modifyTextureCalls = new ArrayList<>();
+
+    private RenderManager renderManager;
+    private NiftyJmeDisplay display;
+    private Map<Integer, Texture2D> textures = new HashMap<>();
+    private int textureAtlasId = 1;
+    private Batch currentBatch;
+    private Matrix4f tempMat = new Matrix4f();
+
+    // this is only used for debugging purpose and will make the removed textures filled with a color
+    // please note: the old way to init this via a system property has been
+    // removed since it's now possible to configure it using the
+    // BatchRenderConfiguration class when you create the NiftyJmeDisplay instance
+    private boolean fillRemovedTexture = false;
+
+    public JmeBatchRenderBackend(final NiftyJmeDisplay display) {
+        this.display = display;
+        this.batchPool = new ObjectPool<>(new Factory<Batch>() {
+
+            @Override
+            public Batch createNew() {
+                return new Batch();
+            }
+        });
+    }
+
+    public void setRenderManager(final RenderManager rm) {
+        this.renderManager = rm;
+    }
+
+    @Override
+    public void setResourceLoader(final NiftyResourceLoader resourceLoader) {
+    }
+
+    @Override
+    public int getWidth() {
+        return display.getWidth();
+    }
+
+    @Override
+    public int getHeight() {
+        return display.getHeight();
+    }
+
+    @Override
+    public void beginFrame() {
+        log.fine("beginFrame()");
+
+        for (int i = 0; i < batches.size(); i++) {
+            batchPool.free(batches.get(i));
+        }
+        batches.clear();
+
+        // in case we have pending modifyTexture calls we'll need to execute them now
+        if (!modifyTextureCalls.isEmpty()) {
+            Renderer renderer = display.getRenderer();
+            for (int i = 0; i < modifyTextureCalls.size(); i++) {
+                modifyTextureCalls.get(i).execute(renderer);
+            }
+            modifyTextureCalls.clear();
+        }
+    }
+
+    @Override
+    public void endFrame() {
+        log.fine("endFrame");
+    }
+
+    @Override
+    public void clear() {
+    }
+
+    // TODO: Cursor support
+    @Override
+    public MouseCursor createMouseCursor(final String filename, final int hotspotX, final int hotspotY) throws IOException {
+        return new MouseCursor() {
+            @Override
+            public void dispose() {
+            }
+
+            @Override
+            public void enable() {
+            }
+
+            @Override
+            public void disable() {
+            }
+        };
+    }
+
+    @Override
+    public void enableMouseCursor(final MouseCursor mouseCursor) {
+    }
+
+    @Override
+    public void disableMouseCursor() {
+    }
+
+    @Override
+    public int createTextureAtlas(final int width, final int height) {
+        try {
+            int atlasId = addTexture(createAtlasTextureInternal(width, height));
+            return atlasId;
+        } catch (Exception e) {
+            log.log(Level.WARNING, e.getMessage(), e);
+            return 0; // TODO Nifty always expects this call to be successfull
+            // there currently is no way to return failure or something :/
+        }
+    }
+
+    @Override
+    public void clearTextureAtlas(final int atlasId) {
+        com.jme3.texture.Image atlasImage=getTextureAtlas(atlasId).getImage();
+        ByteBuffer atlasBuffer=atlasImage.getData(0);
+        atlasBuffer.rewind();
+        for (int i=0; i<atlasImage.getWidth()*atlasImage.getHeight(); i++) {
+            atlasBuffer.put((byte) 0x00);
+            atlasBuffer.put((byte) 0xff);
+            atlasBuffer.put((byte) 0x00);
+            atlasBuffer.put((byte) 0xff);
+        }
+        atlasBuffer.rewind();
+        atlasImage.setUpdateNeeded();
+    }
+
+    @Override
+    public Image loadImage(final String filename) {
+        TextureKey key = new TextureKey(filename, false);
+        key.setAnisotropy(0);
+        key.setGenerateMips(false);
+
+        Texture2D texture = (Texture2D) display.getAssetManager().loadTexture(key);
+        // Fix GLES format incompatibility issue with glTexSubImage
+        Renderer renderer = display.getRenderer();
+        if (renderer == null || renderer.getCaps().contains(Caps.OpenGLES20)) {
+            if (texture.getImage().getFormat() != Format.RGBA8) {
+                com.jme3.texture.Image sourceImage = texture.getImage();
+                int size = sourceImage.getWidth() * sourceImage.getHeight() * 4;
+                ByteBuffer buffer = BufferUtils.createByteBuffer(size);
+                com.jme3.texture.Image rgba8Image = new com.jme3.texture.Image(Format.RGBA8,
+                        sourceImage.getWidth(),
+                        sourceImage.getHeight(),
+                        buffer,
+                        sourceImage.getColorSpace());
+
+                ImageRaster input = ImageRaster.create(sourceImage, 0, 0, false);
+                ImageRaster output = ImageRaster.create(rgba8Image, 0, 0, false);
+                ColorRGBA color = new ColorRGBA();
+
+                for (int y = 0; y < sourceImage.getHeight(); y++) {
+                    for (int x = 0; x < sourceImage.getWidth(); x++) {
+                        output.setPixel(x, y, input.getPixel(x, y, color));
+                    }
+                }
+                return new ImageImpl(rgba8Image);
+            }
+        }
+        return new ImageImpl(texture.getImage());
+    }
+
+    @Override
+    public Image loadImage(final ByteBuffer imageData, final int imageWidth, final int imageHeight) {
+        return new ImageImpl(new com.jme3.texture.Image(Format.RGBA8, imageWidth, imageHeight, imageData, ColorSpace.Linear));
+    }
+
+    @Override
+    public void addImageToAtlas(final Image image, final int x, final int y, final int atlasTextureId) {
+        ImageImpl imageImpl = (ImageImpl) image;
+        imageImpl.modifyTexture(this, getTextureAtlas(atlasTextureId), x, y);
+    }
+
+    @Override
+    public int createNonAtlasTexture(final Image image) {
+        ImageImpl imageImpl = (ImageImpl) image;
+
+        Texture2D texture = new Texture2D(imageImpl.image);
+        texture.setMinFilter(MinFilter.NearestNoMipMaps);
+        texture.setMagFilter(MagFilter.Nearest);
+        return addTexture(texture);
+    }
+
+    @Override
+    public void deleteNonAtlasTexture(final int textureId) {
+        textures.remove(textureId);
+    }
+
+    @Override
+    public boolean existsNonAtlasTexture(final int textureId) {
+        return textures.containsKey(textureId);
+    }
+
+    @Override
+    public void beginBatch(final BlendMode blendMode, final int textureId) {
+        batches.add(batchPool.allocate());
+        currentBatch = batches.get(batches.size() - 1);
+        currentBatch.begin(blendMode, getTextureAtlas(textureId));
+    }
+
+    @Override
+    public void addQuad(
+            final float x,
+            final float y,
+            final float width,
+            final float height,
+            final Color color1,
+            final Color color2,
+            final Color color3,
+            final Color color4,
+            final float textureX,
+            final float textureY,
+            final float textureWidth,
+            final float textureHeight,
+            final int textureId) {
+        if (!currentBatch.canAddQuad()) {
+            beginBatch(currentBatch.getBlendMode(), textureId);
+        }
+        currentBatch.addQuadInternal(x, y, width, height, color1, color2, color3, color4, textureX, textureY, textureWidth, textureHeight);
+    }
+
+    @Override
+    public int render() {
+        for (int i = 0; i < batches.size(); i++) {
+            Batch batch = batches.get(i);
+            batch.render();
+        }
+        return batches.size();
+    }
+
+    @Override
+    public void removeImageFromAtlas(final Image image, final int x, final int y, final int w, final int h, final int atlasTextureId) {
+        // Since we clear the whole texture when we switch screens it's not really necessary to remove data from the
+        // texture atlas when individual textures are removed. If necessary this can be enabled with a system property.
+        if (!fillRemovedTexture) {
+            return;
+        }
+
+        ByteBuffer initialData = BufferUtils.createByteBuffer(image.getWidth() * image.getHeight() * 4);
+        for (int i = 0; i < image.getWidth() * image.getHeight(); i++) {
+            initialData.put((byte) 0xff);
+            initialData.put((byte) 0x00);
+            initialData.put((byte) 0x00);
+            initialData.put((byte) 0xff);
+        }
+        initialData.rewind();
+        modifyTexture(
+                getTextureAtlas(atlasTextureId),
+                new com.jme3.texture.Image(Format.RGBA8, image.getWidth(), image.getHeight(), initialData, ColorSpace.sRGB),
+                x,
+                y);
+    }
+
+    /**
+     * Whether or not to render textures with high quality settings. Usually,
+     * setting to true will result in slower performance, but nicer looking
+     * textures, and vice versa. How high quality textures are rendered versus
+     * low quality textures will vary depending on the
+     * {@link de.lessvoid.nifty.render.batch.spi.BatchRenderBackend}
+     * implementation
+     *
+     * @param shouldUseHighQualityTextures
+     */
+    @Override
+    public void useHighQualityTextures(final boolean shouldUseHighQualityTextures) {
+        // TODO when true this should use something like linear filtering
+        // not sure right now how to tell jme about that ... might not be
+        // necessary to be set?
+    }
+
+    /**
+     * Whether or not to overwrite previously used atlas space with blank data.
+     * Setting to true will result in slower performance, but may be useful in
+     * debugging when visually inspecting the atlas, since there will not be
+     * portions of old images visible in currently unused atlas space.
+     *
+     * @param shouldFill
+     */
+    @Override
+    public void fillRemovedImagesInAtlas(final boolean shouldFill) {
+        fillRemovedTexture = shouldFill;
+    }
+
+    // internal implementations
+    private Texture2D createAtlasTextureInternal(final int width, final int height) throws Exception {
+        ByteBuffer initialData = BufferUtils.createByteBuffer(width * height * 4);
+        for (int i = 0; i < width * height * 4; i++) {
+            initialData.put((byte) 0x00);
+        }
+        initialData.rewind();
+
+        Texture2D texture = new Texture2D(new com.jme3.texture.Image(Format.RGBA8, width, height, initialData, ColorSpace.sRGB));
+        texture.setMinFilter(MinFilter.NearestNoMipMaps);
+        texture.setMagFilter(MagFilter.Nearest);
+        return texture;
+    }
+
+    private void modifyTexture(
+            final Texture2D textureAtlas,
+            final com.jme3.texture.Image image,
+            final int x,
+            final int y) {
+        Renderer renderer = display.getRenderer();
+        if (renderer == null) {
+            // we have no renderer (yet) so we'll need to cache this call to the next beginFrame() call
+            modifyTextureCalls.add(new ModifyTexture(textureAtlas, image, x, y));
+            return;
+        }
+
+        // all is well, we can execute the modify right away
+        renderer.modifyTexture(textureAtlas, image, x, y);
+    }
+
+    private Texture2D getTextureAtlas(final int atlasId) {
+        return textures.get(atlasId);
+    }
+
+    private int addTexture(final Texture2D texture) {
+        final int atlasId = textureAtlasId++;
+        textures.put(atlasId, texture);
+        return atlasId;
+    }
+
+    /**
+     * Simple BatchRenderBackend.Image implementation that will transport the
+     * dimensions of an image as well as the actual bytes from the loadImage()
+     * to the addImageToTexture() method.
+     *
+     * @author void
+     */
+    private static class ImageImpl implements BatchRenderBackend.Image {
+
+        private final com.jme3.texture.Image image;
+
+        public ImageImpl(final com.jme3.texture.Image image) {
+            this.image = image;
+        }
+
+        public void modifyTexture(
+                final JmeBatchRenderBackend backend,
+                final Texture2D textureAtlas,
+                final int x,
+                final int y) {
+            backend.modifyTexture(textureAtlas, image, x, y);
+        }
+
+        @Override
+        public int getWidth() {
+            return image.getWidth();
+        }
+
+        @Override
+        public int getHeight() {
+            return image.getHeight();
+        }
+    }
+
+    /**
+     * Used to delay ModifyTexture calls in case we don't have a JME3 Renderer
+     * yet.
+     *
+     * @author void
+     */
+    private static class ModifyTexture {
+
+        private final Texture2D atlas;
+        private final com.jme3.texture.Image image;
+        private final int x;
+        private final int y;
+
+        private ModifyTexture(final Texture2D atlas, final com.jme3.texture.Image image, final int x, final int y) {
+            this.atlas = atlas;
+            this.image = image;
+            this.x = x;
+            this.y = y;
+        }
+
+        public void execute(final Renderer renderer) {
+            renderer.modifyTexture(atlas, image, x, y);
+        }
+    }
+
+    /**
+     * This class helps us to manage the batch data. We'll keep a bunch of
+     * instances of this class around that will be reused when needed. Each
+     * Batch instance provides room for a certain amount of vertices and we'll
+     * use a new Batch when we exceed this amount of data.
+     *
+     * @author void
+     */
+    private class Batch {
+        // 4 vertices per quad and 8 vertex attributes for each vertex:
+        // - 2 x pos
+        // - 2 x texture
+        // - 4 x color
+        //
+        // stored into 3 different buffers: position, texture coords, vertex color
+        // and an additional buffer for indexes
+        //
+        // there is a fixed amount of primitives per batch. if we run out of vertices we'll start a new batch.
+
+        private final static int BATCH_MAX_QUADS = 2000;
+        private final static int BATCH_MAX_VERTICES = BATCH_MAX_QUADS * 4;
+
+        // individual buffers for all the vertex attributes
+        private final VertexBuffer vertexPos = new VertexBuffer(Type.Position);
+        private final VertexBuffer vertexTexCoord = new VertexBuffer(Type.TexCoord);
+        private final VertexBuffer vertexColor = new VertexBuffer(Type.Color);
+        private final VertexBuffer indexBuffer = new VertexBuffer(Type.Index);
+
+        private final Mesh mesh = new Mesh();
+        private final Geometry meshGeometry = new Geometry("nifty-quad", mesh);
+        private final RenderState renderState = new RenderState();
+
+        private final FloatBuffer vertexPosBuffer;
+        private final FloatBuffer vertexTexCoordBuffer;
+        private final FloatBuffer vertexColorBuffer;
+        private final ShortBuffer indexBufferBuffer;
+
+        // number of quads already added to this batch.
+        private int quadCount;
+        private short globalVertexIndex;
+
+        // current blend mode
+        private BlendMode blendMode = BlendMode.BLEND;
+        private Texture2D texture;
+        private final Material material;
+
+        public Batch() {
+            // setup mesh
+            vertexPos.setupData(Usage.Stream, 2, VertexBuffer.Format.Float, BufferUtils.createFloatBuffer(BATCH_MAX_VERTICES * 2));
+            vertexPosBuffer = (FloatBuffer) vertexPos.getData();
+            mesh.setBuffer(vertexPos);
+
+            vertexTexCoord.setupData(Usage.Stream, 2, VertexBuffer.Format.Float, BufferUtils.createFloatBuffer(BATCH_MAX_VERTICES * 2));
+            vertexTexCoordBuffer = (FloatBuffer) vertexTexCoord.getData();
+            mesh.setBuffer(vertexTexCoord);
+
+            vertexColor.setupData(Usage.Stream, 4, VertexBuffer.Format.Float, BufferUtils.createFloatBuffer(BATCH_MAX_VERTICES * 4));
+            vertexColorBuffer = (FloatBuffer) vertexColor.getData();
+            mesh.setBuffer(vertexColor);
+
+            indexBuffer.setupData(Usage.Stream, 3, VertexBuffer.Format.UnsignedShort, BufferUtils.createShortBuffer(BATCH_MAX_QUADS * 2 * 3));
+            indexBufferBuffer = (ShortBuffer) indexBuffer.getData();
+            mesh.setBuffer(indexBuffer);
+
+            material = new Material(display.getAssetManager(), "Common/MatDefs/Misc/Unshaded.j3md");
+            material.setBoolean("VertexColor", true);
+
+            renderState.setDepthTest(false);
+            renderState.setDepthWrite(false);
+        }
+
+        public void begin(final BlendMode blendMode, final Texture2D texture) {
+            this.blendMode = blendMode;
+            this.texture = texture;
+
+            quadCount = 0;
+            globalVertexIndex = 0;
+            vertexPosBuffer.clear();
+            vertexTexCoordBuffer.clear();
+            vertexColorBuffer.clear();
+            indexBufferBuffer.clear();
+        }
+
+        public BlendMode getBlendMode() {
+            return blendMode;
+        }
+
+        public void render() {
+            renderState.setBlendMode(convertBlend(blendMode));
+
+            vertexPosBuffer.flip();
+            vertexPos.updateData(vertexPosBuffer);
+
+            vertexTexCoordBuffer.flip();
+            vertexTexCoord.updateData(vertexTexCoordBuffer);
+
+            vertexColorBuffer.flip();
+            vertexColor.updateData(vertexColorBuffer);
+
+            indexBufferBuffer.flip();
+            indexBuffer.updateData(indexBufferBuffer);
+
+            tempMat.loadIdentity();
+            renderManager.setWorldMatrix(tempMat);
+            renderManager.setForcedRenderState(renderState);
+
+            material.setTexture("ColorMap", texture);
+            mesh.updateCounts();
+            material.render(meshGeometry, renderManager);
+            renderManager.setForcedRenderState(null);
+        }
+
+        private RenderState.BlendMode convertBlend(final BlendMode blendMode) {
+            if (blendMode == null) {
+                return RenderState.BlendMode.Off;
+            } else {
+                switch (blendMode) {
+                    case BLEND:
+                        return RenderState.BlendMode.Alpha;
+                    case MULIPLY:
+                        return RenderState.BlendMode.Alpha;
+                    default:
+                        throw new UnsupportedOperationException();
+                }
+            }
+        }
+
+        public boolean canAddQuad() {
+            return (quadCount + 1) < BATCH_MAX_QUADS;
+        }
+
+        private void addQuadInternal(
+                final float x,
+                final float y,
+                final float width,
+                final float height,
+                final Color color1,
+                final Color color2,
+                final Color color3,
+                final Color color4,
+                final float textureX,
+                final float textureY,
+                final float textureWidth,
+                final float textureHeight) {
+            indexBufferBuffer.put((short) (globalVertexIndex + 0));
+            indexBufferBuffer.put((short) (globalVertexIndex + 3));
+            indexBufferBuffer.put((short) (globalVertexIndex + 2));
+
+            indexBufferBuffer.put((short) (globalVertexIndex + 0));
+            indexBufferBuffer.put((short) (globalVertexIndex + 2));
+            indexBufferBuffer.put((short) (globalVertexIndex + 1));
+
+            addVertex(x, y, textureX, textureY, color1);
+            addVertex(x + width, y, textureX + textureWidth, textureY, color2);
+            addVertex(x + width, y + height, textureX + textureWidth, textureY + textureHeight, color4);
+            addVertex(x, y + height, textureX, textureY + textureHeight, color3);
+
+            quadCount++;
+            globalVertexIndex += 4;
+        }
+
+        private void addVertex(final float x, final float y, final float tx, final float ty, final Color c) {
+            vertexPosBuffer.put(x);
+            vertexPosBuffer.put(getHeight() - y);
+            vertexTexCoordBuffer.put(tx);
+            vertexTexCoordBuffer.put(ty);
+            vertexColorBuffer.put(c.getRed());
+            vertexColorBuffer.put(c.getGreen());
+            vertexColorBuffer.put(c.getBlue());
+            vertexColorBuffer.put(c.getAlpha());
+        }
+    }
+}