/*
 * Copyright (c) 2009-2022 jMonkeyEngine
 * All rights reserved.
 *
 * Redistribution and use in source and binary forms, with or without
 * modification, are permitted provided that the following conditions are
 * met:
 *
 * * Redistributions of source code must retain the above copyright
 *   notice, this list of conditions and the following disclaimer.
 *
 * * Redistributions in binary form must reproduce the above copyright
 *   notice, this list of conditions and the following disclaimer in the
 *   documentation and/or other materials provided with the distribution.
 *
 * * Neither the name of 'jMonkeyEngine' nor the names of its contributors
 *   may be used to endorse or promote products derived from this software
 *   without specific prior written permission.
 *
 * THIS SOFTWARE IS PROVIDED BY THE COPYRIGHT HOLDERS AND CONTRIBUTORS
 * "AS IS" AND ANY EXPRESS OR IMPLIED WARRANTIES, INCLUDING, BUT NOT LIMITED
 * TO, THE IMPLIED WARRANTIES OF MERCHANTABILITY AND FITNESS FOR A PARTICULAR
 * PURPOSE ARE DISCLAIMED. IN NO EVENT SHALL THE COPYRIGHT OWNER OR
 * CONTRIBUTORS BE LIABLE FOR ANY DIRECT, INDIRECT, INCIDENTAL, SPECIAL,
 * EXEMPLARY, OR CONSEQUENTIAL DAMAGES (INCLUDING, BUT NOT LIMITED TO,
 * PROCUREMENT OF SUBSTITUTE GOODS OR SERVICES; LOSS OF USE, DATA, OR
 * PROFITS; OR BUSINESS INTERRUPTION) HOWEVER CAUSED AND ON ANY THEORY OF
 * LIABILITY, WHETHER IN CONTRACT, STRICT LIABILITY, OR TORT (INCLUDING
 * NEGLIGENCE OR OTHERWISE) ARISING IN ANY WAY OUT OF THE USE OF THIS
 * SOFTWARE, EVEN IF ADVISED OF THE POSSIBILITY OF SUCH DAMAGE.
 */
package com.jme3.niftygui;

import com.jme3.asset.AssetInfo;
import com.jme3.asset.AssetKey;
import com.jme3.asset.AssetManager;
import com.jme3.asset.AssetNotFoundException;
import com.jme3.audio.AudioRenderer;
import com.jme3.input.InputManager;
import com.jme3.input.event.KeyInputEvent;
import com.jme3.post.SceneProcessor;
import com.jme3.profile.AppProfiler;
import com.jme3.renderer.RenderManager;
import com.jme3.renderer.Renderer;
import com.jme3.renderer.ViewPort;
import com.jme3.renderer.queue.RenderQueue;
import com.jme3.texture.FrameBuffer;
import com.jme3.texture.image.ColorSpace;
import de.lessvoid.nifty.Nifty;
import de.lessvoid.nifty.render.batch.BatchRenderConfiguration;
import de.lessvoid.nifty.render.batch.BatchRenderDevice;
import de.lessvoid.nifty.spi.time.impl.AccurateTimeProvider;
import de.lessvoid.nifty.tools.resourceloader.ResourceLocation;
import java.io.InputStream;
import java.net.URL;

public class NiftyJmeDisplay implements SceneProcessor {

    protected boolean inited = false;
    protected Nifty nifty;
    protected AssetManager assetManager;
    protected RenderManager renderManager;
    protected InputManager inputManager;
    protected RenderDeviceJme renderDev;
    protected JmeBatchRenderBackend batchRendererBackend;
    protected InputSystemJme inputSys;
    protected SoundDeviceJme soundDev;
    protected Renderer renderer;
    protected ViewPort vp;

    protected ResourceLocationJme resourceLocation;

    protected int w, h;

    protected class ResourceLocationJme implements ResourceLocation {

        @Override
        public InputStream getResourceAsStream(String path) {
            AssetKey<Object> key = new AssetKey<>(path);
            AssetInfo info = assetManager.locateAsset(key);
            if (info != null) {
                return info.openStream();
            } else {
                throw new AssetNotFoundException(path);
            }
        }

        @Override
        public URL getResource(String path) {
            throw new UnsupportedOperationException();
        }
    }

    //Empty constructor needed for jMP to create replacement input system
    public NiftyJmeDisplay() {
    }

    /**
     * Create a new NiftyJmeDisplay for use with the Batched Nifty Renderer.
     *
     * Nifty will use texture atlases for rendering. Every graphical asset
     * you're rendering through Nifty will be placed into a texture atlas. The
     * goal is to render all Nifty components in a single (or at least very few)
     * draw calls. This should speed up rendering quite a bit.
     *
     * This call will use a default BatchRenderConfiguration for Nifty.
     * See the other method {@link #newNiftyJmeDisplay(com.jme3.asset.AssetManager, com.jme3.input.InputManager, com.jme3.audio.AudioRenderer, com.jme3.renderer.ViewPort, de.lessvoid.nifty.render.batch.BatchRenderConfiguration) }
     * when you want to change the default BatchRenderConfiguration and provide
     * your own.
     *
     * @param assetManager jME AssetManager
     * @param inputManager jME InputManager
     * @param audioRenderer jME AudioRenderer
     * @param viewport Viewport to use
     * @return new NiftyJmeDisplay instance
     */
    public static NiftyJmeDisplay newNiftyJmeDisplay(
            final AssetManager assetManager,
            final InputManager inputManager,
            final AudioRenderer audioRenderer,
            final ViewPort viewport) {
        return newNiftyJmeDisplay(
                assetManager,
                inputManager,
                audioRenderer,
                viewport,
                new BatchRenderConfiguration());
    }

    /**
     * Create a new NiftyJmeDisplay for use with the Batched Nifty Renderer.
     *
     * Nifty will use texture atlas for rendering. Every graphical asset you're
     * rendering through Nifty will be placed into a texture atlas. The goal is
     * to render all Nifty components in a single (or at least very few) draw
     * calls. This should speed up rendering quite a bit.
     *
     * @param assetManager jME AssetManager
     * @param inputManager jME InputManager
     * @param audioRenderer jME AudioRenderer
     * @param viewport Viewport to use
     * @param batchRenderConfiguration the Nifty BatchRenderConfiguration that
     *        you can use to further configure batch rendering. If unsure you
     *        can simply use new BatchRenderConfiguration() in here for the
     *        default configuration which should give you good default values.
     * @return new NiftyJmeDisplay instance
     */
    public static NiftyJmeDisplay newNiftyJmeDisplay(
            final AssetManager assetManager,
            final InputManager inputManager,
            final AudioRenderer audioRenderer,
            final ViewPort viewport,
            final BatchRenderConfiguration batchRenderConfiguration) {
        return new NiftyJmeDisplay(
                assetManager,
                inputManager,
                audioRenderer,
                viewport,
                batchRenderConfiguration);
    }

    /**
     * Create a new NiftyJmeDisplay for use with the Batched Nifty Renderer (improved Nifty rendering performance).
     *
     * Nifty will use a single texture of the given dimensions (see atlasWidth and atlasHeight parameters). Every
     * graphical asset you're rendering through Nifty will be placed into this big texture. The goal is to render
     * all Nifty components in a single (or at least very few) draw calls. This should speed up rendering quite a
     * bit.
     *
     * Currently you have to make sure to not use more image space than this single texture provides. However, Nifty
     * tries to be smart about this and internally will make sure that only the images are uploaded that your GUI
     * really needs. So in general this shouldn't be an issue.
     *
     * A complete re-organisation of the texture atlas happens when a Nifty screen ends and another begins. Dynamically
     * adding images while a screen is running is supported as well.
     *
     * @param assetManager jME AssetManager
     * @param inputManager jME InputManager
     * @param audioRenderer jME AudioRenderer
     * @param viewport Viewport to use
     * @param atlasWidth the width of the texture atlas Nifty uses to speed up rendering (2048 is a good value)
     * @param atlasHeight the height of the texture atlas Nifty uses to speed up rendering (2048 is a good value)
     *
     * @deprecated use the static factory methods {@link #newNiftyJmeDisplay(com.jme3.asset.AssetManager, com.jme3.input.InputManager, com.jme3.audio.AudioRenderer, com.jme3.renderer.ViewPort) }
     * or {@link #newNiftyJmeDisplay(com.jme3.asset.AssetManager, com.jme3.input.InputManager, com.jme3.audio.AudioRenderer, com.jme3.renderer.ViewPort, de.lessvoid.nifty.render.batch.BatchRenderConfiguration) }
     * instead of this constructor.
     */
    public NiftyJmeDisplay(
            final AssetManager assetManager,
            final InputManager inputManager,
            final AudioRenderer audioRenderer,
            final ViewPort viewport,
            final int atlasWidth,
            final int atlasHeight) {
        // The code duplication in here really sucks - it's a copy of the
        // private constructor below that takes a BatchRenderConfiguration as an
        // additional parameter. This method should really be removed soon and
        // users should simply call the new factory methods.
        //
        // For now, I keep this constructor as-is, but have marked it as deprecated
        // to allow migration to the new way to instantiate this class.
        initialize(assetManager, inputManager, audioRenderer, viewport);

        this.renderDev = null;
        this.batchRendererBackend = new JmeBatchRenderBackend(this);

        BatchRenderConfiguration batchRenderConfiguration = new BatchRenderConfiguration();
        batchRenderConfiguration.atlasWidth = atlasWidth;
        batchRenderConfiguration.atlasHeight = atlasHeight;

        nifty = new Nifty(
                new BatchRenderDevice(batchRendererBackend, batchRenderConfiguration),
                soundDev,
                inputSys,
                new AccurateTimeProvider());
        inputSys.setNifty(nifty);

        resourceLocation = new ResourceLocationJme();
        nifty.getResourceLoader().removeAllResourceLocations();
        nifty.getResourceLoader().addResourceLocation(resourceLocation);
    }

    private NiftyJmeDisplay(
            final AssetManager assetManager,
            final InputManager inputManager,
            final AudioRenderer audioRenderer,
            final ViewPort viewport,
            final BatchRenderConfiguration batchRenderConfiguration) {
        initialize(assetManager, inputManager, audioRenderer, viewport);

        this.renderDev = null;
        this.batchRendererBackend = new JmeBatchRenderBackend(this);

        nifty = new Nifty(
                new BatchRenderDevice(batchRendererBackend, batchRenderConfiguration),
                soundDev,
                inputSys,
                new AccurateTimeProvider());
        inputSys.setNifty(nifty);

        resourceLocation = new ResourceLocationJme();
        nifty.getResourceLoader().removeAllResourceLocations();
        nifty.getResourceLoader().addResourceLocation(resourceLocation);
    }

    /**
     * Create a standard NiftyJmeDisplay. This uses the old Nifty renderer. It's probably slower than the batched
     * renderer and is mainly here for backwards compatibility.
     * Nifty colors are assumed to be in Linear colorspace (no gamma correction).
     *
     * @param assetManager jME AssetManager
     * @param inputManager jME InputManager
     * @param audioRenderer jME AudioRenderer
     * @param vp Viewport to use
     */
    public NiftyJmeDisplay(AssetManager assetManager,
<<<<<<< HEAD
                           InputManager inputManager,
                           AudioRenderer audioRenderer,
                           ViewPort vp){
        this(assetManager, inputManager, audioRenderer, vp, ColorSpace.Linear);
    }

    /**
     * Create a standard NiftyJmeDisplay. This uses the old Nifty renderer.
     * It's probably slower than the batched
     * renderer and is mainly here for backwards compatibility.
     *
     * @param assetManager jME AssetManager
     * @param inputManager jME InputManager
     * @param audioRenderer jME AudioRenderer
     * @param vp Viewport to use
     * @param colorSpace the ColorSpace to use for Nifty colors (sRGB or Linear)
     */
    public NiftyJmeDisplay(AssetManager assetManager,
            InputManager inputManager,
            AudioRenderer audioRenderer,
            ViewPort vp,
            ColorSpace colorSpace) {
=======
            InputManager inputManager,
            AudioRenderer audioRenderer,
            ViewPort vp) {
>>>>>>> 0086f7e7
        initialize(assetManager, inputManager, audioRenderer, vp);

        this.renderDev = new RenderDeviceJme(this, colorSpace);
        this.batchRendererBackend = null;

        nifty = new Nifty(renderDev, soundDev, inputSys, new AccurateTimeProvider());
        inputSys.setNifty(nifty);

        resourceLocation = new ResourceLocationJme();
        nifty.getResourceLoader().removeAllResourceLocations();
        nifty.getResourceLoader().addResourceLocation(resourceLocation);
    }

    private void initialize(
            final AssetManager assetManager,
            final InputManager inputManager,
            final AudioRenderer audioRenderer,
            final ViewPort viewport) {
        this.assetManager = assetManager;
        this.inputManager = inputManager;
        this.w = viewport.getCamera().getWidth();
        this.h = viewport.getCamera().getHeight();
        this.soundDev = new SoundDeviceJme(assetManager, audioRenderer);
        this.inputSys = new InputSystemJme(inputManager);
    }

    @Override
    public void initialize(RenderManager rm, ViewPort vp) {
        this.renderManager = rm;
        if (renderDev != null) {
            renderDev.setRenderManager(rm);
        } else {
            batchRendererBackend.setRenderManager(rm);
        }

        if (inputManager != null) {
//            inputSys.setInputManager(inputManager);
            inputManager.addRawInputListener(inputSys);
        }
        inited = true;
        this.vp = vp;
        this.renderer = rm.getRenderer();

        inputSys.reset();
        inputSys.setHeight(vp.getCamera().getHeight());
    }

    public Nifty getNifty() {
        return nifty;
    }

    public void simulateKeyEvent(KeyInputEvent event) {
        inputSys.onKeyEvent(event);
    }

    AssetManager getAssetManager() {
        return assetManager;
    }

    RenderManager getRenderManager() {
        return renderManager;
    }

    int getHeight() {
        return h;
    }

    int getWidth() {
        return w;
    }

    Renderer getRenderer() {
        return renderer;
    }

    @Override
    public void reshape(ViewPort vp, int w, int h) {
        this.w = w;
        this.h = h;
        inputSys.setHeight(h);
        nifty.resolutionChanged();
    }

    @Override
    public boolean isInitialized() {
        return inited;
    }

    @Override
    public void preFrame(float tpf) {
    }

    @Override
    public void postQueue(RenderQueue rq) {
        // render nifty before anything else
        renderManager.setCamera(vp.getCamera(), true);
        //nifty.update();
        nifty.render(false);
        renderManager.setCamera(vp.getCamera(), false);
    }

    @Override
    public void postFrame(FrameBuffer out) {
    }

    @Override
    public void cleanup() {
        inited = false;
        inputSys.reset();
        if (inputManager != null) {
            inputManager.removeRawInputListener(inputSys);
        }
    }

    @Override
    public void setProfiler(AppProfiler profiler) {
        // not implemented
    }
}<|MERGE_RESOLUTION|>--- conflicted
+++ resolved
@@ -244,7 +244,8 @@
     }
 
     /**
-     * Create a standard NiftyJmeDisplay. This uses the old Nifty renderer. It's probably slower than the batched
+     * Create a standard NiftyJmeDisplay. This uses the old Nifty renderer.
+     * It's probably slower than the batched
      * renderer and is mainly here for backwards compatibility.
      * Nifty colors are assumed to be in Linear colorspace (no gamma correction).
      *
@@ -254,10 +255,9 @@
      * @param vp Viewport to use
      */
     public NiftyJmeDisplay(AssetManager assetManager,
-<<<<<<< HEAD
-                           InputManager inputManager,
-                           AudioRenderer audioRenderer,
-                           ViewPort vp){
+            InputManager inputManager,
+            AudioRenderer audioRenderer,
+            ViewPort vp) {
         this(assetManager, inputManager, audioRenderer, vp, ColorSpace.Linear);
     }
 
@@ -277,11 +277,6 @@
             AudioRenderer audioRenderer,
             ViewPort vp,
             ColorSpace colorSpace) {
-=======
-            InputManager inputManager,
-            AudioRenderer audioRenderer,
-            ViewPort vp) {
->>>>>>> 0086f7e7
         initialize(assetManager, inputManager, audioRenderer, vp);
 
         this.renderDev = new RenderDeviceJme(this, colorSpace);
