/*
 * Copyright (c) 2009-2020 jMonkeyEngine
 * All rights reserved.
 *
 * Redistribution and use in source and binary forms, with or without
 * modification, are permitted provided that the following conditions are
 * met:
 *
 * * Redistributions of source code must retain the above copyright
 *   notice, this list of conditions and the following disclaimer.
 *
 * * Redistributions in binary form must reproduce the above copyright
 *   notice, this list of conditions and the following disclaimer in the
 *   documentation and/or other materials provided with the distribution.
 *
 * * Neither the name of 'jMonkeyEngine' nor the names of its contributors
 *   may be used to endorse or promote products derived from this software
 *   without specific prior written permission.
 *
 * THIS SOFTWARE IS PROVIDED BY THE COPYRIGHT HOLDERS AND CONTRIBUTORS
 * "AS IS" AND ANY EXPRESS OR IMPLIED WARRANTIES, INCLUDING, BUT NOT LIMITED
 * TO, THE IMPLIED WARRANTIES OF MERCHANTABILITY AND FITNESS FOR A PARTICULAR
 * PURPOSE ARE DISCLAIMED. IN NO EVENT SHALL THE COPYRIGHT OWNER OR
 * CONTRIBUTORS BE LIABLE FOR ANY DIRECT, INDIRECT, INCIDENTAL, SPECIAL,
 * EXEMPLARY, OR CONSEQUENTIAL DAMAGES (INCLUDING, BUT NOT LIMITED TO,
 * PROCUREMENT OF SUBSTITUTE GOODS OR SERVICES; LOSS OF USE, DATA, OR
 * PROFITS; OR BUSINESS INTERRUPTION) HOWEVER CAUSED AND ON ANY THEORY OF
 * LIABILITY, WHETHER IN CONTRACT, STRICT LIABILITY, OR TORT (INCLUDING
 * NEGLIGENCE OR OTHERWISE) ARISING IN ANY WAY OUT OF THE USE OF THIS
 * SOFTWARE, EVEN IF ADVISED OF THE POSSIBILITY OF SUCH DAMAGE.
 */
package com.jme3.network.kernel.tcp;

import com.jme3.network.kernel.Endpoint;
import com.jme3.network.kernel.Kernel;
import com.jme3.network.kernel.KernelException;
import com.jme3.network.util.BandwidthCounter;
import com.jme3.network.util.ByteBandwidthCounter;

import java.io.IOException;
import java.nio.ByteBuffer;
import java.nio.channels.SocketChannel;
import java.util.concurrent.ConcurrentLinkedQueue;


/**
 *  Endpoint implementation that encapsulates the
 *  channel IO based connection information and keeps
 *  track of the outbound data queue for the channel.
 *
 *  @version   $Revision$
 *  @author    Paul Speed
 */
public class NioEndpoint implements Endpoint
{
    protected static final ByteBuffer CLOSE_MARKER = ByteBuffer.allocate(0);

    private long id;
    private SocketChannel socket;
    private SelectorKernel kernel;
    private ConcurrentLinkedQueue<ByteBuffer> outbound = new ConcurrentLinkedQueue<ByteBuffer>();
    private boolean closing = false;
    private ByteBandwidthCounter counter = new ByteBandwidthCounter();

    public NioEndpoint( SelectorKernel kernel, long id, SocketChannel socket )
    {
        this.id = id;
        this.socket = socket;
        this.kernel = kernel;
    }

    @Override
    public Kernel getKernel()
    {
        return kernel;
    }

    @Override
    public void close()
    {
        close(false);
    }

    @Override
    public void close( boolean flushData )
    {
        if( flushData ) {
            closing = true;
            
            // Enqueue a close marker message to let the server
            // know we should close
            send( CLOSE_MARKER, false, true );
            
            return;
        }
    
        try {
            // Note: even though we may be disconnected from the socket.isConnected()
            // standpoint, it's still safest to tell the kernel so that it can be sure
            // to stop managing us gracefully.
            kernel.closeEndpoint(this);
        } catch( IOException e ) {
            throw new KernelException( "Error closing endpoint for socket:" + socket, e );
        }
    }

    @Override
    public long getId()
    {
        return id;
    }

    @Override
    public String getAddress()
    {
        return String.valueOf(socket.socket().getRemoteSocketAddress()); 
    }     

    @Override
    public boolean isConnected()
    {
        return socket.isConnected();
    }

    /**
     *  The wakeup option is used internally when the kernel is
     *  broadcasting out to a bunch of endpoints and doesn't want to
     *  necessarily wakeup right away.
     */
    protected void send( ByteBuffer data, boolean copy, boolean wakeup )
    {
        // We create a ByteBuffer per endpoint since we
        // use it to track the data sent to each endpoint
        // separately.
        ByteBuffer buffer;
        if( !copy ) {
            buffer = data;
        } else {
            // Copy the buffer
            buffer = ByteBuffer.allocate(data.remaining());
            buffer.put(data);
            buffer.flip();
        }

        // Queue it up
        outbound.add(buffer);
        counter.incTx(buffer.limit());
        if( wakeup )
            kernel.wakeupSelector();
    }

    /**
     *  Called by the SelectorKernel to get the current top
     *  buffer for writing.
     */
    protected ByteBuffer peekPending()
    {
        return outbound.peek();
    }

    /**
     *  Called by the SelectorKernel when the top buffer
     *  has been exhausted.
     */
    protected ByteBuffer removePending()
    {
        return outbound.poll();
    }

    protected boolean hasPending()
    {
        return !outbound.isEmpty();
    }

    @Override
    public void send( ByteBuffer data )
    {   
        if( data == null ) {
            throw new IllegalArgumentException( "Data cannot be null." );
        }
        if( closing ) {
            throw new KernelException( "Endpoint has been closed:" + socket );
        }
        send( data, true, true );
    }

    @Override
<<<<<<< HEAD
    public BandwidthCounter getCounters() {
        return counter;
    }

=======
>>>>>>> 0252c1b6
    public String toString()
    {
        return "NioEndpoint[" + id + ", " + socket + "]";
    }
}<|MERGE_RESOLUTION|>--- conflicted
+++ resolved
@@ -184,14 +184,11 @@
         send( data, true, true );
     }
 
-    @Override
-<<<<<<< HEAD
     public BandwidthCounter getCounters() {
         return counter;
     }
 
-=======
->>>>>>> 0252c1b6
+    @Override
     public String toString()
     {
         return "NioEndpoint[" + id + ", " + socket + "]";
