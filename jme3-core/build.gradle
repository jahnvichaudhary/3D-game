sourceSets {
    main {
        java {
            srcDir 'src/main/java'
            srcDir 'src/plugins/java'
            srcDir 'src/tools/java'
        }
    }
    test {
        java {
            srcDir 'src/test/java'
        }

        System.setProperty "java.awt.headless", "true"
    }
}

dependencies {
<<<<<<< HEAD
    testRuntime project(':jme3-testdata')
=======
    testImplementation project(':jme3-testdata')
    testImplementation project(':jme3-testdata')
>>>>>>> 4dfeeb14
    testImplementation project(':jme3-desktop')
    testRuntime project(':jme3-plugins')
}

task updateVersionPropertiesFile {
    def versionFile = file('src/main/resources/com/jme3/system/version.properties')
    def versionFileText = "# THIS IS AN AUTO-GENERATED FILE..\n" +
                          "# DO NOT MODIFY!\n" +
                          "build.date=${jmeBuildDate}\n" +
                          "git.revision=${jmeRevision}\n" +
                          "git.branch=${jmeBranchName}\n" +
                          "git.hash=${jmeGitHash}\n" +
                          "git.hash.short=${jmeShortGitHash}\n" +
                          "git.tag=${jmeGitTag}\n" +
                          "name.full=jMonkeyEngine ${jmeFullVersion}\n" +
                          "version.full=${jmeFullVersion}\n" +
                          "version.number=${jmeVersion}\n" +
                          "version.tag=${jmeVersionTag}"

    outputs.upToDateWhen { 
        versionFile.exists() && versionFile.text == versionFileText
    }
    doLast {
        versionFile.text = versionFileText
    }
}

processResources.dependsOn updateVersionPropertiesFile<|MERGE_RESOLUTION|>--- conflicted
+++ resolved
@@ -16,12 +16,7 @@
 }
 
 dependencies {
-<<<<<<< HEAD
     testRuntime project(':jme3-testdata')
-=======
-    testImplementation project(':jme3-testdata')
-    testImplementation project(':jme3-testdata')
->>>>>>> 4dfeeb14
     testImplementation project(':jme3-desktop')
     testRuntime project(':jme3-plugins')
 }
