/*
 * Copyright (c) 2009-2012 jMonkeyEngine
 * All rights reserved.
 *
 * Redistribution and use in source and binary forms, with or without
 * modification, are permitted provided that the following conditions are
 * met:
 *
 * * Redistributions of source code must retain the above copyright
 *   notice, this list of conditions and the following disclaimer.
 *
 * * Redistributions in binary form must reproduce the above copyright
 *   notice, this list of conditions and the following disclaimer in the
 *   documentation and/or other materials provided with the distribution.
 *
 * * Neither the name of 'jMonkeyEngine' nor the names of its contributors
 *   may be used to endorse or promote products derived from this software
 *   without specific prior written permission.
 *
 * THIS SOFTWARE IS PROVIDED BY THE COPYRIGHT HOLDERS AND CONTRIBUTORS
 * "AS IS" AND ANY EXPRESS OR IMPLIED WARRANTIES, INCLUDING, BUT NOT LIMITED
 * TO, THE IMPLIED WARRANTIES OF MERCHANTABILITY AND FITNESS FOR A PARTICULAR
 * PURPOSE ARE DISCLAIMED. IN NO EVENT SHALL THE COPYRIGHT OWNER OR
 * CONTRIBUTORS BE LIABLE FOR ANY DIRECT, INDIRECT, INCIDENTAL, SPECIAL,
 * EXEMPLARY, OR CONSEQUENTIAL DAMAGES (INCLUDING, BUT NOT LIMITED TO,
 * PROCUREMENT OF SUBSTITUTE GOODS OR SERVICES; LOSS OF USE, DATA, OR
 * PROFITS; OR BUSINESS INTERRUPTION) HOWEVER CAUSED AND ON ANY THEORY OF
 * LIABILITY, WHETHER IN CONTRACT, STRICT LIABILITY, OR TORT (INCLUDING
 * NEGLIGENCE OR OTHERWISE) ARISING IN ANY WAY OUT OF THE USE OF THIS
 * SOFTWARE, EVEN IF ADVISED OF THE POSSIBILITY OF SUCH DAMAGE.
 */
package com.jme3.material.plugins;

import com.jme3.material.logic.*;
import com.jme3.asset.*;
import com.jme3.material.*;
import com.jme3.material.RenderState.BlendEquation;
import com.jme3.material.RenderState.BlendMode;
import com.jme3.material.RenderState.FaceCullMode;
import com.jme3.material.TechniqueDef.LightMode;
import com.jme3.material.TechniqueDef.ShadowMode;
import com.jme3.math.ColorRGBA;
import com.jme3.math.Vector2f;
import com.jme3.math.Vector3f;
import com.jme3.shader.DefineList;
import com.jme3.shader.Shader;
import com.jme3.shader.VarType;
import com.jme3.texture.Texture;
import com.jme3.texture.Texture2D;
import com.jme3.texture.image.ColorSpace;
import com.jme3.util.PlaceholderAssets;
import com.jme3.util.blockparser.BlockLanguageParser;
import com.jme3.util.blockparser.Statement;

import java.io.IOException;
import java.io.InputStream;
import java.util.ArrayList;
import java.util.EnumMap;
import java.util.List;
import java.util.logging.Level;
import java.util.logging.Logger;
import java.util.regex.Matcher;
import java.util.regex.Pattern;

public class J3MLoader implements AssetLoader {

    private static final Logger logger = Logger.getLogger(J3MLoader.class.getName());
   // private ErrorLogger errors;
    private ShaderNodeLoaderDelegate nodesLoaderDelegate;
    boolean isUseNodes = false;

    private AssetManager assetManager;
    private AssetKey key;

    private MaterialDef materialDef;
    private Material material;
    private TechniqueDef technique;
    private RenderState renderState;
    private ArrayList<String> presetDefines = new ArrayList<String>();

    private EnumMap<Shader.ShaderType, String> shaderLanguages;
    private EnumMap<Shader.ShaderType, String> shaderNames;

    private static final String whitespacePattern = "\\p{javaWhitespace}+";

    public J3MLoader() {
        shaderLanguages = new EnumMap<>(Shader.ShaderType.class);
        shaderNames = new EnumMap<>(Shader.ShaderType.class);
    }


    // <TYPE> <LANG> : <SOURCE>
    private void readShaderStatement(String statement) throws IOException {
        String[] split = statement.split(":");
        if (split.length != 2) {
            throw new IOException("Shader statement syntax incorrect" + statement);
        }
        String[] typeAndLang = split[0].split(whitespacePattern);
        if (typeAndLang.length != 2) {
            throw new IOException("Shader statement syntax incorrect: " + statement);
        }

        for (Shader.ShaderType shaderType : Shader.ShaderType.values()) {
            if (typeAndLang[0].equals(shaderType.toString() + "Shader")) {
                readShaderDefinition(shaderType, split[1].trim(), typeAndLang[1]);
            }
        }
    }

    private void readShaderDefinition(Shader.ShaderType shaderType, String name, String language) {
        shaderNames.put(shaderType, name);
        shaderLanguages.put(shaderType, language);
    }

    // LightMode <MODE>
    private void readLightMode(String statement) throws IOException{
        String[] split = statement.split(whitespacePattern);
        if (split.length != 2){
            throw new IOException("LightMode statement syntax incorrect");
        }

        LightMode lm = LightMode.valueOf(split[1]);
<<<<<<< HEAD
        if (lm == LightMode.FixedPipeline) {
            throw new UnsupportedOperationException("OpenGL1 is not supported");
        }
=======
>>>>>>> 8d4962d1
        technique.setLightMode(lm);
    }
    
    
    // LightMode <SPACE>
    private void readLightSpace(String statement) throws IOException{
        String[] split = statement.split(whitespacePattern);
        if (split.length != 2){
            throw new IOException("LightSpace statement syntax incorrect");
        }
        TechniqueDef.LightSpace ls = TechniqueDef.LightSpace.valueOf(split[1]);        
        technique.setLightSpace(ls);
    }

    // ShadowMode <MODE>
    private void readShadowMode(String statement) throws IOException{
        String[] split = statement.split(whitespacePattern);
        if (split.length != 2){
            throw new IOException("ShadowMode statement syntax incorrect");
        }
        ShadowMode sm = ShadowMode.valueOf(split[1]);
        technique.setShadowMode(sm);
    }

    private List<String> tokenizeTextureValue(final String value) {
        final List<String> matchList = new ArrayList<String>();
        final Pattern regex = Pattern.compile("[^\\s\"']+|\"([^\"]*)\"|'([^']*)'");
        final Matcher regexMatcher = regex.matcher(value.trim());

        while (regexMatcher.find()) {
            if (regexMatcher.group(1) != null) {
                matchList.add(regexMatcher.group(1));
            } else if (regexMatcher.group(2) != null) {
                matchList.add(regexMatcher.group(2));
            } else {
                matchList.add(regexMatcher.group());
            }
        }

        return matchList;
    }

    private List<TextureOptionValue> parseTextureOptions(final List<String> values) {
        final List<TextureOptionValue> matchList = new ArrayList<TextureOptionValue>();

        if (values.isEmpty() || values.size() == 1) {
            return matchList;
        }

        // Loop through all but the last value, the last one is going to be the path.
        for (int i = 0; i < values.size() - 1; i++) {
            final String value = values.get(i);
            final TextureOption textureOption = TextureOption.getTextureOption(value);

            if (textureOption == null && !value.contains("\\") && !value.contains("/") && !values.get(0).equals("Flip") && !values.get(0).equals("Repeat")) {
                logger.log(Level.WARNING, "Unknown texture option \"{0}\" encountered for \"{1}\" in material \"{2}\"", new Object[]{value, key, material.getKey().getName()});
            } else if (textureOption != null){
                final String option = textureOption.getOptionValue(value);
                matchList.add(new TextureOptionValue(textureOption, option));
            }
        }

        return matchList;
    }

    private boolean isTexturePathDeclaredTheTraditionalWay(final List<TextureOptionValue> optionValues, final String texturePath) {
        final boolean startsWithOldStyle = texturePath.startsWith("Flip Repeat ") || texturePath.startsWith("Flip ") ||
                texturePath.startsWith("Repeat ") || texturePath.startsWith("Repeat Flip ");

        if (!startsWithOldStyle) {
            return false;
        }

        if (optionValues.size() == 1 && (optionValues.get(0).textureOption == TextureOption.Flip || optionValues.get(0).textureOption == TextureOption.Repeat)) {
            return true;
        } else if (optionValues.size() == 2 && optionValues.get(0).textureOption == TextureOption.Flip && optionValues.get(1).textureOption == TextureOption.Repeat) {
            return true;
        } else if (optionValues.size() == 2 && optionValues.get(0).textureOption == TextureOption.Repeat && optionValues.get(1).textureOption == TextureOption.Flip) {
            return true;
        }

        return false;
    }

    private Texture parseTextureType(final VarType type, final String value) {
        final List<String> textureValues = tokenizeTextureValue(value);
        final List<TextureOptionValue> textureOptionValues = parseTextureOptions(textureValues);

        TextureKey textureKey = null;

        // If there is only one token on the value, it must be the path to the texture.
        if (textureValues.size() == 1) {
            textureKey = new TextureKey(textureValues.get(0), false);
        } else {
            String texturePath = value.trim();

            // If there are no valid "new" texture options specified but the path is split into several parts, lets parse the old way.
            if (isTexturePathDeclaredTheTraditionalWay(textureOptionValues, texturePath)) {
                boolean flipY = false;

                if (texturePath.startsWith("Flip Repeat ") || texturePath.startsWith("Repeat Flip ")) {
                    texturePath = texturePath.substring(12).trim();
                    flipY = true;
                } else if (texturePath.startsWith("Flip ")) {
                    texturePath = texturePath.substring(5).trim();
                    flipY = true;
                } else if (texturePath.startsWith("Repeat ")) {
                    texturePath = texturePath.substring(7).trim();
                }

                // Support path starting with quotes (double and single)
                if (texturePath.startsWith("\"") || texturePath.startsWith("'")) {
                    texturePath = texturePath.substring(1);
                }

                // Support path ending with quotes (double and single)
                if (texturePath.endsWith("\"") || texturePath.endsWith("'")) {
                    texturePath = texturePath.substring(0, texturePath.length() - 1);
                }

                textureKey = new TextureKey(texturePath, flipY);
            }

            if (textureKey == null) {
                textureKey = new TextureKey(textureValues.get(textureValues.size() - 1), false);
            }

            // Apply texture options to the texture key
            if (!textureOptionValues.isEmpty()) {
                for (final TextureOptionValue textureOptionValue : textureOptionValues) {
                    textureOptionValue.applyToTextureKey(textureKey);
                }
            }
        }

        switch (type) {
            case Texture3D:
                textureKey.setTextureTypeHint(Texture.Type.ThreeDimensional);
                break;
            case TextureArray:
                textureKey.setTextureTypeHint(Texture.Type.TwoDimensionalArray);
                break;
            case TextureCubeMap:
                textureKey.setTextureTypeHint(Texture.Type.CubeMap);
                break;
        }

        textureKey.setGenerateMips(true);

        Texture texture;

        try {
            texture = assetManager.loadTexture(textureKey);
        } catch (AssetNotFoundException ex){
            logger.log(Level.WARNING, "Cannot locate {0} for material {1}", new Object[]{textureKey, key});
            texture = null;
        }

        if (texture == null){
            texture = new Texture2D(PlaceholderAssets.getPlaceholderImage(assetManager));
            texture.setKey(textureKey);
            texture.setName(textureKey.getName());
        }

        // Apply texture options to the texture
        if (!textureOptionValues.isEmpty()) {
            for (final TextureOptionValue textureOptionValue : textureOptionValues) {
                textureOptionValue.applyToTexture(texture);
            }
        }

        return texture;
    }

    private Object readValue(final VarType type, final String value) throws IOException{
        if (type.isTextureType()) {
            return parseTextureType(type, value);
        } else {
            String[] split = value.trim().split(whitespacePattern);
            switch (type){
                case Float:
                    if (split.length != 1){
                        throw new IOException("Float value parameter must have 1 entry: " + value);
                    }
                     return Float.parseFloat(split[0]);
                case Vector2:
                    if (split.length != 2){
                        throw new IOException("Vector2 value parameter must have 2 entries: " + value);
                    }
                    return new Vector2f(Float.parseFloat(split[0]),
                                                               Float.parseFloat(split[1]));
                case Vector3:
                    if (split.length != 3){
                        throw new IOException("Vector3 value parameter must have 3 entries: " + value);
                    }
                    return new Vector3f(Float.parseFloat(split[0]),
                                                               Float.parseFloat(split[1]),
                                                               Float.parseFloat(split[2]));
                case Vector4:
                    if (split.length != 4){
                        throw new IOException("Vector4 value parameter must have 4 entries: " + value);
                    }
                    return new ColorRGBA(Float.parseFloat(split[0]),
                                                                Float.parseFloat(split[1]),
                                                                Float.parseFloat(split[2]),
                                                                Float.parseFloat(split[3]));
                case Int:
                    if (split.length != 1){
                        throw new IOException("Int value parameter must have 1 entry: " + value);
                    }
                    return Integer.parseInt(split[0]);
                case Boolean:
                    if (split.length != 1){
                        throw new IOException("Boolean value parameter must have 1 entry: " + value);
                    }
                    return Boolean.parseBoolean(split[0]);
                default:
                    throw new UnsupportedOperationException("Unknown type: "+type);
            }
        }
    }

    // <TYPE> <NAME> [ "(" <FFBINDING> ")" ] [-LINEAR] [ ":" <DEFAULTVAL> ]
    private void readParam(String statement) throws IOException{
        String name;
        String defaultVal = null;
        ColorSpace colorSpace = null;

        String[] split = statement.split(":");

        // Parse default val
        if (split.length == 1){
            // Doesn't contain default value
        }else{
            if (split.length != 2){
                throw new IOException("Parameter statement syntax incorrect");
            }
            statement = split[0].trim();
            defaultVal = split[1].trim();
        }

        if (statement.endsWith("-LINEAR")) {
            colorSpace = ColorSpace.Linear;
            statement = statement.substring(0, statement.length() - "-LINEAR".length());
        }

        // Parse ffbinding
        int startParen = statement.indexOf("(");
        if (startParen != -1){
            // get content inside parentheses
            int endParen = statement.indexOf(")", startParen);
            String bindingStr = statement.substring(startParen+1, endParen).trim();
            // don't care about bindingStr
            statement = statement.substring(0, startParen);
        }

        // Parse type + name
        split = statement.split(whitespacePattern);
        if (split.length != 2){
            throw new IOException("Parameter statement syntax incorrect");
        }

        VarType type;
        if (split[0].equals("Color")){
            type = VarType.Vector4;
        }else{
            type = VarType.valueOf(split[0]);
        }

        name = split[1];

        Object defaultValObj = null;
        if (defaultVal != null){
            defaultValObj = readValue(type, defaultVal);
        }
        if(type.isTextureType()){
            materialDef.addMaterialParamTexture(type, name, colorSpace);
        }else{
            materialDef.addMaterialParam(type, name, defaultValObj);
        }

    }

    private void readValueParam(String statement) throws IOException{
        // Use limit=1 incase filename contains colons
        String[] split = statement.split(":", 2);
        if (split.length != 2){
            throw new IOException("Value parameter statement syntax incorrect");
        }
        String name = split[0].trim();

        // parse value
        MatParam p = material.getMaterialDef().getMaterialParam(name);
        if (p == null){
            throw new IOException("The material parameter: "+name+" is undefined.");
        }

        Object valueObj = readValue(p.getVarType(), split[1]);
        if (p.getVarType().isTextureType()){
            material.setTextureParam(name, p.getVarType(), (Texture) valueObj);
        }else{
            material.setParam(name, p.getVarType(), valueObj);
        }
    }

    private void readMaterialParams(List<Statement> paramsList) throws IOException{
        for (Statement statement : paramsList){
            readParam(statement.getLine());
        }
    }

    private void readExtendingMaterialParams(List<Statement> paramsList) throws IOException{
        for (Statement statement : paramsList){
            readValueParam(statement.getLine());
        }
    }

    private void readWorldParams(List<Statement> worldParams) throws IOException{
        for (Statement statement : worldParams){
            technique.addWorldParam(statement.getLine());
        }
    }

    private boolean parseBoolean(String word){
        return word != null && word.equals("On");
    }

    private void readRenderStateStatement(Statement statement) throws IOException{
        String[] split = statement.getLine().split(whitespacePattern);
        if (split[0].equals("Wireframe")){
            renderState.setWireframe(parseBoolean(split[1]));
        }else if (split[0].equals("FaceCull")){
            renderState.setFaceCullMode(FaceCullMode.valueOf(split[1]));
        }else if (split[0].equals("DepthWrite")){
            renderState.setDepthWrite(parseBoolean(split[1]));
        }else if (split[0].equals("DepthTest")){
            renderState.setDepthTest(parseBoolean(split[1]));
        }else if (split[0].equals("Blend")){
            renderState.setBlendMode(BlendMode.valueOf(split[1]));
        }else if (split[0].equals("BlendEquation")){
            renderState.setBlendEquation(BlendEquation.valueOf(split[1]));
        }else if (split[0].equals("BlendEquationAlpha")){
            renderState.setBlendEquationAlpha(RenderState.BlendEquationAlpha.valueOf(split[1]));
        }else if (split[0].equals("AlphaTestFalloff")){
            // Ignore for backwards compatbility
        }else if (split[0].equals("PolyOffset")){
            float factor = Float.parseFloat(split[1]);
            float units = Float.parseFloat(split[2]);
            renderState.setPolyOffset(factor, units);
        }else if (split[0].equals("ColorWrite")){
            renderState.setColorWrite(parseBoolean(split[1]));
        }else if (split[0].equals("PointSprite")){
            // Ignore for backwards compatbility
        }else if (split[0].equals("DepthFunc")){
            renderState.setDepthFunc(RenderState.TestFunction.valueOf(split[1]));
        }else if (split[0].equals("AlphaFunc")){
            renderState.setAlphaFunc(RenderState.TestFunction.valueOf(split[1]));
        }else if (split[0].equals("LineWidth")){
            renderState.setLineWidth(Float.parseFloat(split[1]));
        } else {
            throw new MatParseException(null, split[0], statement);
        }
    }

    private void readAdditionalRenderState(List<Statement> renderStates) throws IOException{
        renderState = material.getAdditionalRenderState();
        for (Statement statement : renderStates){
            readRenderStateStatement(statement);
        }
        renderState = null;
    }

    private void readRenderState(List<Statement> renderStates) throws IOException{
        renderState = new RenderState();
        for (Statement statement : renderStates){
            readRenderStateStatement(statement);
        }
        technique.setRenderState(renderState);
        renderState = null;
    }

    private void readForcedRenderState(List<Statement> renderStates) throws IOException{
        renderState = new RenderState();
        for (Statement statement : renderStates){
            readRenderStateStatement(statement);
        }
        technique.setForcedRenderState(renderState);
        renderState = null;
    }

    // <DEFINENAME> [ ":" <PARAMNAME> ]
    private void readDefine(String statement) throws IOException{
        String[] split = statement.split(":");
        if (split.length == 1){
            String defineName = split[0].trim();
            presetDefines.add(defineName);
        }else if (split.length == 2){
            String defineName = split[0].trim();
            String paramName = split[1].trim();
            MatParam param = materialDef.getMaterialParam(paramName);
            if (param == null) {
                logger.log(Level.WARNING, "In technique ''{0}'':\n"
                        + "Define ''{1}'' mapped to non-existent"
                        + " material parameter ''{2}'', ignoring.",
                        new Object[]{technique.getName(), defineName, paramName});
                return;
            }
            
            VarType paramType = param.getVarType();
            technique.addShaderParamDefine(paramName, paramType, defineName);
        }else{
            throw new IOException("Define syntax incorrect");
        }
    }

    private void readDefines(List<Statement> defineList) throws IOException{
        for (Statement statement : defineList){
            readDefine(statement.getLine());
        }

    }

    private void readTechniqueStatement(Statement statement) throws IOException{
        String[] split = statement.getLine().split("[ \\{]");
        if (split[0].equals("VertexShader") ||
                split[0].equals("FragmentShader") ||
                split[0].equals("GeometryShader") ||
                split[0].equals("TessellationControlShader") ||
                split[0].equals("TessellationEvaluationShader")) {
            readShaderStatement(statement.getLine());
        }else if (split[0].equals("LightMode")){
            readLightMode(statement.getLine());
        }else if (split[0].equals("LightSpace")){
            readLightSpace(statement.getLine());
        }else if (split[0].equals("ShadowMode")){
            readShadowMode(statement.getLine());
        }else if (split[0].equals("WorldParameters")){
            readWorldParams(statement.getContents());
        }else if (split[0].equals("RenderState")){
            readRenderState(statement.getContents());
        }else if (split[0].equals("ForcedRenderState")){
            readForcedRenderState(statement.getContents());
        }else if (split[0].equals("Defines")){
            readDefines(statement.getContents());
        } else if (split[0].equals("ShaderNodesDefinitions")) {
            initNodesLoader();
            if (isUseNodes) {
                nodesLoaderDelegate.readNodesDefinitions(statement.getContents());
            }
        } else if (split[0].equals("VertexShaderNodes")) {
            initNodesLoader();
            if (isUseNodes) {
                nodesLoaderDelegate.readVertexShaderNodes(statement.getContents());
            }
        } else if (split[0].equals("FragmentShaderNodes")) {
            initNodesLoader();
            if (isUseNodes) {
                nodesLoaderDelegate.readFragmentShaderNodes(statement.getContents());
            }
        } else if (split[0].equals("NoRender")) {
            technique.setNoRender(true);
        } else {
            throw new MatParseException(null, split[0], statement);
        }
    }

    private void readTransparentStatement(String statement) throws IOException{
        String[] split = statement.split(whitespacePattern);
        if (split.length != 2){
            throw new IOException("Transparent statement syntax incorrect");
        }
        material.setTransparent(parseBoolean(split[1]));
    }
    
    private static String createShaderPrologue(List<String> presetDefines) {
        DefineList dl = new DefineList(presetDefines.size());
        for (int i = 0; i < presetDefines.size(); i++) {
            dl.set(i, 1);
        }
        StringBuilder sb = new StringBuilder();
        dl.generateSource(sb, presetDefines, null);
        return sb.toString();
    }

    private void readTechnique(Statement techStat) throws IOException{
        isUseNodes = false;
        String[] split = techStat.getLine().split(whitespacePattern);

        String name;
        if (split.length == 1) {
            name = TechniqueDef.DEFAULT_TECHNIQUE_NAME;
        } else if (split.length == 2) {
            name = split[1];
        } else {
            throw new IOException("Technique statement syntax incorrect");
        }

        String techniqueUniqueName = materialDef.getAssetName() + "@" + name;
        technique = new TechniqueDef(name, techniqueUniqueName.hashCode());

        for (Statement statement : techStat.getContents()){
            readTechniqueStatement(statement);
        }

        if(isUseNodes){
            nodesLoaderDelegate.computeConditions();
            
            //used for caching later, the shader here is not a file.
            
            // KIRILL 9/19/2015
            // Not sure if this is needed anymore, since shader caching
            // is now done by TechniqueDef.
            technique.setShaderFile(technique.hashCode() + "", technique.hashCode() + "", "GLSL100", "GLSL100");
        }

        if (shaderNames.containsKey(Shader.ShaderType.Vertex) && shaderNames.containsKey(Shader.ShaderType.Fragment)) {
            technique.setShaderFile(shaderNames, shaderLanguages);
        } else {
            technique = null;
            shaderLanguages.clear();
            shaderNames.clear();
            presetDefines.clear();
            logger.log(Level.WARNING, "Fixed function technique was ignored");
            logger.log(Level.WARNING, "Fixed function technique ''{0}'' was ignored for material {1}",
                    new Object[]{name, key});
            return;
        }
        
        technique.setShaderPrologue(createShaderPrologue(presetDefines));
        
        switch (technique.getLightMode()) {
            case Disable:
                technique.setLogic(new DefaultTechniqueDefLogic(technique));
                break;
            case MultiPass:
                technique.setLogic(new MultiPassLightingLogic(technique));
                break;
            case SinglePass:
                technique.setLogic(new SinglePassLightingLogic(technique));
                break;
            case SinglePassAndImageBased:
                technique.setLogic(new SinglePassAndImageBasedLightingLogic(technique));
                break;
            default:
                throw new UnsupportedOperationException();
        }

        materialDef.addTechniqueDef(technique);
        technique = null;
        shaderLanguages.clear();
        shaderNames.clear();
        presetDefines.clear();
    }

    private void loadFromRoot(List<Statement> roots) throws IOException{
        if (roots.size() == 2){
            Statement exception = roots.get(0);
            String line = exception.getLine();
            if (line.startsWith("Exception")){
                throw new AssetLoadException(line.substring("Exception ".length()));
            }else{
                throw new IOException("In multiroot material, expected first statement to be 'Exception'");
            }
        }else if (roots.size() != 1){
            throw new IOException("Too many roots in J3M/J3MD file");
        }

        boolean extending = false;
        Statement materialStat = roots.get(0);
        String materialName = materialStat.getLine();
        if (materialName.startsWith("MaterialDef")){
            materialName = materialName.substring("MaterialDef ".length()).trim();
            extending = false;
        }else if (materialName.startsWith("Material")){
            materialName = materialName.substring("Material ".length()).trim();
            extending = true;
        }else{
            throw new IOException("Specified file is not a Material file");
        }

        String[] split = materialName.split(":", 2);

        if (materialName.equals("")){
            throw new MatParseException("Material name cannot be empty", materialStat);
        }

        if (split.length == 2){
            if (!extending){
                throw new MatParseException("Must use 'Material' when extending.", materialStat);
            }

            String extendedMat = split[1].trim();

            MaterialDef def = (MaterialDef) assetManager.loadAsset(new AssetKey(extendedMat));
            if (def == null) {
                throw new MatParseException("Extended material " + extendedMat + " cannot be found.", materialStat);
            }

            material = new Material(def);
            material.setKey(key);
            material.setName(split[0].trim());
//            material.setAssetName(fileName);
        }else if (split.length == 1){
            if (extending){
                throw new MatParseException("Expected ':', got '{'", materialStat);
            }
            materialDef = new MaterialDef(assetManager, materialName);
            // NOTE: pass file name for defs so they can be loaded later
            materialDef.setAssetName(key.getName());
        }else{
            throw new MatParseException("Cannot use colon in material name/path", materialStat);
        }

        for (Statement statement : materialStat.getContents()){
            split = statement.getLine().split("[ \\{]");
            String statType = split[0];
            if (extending){
                if (statType.equals("MaterialParameters")){
                    readExtendingMaterialParams(statement.getContents());
                }else if (statType.equals("AdditionalRenderState")){
                    readAdditionalRenderState(statement.getContents());
                }else if (statType.equals("Transparent")){
                    readTransparentStatement(statement.getLine());
                }
            }else{
                if (statType.equals("Technique")){
                    readTechnique(statement);
                }else if (statType.equals("MaterialParameters")){
                    readMaterialParams(statement.getContents());
                }else{
                    throw new MatParseException("Expected material statement, got '"+statType+"'", statement);
                }
            }
        }
    }

    public Object load(AssetInfo info) throws IOException {
        this.assetManager = info.getManager();

        InputStream in = info.openStream();
        try {
            key = info.getKey();
            if (key.getExtension().equals("j3m") && !(key instanceof MaterialKey)) {
                throw new IOException("Material instances must be loaded via MaterialKey");
            } else if (key.getExtension().equals("j3md") && key instanceof MaterialKey) {
                throw new IOException("Material definitions must be loaded via AssetKey");
            }
            loadFromRoot(BlockLanguageParser.parse(in));
        } finally {
            if (in != null){
                in.close();
            }
        }

        if (material != null){
            // material implementation
            return material;
        }else{
            // material definition
            return materialDef;
        }
    }

    public MaterialDef loadMaterialDef(List<Statement> roots, AssetManager manager, AssetKey key) throws IOException {
        this.key = key;
        this.assetManager = manager;
        loadFromRoot(roots);
        return materialDef;
    }

    protected void initNodesLoader() {
        if (!isUseNodes) {
            isUseNodes = shaderNames.get(Shader.ShaderType.Vertex) == null && shaderNames.get(Shader.ShaderType.Fragment) == null;
            if (isUseNodes) {
                if (nodesLoaderDelegate == null) {
                    nodesLoaderDelegate = new ShaderNodeLoaderDelegate();
                }else{
                    nodesLoaderDelegate.clear();
                }
                nodesLoaderDelegate.setTechniqueDef(technique);
                nodesLoaderDelegate.setMaterialDef(materialDef);
                nodesLoaderDelegate.setAssetManager(assetManager);
            }
        }
    }

    /**
     * Texture options allow you to specify how a texture should be initialized by including an option before
     * the path to the texture in the .j3m file.
     * <p>
     *     <b>Example:</b>
     *     <pre>
     *     DiffuseMap: MinTrilinear MagBilinear WrapRepeat_S "some/path/to a/texture.png"
     *     </pre>
     *     This would apply a minification filter of "Trilinear", a magnification filter of "Bilinear" and set the wrap mode to "Repeat".
     * </p>
     * <p>
     *     <b>Note:</b> If several filters of the same type are added, eg. MinTrilinear MinNearestLinearMipMap, the last one will win.
     * </p>
     */
    private enum TextureOption {

        /**
         * Applies a {@link com.jme3.texture.Texture.MinFilter} to the texture.
         */
        Min {
            @Override
            public void applyToTexture(final String option, final Texture texture) {
                texture.setMinFilter(Texture.MinFilter.valueOf(option));
            }
        },

        /**
         * Applies a {@link com.jme3.texture.Texture.MagFilter} to the texture.
         */
        Mag {
            @Override
            public void applyToTexture(final String option, final Texture texture) {
                texture.setMagFilter(Texture.MagFilter.valueOf(option));
            }
        },

        /**
         * Applies a {@link com.jme3.texture.Texture.WrapMode} to the texture. This also supports {@link com.jme3.texture.Texture.WrapAxis}
         * by adding "_AXIS" to the texture option. For instance if you wanted to repeat on the S (horizontal) axis, you
         * would use <pre>WrapRepeat_S</pre> as a texture option.
         */
        Wrap {
            @Override
            public void applyToTexture(final String option, final Texture texture) {
                final int separatorPosition = option.indexOf("_");

                if (separatorPosition >= option.length() - 2) {
                    final String axis = option.substring(separatorPosition + 1);
                    final String mode = option.substring(0, separatorPosition);
                    final Texture.WrapAxis wrapAxis = Texture.WrapAxis.valueOf(axis);
                    texture.setWrap(wrapAxis, Texture.WrapMode.valueOf(mode));
                } else {
                    texture.setWrap(Texture.WrapMode.valueOf(option));
                }
            }
        },

        /**
         * Applies a {@link com.jme3.texture.Texture.WrapMode#Repeat} to the texture. This is simply an alias for
         * WrapRepeat, please use WrapRepeat instead if possible as this may become deprecated later on.
         */
        Repeat {
            @Override
            public void applyToTexture(final String option, final Texture texture) {
                Wrap.applyToTexture("Repeat", texture);
            }
        },

        /**
         * Applies flipping on the Y axis to the {@link TextureKey#setFlipY(boolean)}.
         */
        Flip {
            @Override
            public void applyToTextureKey(final String option, final TextureKey textureKey) {
                textureKey.setFlipY(true);
            }
        };

        public String getOptionValue(final String option) {
            return option.substring(name().length());
        }

        public void applyToTexture(final String option, final Texture texture) {
        }

        public void applyToTextureKey(final String option, final TextureKey textureKey) {
        }

        public static TextureOption getTextureOption(final String option) {
            for(final TextureOption textureOption : TextureOption.values()) {
                if (option.startsWith(textureOption.name())) {
                    return textureOption;
                }
            }

            return null;
        }
    }

    /**
     * Internal object used for holding a {@link com.jme3.material.plugins.J3MLoader.TextureOption} and it's value. Also
     * contains a couple of convenience methods for applying the TextureOption to either a TextureKey or a Texture.
     */
    private static class TextureOptionValue {

        private final TextureOption textureOption;
        private final String value;

        public TextureOptionValue(TextureOption textureOption, String value) {
            this.textureOption = textureOption;
            this.value = value;
        }

        public void applyToTextureKey(final TextureKey textureKey) {
            textureOption.applyToTextureKey(value, textureKey);
        }

        public void applyToTexture(final Texture texture) {
            textureOption.applyToTexture(value, texture);
        }
    }
}<|MERGE_RESOLUTION|>--- conflicted
+++ resolved
@@ -120,12 +120,6 @@
         }
 
         LightMode lm = LightMode.valueOf(split[1]);
-<<<<<<< HEAD
-        if (lm == LightMode.FixedPipeline) {
-            throw new UnsupportedOperationException("OpenGL1 is not supported");
-        }
-=======
->>>>>>> 8d4962d1
         technique.setLightMode(lm);
     }
     
