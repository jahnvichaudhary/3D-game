--- conflicted
+++ resolved
@@ -1,732 +1,679 @@
-/*
- * Copyright (c) 2009-2018 jMonkeyEngine
- * All rights reserved.
- *
- * Redistribution and use in source and binary forms, with or without
- * modification, are permitted provided that the following conditions are
- * met:
- *
- * * Redistributions of source code must retain the above copyright
- *   notice, this list of conditions and the following disclaimer.
- *
- * * Redistributions in binary form must reproduce the above copyright
- *   notice, this list of conditions and the following disclaimer in the
- *   documentation and/or other materials provided with the distribution.
- *
- * * Neither the name of 'jMonkeyEngine' nor the names of its contributors
- *   may be used to endorse or promote products derived from this software
- *   without specific prior written permission.
- *
- * THIS SOFTWARE IS PROVIDED BY THE COPYRIGHT HOLDERS AND CONTRIBUTORS
- * "AS IS" AND ANY EXPRESS OR IMPLIED WARRANTIES, INCLUDING, BUT NOT LIMITED
- * TO, THE IMPLIED WARRANTIES OF MERCHANTABILITY AND FITNESS FOR A PARTICULAR
- * PURPOSE ARE DISCLAIMED. IN NO EVENT SHALL THE COPYRIGHT OWNER OR
- * CONTRIBUTORS BE LIABLE FOR ANY DIRECT, INDIRECT, INCIDENTAL, SPECIAL,
- * EXEMPLARY, OR CONSEQUENTIAL DAMAGES (INCLUDING, BUT NOT LIMITED TO,
- * PROCUREMENT OF SUBSTITUTE GOODS OR SERVICES; LOSS OF USE, DATA, OR
- * PROFITS; OR BUSINESS INTERRUPTION) HOWEVER CAUSED AND ON ANY THEORY OF
- * LIABILITY, WHETHER IN CONTRACT, STRICT LIABILITY, OR TORT (INCLUDING
- * NEGLIGENCE OR OTHERWISE) ARISING IN ANY WAY OUT OF THE USE OF THIS
- * SOFTWARE, EVEN IF ADVISED OF THE POSSIBILITY OF SUCH DAMAGE.
- */
-package com.jme3.shadow;
-
-import com.jme3.bounding.BoundingBox;
-import com.jme3.bounding.BoundingSphere;
-import com.jme3.bounding.BoundingVolume;
-import com.jme3.collision.UnsupportedCollisionException;
-import com.jme3.math.FastMath;
-import com.jme3.math.Matrix4f;
-import com.jme3.math.Transform;
-import com.jme3.math.Vector2f;
-import com.jme3.math.Vector3f;
-import com.jme3.renderer.Camera;
-import com.jme3.renderer.ViewPort;
-import com.jme3.renderer.queue.GeometryList;
-import com.jme3.renderer.queue.RenderQueue;
-import com.jme3.renderer.queue.RenderQueue.ShadowMode;
-import com.jme3.scene.Geometry;
-import com.jme3.scene.Node;
-import com.jme3.scene.Spatial;
-import com.jme3.util.TempVars;
-import static java.lang.Math.max;
-import static java.lang.Math.min;
-import java.util.List;
-
-/**
- * Includes various useful shadow mapping functions.
- *
- * @see <ul> <li><a
- * href="http://appsrv.cse.cuhk.edu.hk/~fzhang/pssm_vrcia/">http://appsrv.cse.cuhk.edu.hk/~fzhang/pssm_vrcia/</a></li>
- * <li><a
- * href="http://http.developer.nvidia.com/GPUGems3/gpugems3_ch10.html">http://http.developer.nvidia.com/GPUGems3/gpugems3_ch10.html</a></li>
- * </ul> for more info.
- */
-public class ShadowUtil {
-
-    /**
-     * Updates a points arrays with the frustum corners of the provided camera.
-     *
-     * @param viewCam
-     * @param points
-     */
-    public static void updateFrustumPoints2(Camera viewCam, Vector3f[] points) {
-        int w = viewCam.getWidth();
-        int h = viewCam.getHeight();
-
-        points[0].set(viewCam.getWorldCoordinates(new Vector2f(0, 0), 0));
-        points[1].set(viewCam.getWorldCoordinates(new Vector2f(0, h), 0));
-        points[2].set(viewCam.getWorldCoordinates(new Vector2f(w, h), 0));
-        points[3].set(viewCam.getWorldCoordinates(new Vector2f(w, 0), 0));
-
-        points[4].set(viewCam.getWorldCoordinates(new Vector2f(0, 0), 1));
-        points[5].set(viewCam.getWorldCoordinates(new Vector2f(0, h), 1));
-        points[6].set(viewCam.getWorldCoordinates(new Vector2f(w, h), 1));
-        points[7].set(viewCam.getWorldCoordinates(new Vector2f(w, 0), 1));
-    }
-
-    /**
-     * Updates the points array to contain the frustum corners of the given
-     * camera. The nearOverride and farOverride variables can be used to
-     * override the camera's near/far values with own values.
-     *
-     * TODO: Reduce creation of new vectors
-     *
-     * @param viewCam
-     * @param nearOverride
-     * @param farOverride
-     */
-    public static void updateFrustumPoints(Camera viewCam,
-            float nearOverride,
-            float farOverride,
-            Vector3f[] points) {
-
-        Vector3f pos = viewCam.getLocation();
-        Vector3f dir = viewCam.getDirection();
-        Vector3f up = viewCam.getUp();
-
-        float depthHeightRatio = viewCam.getFrustumTop() / viewCam.getFrustumNear();
-        float near = nearOverride;
-        float far = farOverride;
-        float ftop = viewCam.getFrustumTop();
-        float fright = viewCam.getFrustumRight();
-        float ratio = fright / ftop;
-
-        float near_height;
-        float near_width;
-        float far_height;
-        float far_width;
-
-        if (viewCam.isParallelProjection()) {
-            near_height = ftop;
-            near_width = near_height * ratio;
-            far_height = ftop;
-            far_width = far_height * ratio;
-        } else {
-            near_height = depthHeightRatio * near;
-            near_width = near_height * ratio;
-            far_height = depthHeightRatio * far;
-            far_width = far_height * ratio;
-        }
-
-        Vector3f right = dir.cross(up).normalizeLocal();
-
-        Vector3f temp = new Vector3f();
-        temp.set(dir).multLocal(far).addLocal(pos);
-        Vector3f farCenter = temp.clone();
-        temp.set(dir).multLocal(near).addLocal(pos);
-        Vector3f nearCenter = temp.clone();
-
-        Vector3f nearUp = temp.set(up).multLocal(near_height).clone();
-        Vector3f farUp = temp.set(up).multLocal(far_height).clone();
-        Vector3f nearRight = temp.set(right).multLocal(near_width).clone();
-        Vector3f farRight = temp.set(right).multLocal(far_width).clone();
-
-        points[0].set(nearCenter).subtractLocal(nearUp).subtractLocal(nearRight);
-        points[1].set(nearCenter).addLocal(nearUp).subtractLocal(nearRight);
-        points[2].set(nearCenter).addLocal(nearUp).addLocal(nearRight);
-        points[3].set(nearCenter).subtractLocal(nearUp).addLocal(nearRight);
-
-        points[4].set(farCenter).subtractLocal(farUp).subtractLocal(farRight);
-        points[5].set(farCenter).addLocal(farUp).subtractLocal(farRight);
-        points[6].set(farCenter).addLocal(farUp).addLocal(farRight);
-        points[7].set(farCenter).subtractLocal(farUp).addLocal(farRight);
-    }
-
-    /**
-     * Compute bounds of a geomList
-     * @param list
-     * @param transform
-     * @return
-     */
-    public static BoundingBox computeUnionBound(GeometryList list, Transform transform) {
-        BoundingBox bbox = new BoundingBox();
-        TempVars tempv = TempVars.get();
-        for (int i = 0; i < list.size(); i++) {
-            BoundingVolume vol = list.get(i).getWorldBound();
-            BoundingVolume newVol = vol.transform(transform, tempv.bbox);
-            //Nehon : prevent NaN and infinity values to screw the final bounding box
-            if (!Float.isNaN(newVol.getCenter().x) && !Float.isInfinite(newVol.getCenter().x)) {
-                bbox.mergeLocal(newVol);
-            }
-        }
-        tempv.release();
-        return bbox;
-    }
-
-    /**
-     * Compute bounds of a geomList
-     * @param list
-     * @param mat
-     * @return
-     */
-    public static BoundingBox computeUnionBound(GeometryList list, Matrix4f mat) {
-        BoundingBox bbox = new BoundingBox();
-        TempVars tempv = TempVars.get();
-        for (int i = 0; i < list.size(); i++) {
-            BoundingVolume vol = list.get(i).getWorldBound();
-            BoundingVolume store = vol.transform(mat, tempv.bbox);
-            //Nehon : prevent NaN and infinity values to screw the final bounding box
-            if (!Float.isNaN(store.getCenter().x) && !Float.isInfinite(store.getCenter().x)) {
-                bbox.mergeLocal(store);
-            }
-        }
-        tempv.release();
-        return bbox;
-    }
-
-    /**
-     * Computes the bounds of multiple bounding volumes
-     *
-     * @param bv
-     * @return
-     */
-    public static BoundingBox computeUnionBound(List<BoundingVolume> bv) {
-        BoundingBox bbox = new BoundingBox();
-        for (int i = 0; i < bv.size(); i++) {
-            BoundingVolume vol = bv.get(i);
-            bbox.mergeLocal(vol);
-        }
-        return bbox;
-    }
-
-    /**
-     * Compute bounds from an array of points
-     *
-     * @param pts
-     * @param transform
-     * @return
-     */
-    public static BoundingBox computeBoundForPoints(Vector3f[] pts, Transform transform) {
-        Vector3f min = new Vector3f(Vector3f.POSITIVE_INFINITY);
-        Vector3f max = new Vector3f(Vector3f.NEGATIVE_INFINITY);
-        Vector3f temp = new Vector3f();
-        for (int i = 0; i < pts.length; i++) {
-            transform.transformVector(pts[i], temp);
-
-            min.minLocal(temp);
-            max.maxLocal(temp);
-        }
-        Vector3f center = min.add(max).multLocal(0.5f);
-        Vector3f extent = max.subtract(min).multLocal(0.5f);
-        return new BoundingBox(center, extent.x, extent.y, extent.z);
-    }
-
-    /**
-     * Compute bounds from an array of points
-     * @param pts
-     * @param mat
-     * @return
-     */
-    public static BoundingBox computeBoundForPoints(Vector3f[] pts, Matrix4f mat) {
-        Vector3f min = new Vector3f(Vector3f.POSITIVE_INFINITY);
-        Vector3f max = new Vector3f(Vector3f.NEGATIVE_INFINITY);
-        TempVars vars = TempVars.get();
-        Vector3f temp = vars.vect1;
-
-        for (int i = 0; i < pts.length; i++) {
-            float w = mat.multProj(pts[i], temp);
-
-            temp.x /= w;
-            temp.y /= w;
-            // Why was this commented out?
-            temp.z /= w;
-
-            min.minLocal(temp);
-            max.maxLocal(temp);
-        }
-        vars.release();
-        
-        return new BoundingBox(min, max);
-    }
-
-    /**
-     * OccludersExtractor is a helper class to collect splitOccluders from scene recursively.
-     * It utilizes the scene hierarchy, instead of making the huge flat geometries list first.
-     * Instead of adding all geometries from scene to the RenderQueue.shadowCast and checking
-     * all of them one by one against camera frustum the whole Node is checked first
-     * to hopefully avoid the check on its children.
-     */
-    public static class OccludersExtractor
-    {
-        // global variables set in order not to have recursive process method with too many parameters
-        Matrix4f viewProjMatrix;
-        BoundingBox splitBB, casterBB;
-        GeometryList splitOccluders;
-        TempVars vars;
-        
-        public OccludersExtractor() {}
-        
-        // initialize the global OccludersExtractor variables
-        public OccludersExtractor(Matrix4f vpm, BoundingBox sBB, BoundingBox cBB, GeometryList sOCC, TempVars v) {
-            viewProjMatrix = vpm;
-            splitBB = sBB;
-            casterBB = cBB;
-            splitOccluders = sOCC;
-            vars = v;
-        }
-
-        /**
-         * Check the rootScene against camera frustum and if intersects process it recursively.
-         * The global OccludersExtractor variables need to be initialized first.
-         * Variables are updated and used in {@link ShadowUtil#updateShadowCamera} at last.
-         */
-        public void addOccluders(Spatial scene) {
-            if ( scene != null ) process(scene);
-        }
-        
-        private boolean intersectsIgnoreNearZ(BoundingBox splitBB, BoundingSphere occSphere) {
-            float distSqr = occSphere.getRadius() * occSphere.getRadius();
-
-            float minX = splitBB.getCenter().x - splitBB.getXExtent();
-            float maxX = splitBB.getCenter().x + splitBB.getXExtent();
-
-            float minY = splitBB.getCenter().y - splitBB.getYExtent();
-            float maxY = splitBB.getCenter().y + splitBB.getYExtent();
-
-            float maxZ = splitBB.getCenter().z + splitBB.getZExtent();
-
-            if      (occSphere.getCenter().x < minX) distSqr -= FastMath.sqr(occSphere.getCenter().x - minX);
-            else if (occSphere.getCenter().x > maxX) distSqr -= FastMath.sqr(occSphere.getCenter().x - maxX);
-
-            if      (occSphere.getCenter().y < minY) distSqr -= FastMath.sqr(occSphere.getCenter().y - minY);
-            else if (occSphere.getCenter().y > maxY) distSqr -= FastMath.sqr(occSphere.getCenter().y - maxY);
-
-            if (occSphere.getCenter().z > maxZ) distSqr -= FastMath.sqr(occSphere.getCenter().z - maxZ);
-
-            return distSqr > 0;
-        }
-        
-        private boolean intersectsIgnoreNearZ(BoundingBox splitBB, BoundingBox occBB) {
-            if (splitBB.getCenter().x + splitBB.getXExtent() < occBB.getCenter().x - occBB.getXExtent()
-                    || splitBB.getCenter().x - splitBB.getXExtent() > occBB.getCenter().x + occBB.getXExtent()) {
-                return false;
-            } else if (splitBB.getCenter().y + splitBB.getYExtent() < occBB.getCenter().y - occBB.getYExtent()
-                    || splitBB.getCenter().y - splitBB.getYExtent() > occBB.getCenter().y + occBB.getYExtent()) {
-                return false;
-            } else if (splitBB.getCenter().z + splitBB.getZExtent() < occBB.getCenter().z - occBB.getZExtent()) {
-                return false;
-            } else {
-                return true;
-            }
-        }
-        
-        private boolean intersectsIgnoreNearZ(BoundingBox splitBB, BoundingVolume occBV) {
-            if (occBV instanceof BoundingBox) {
-                return intersectsIgnoreNearZ(splitBB, (BoundingBox) occBV);
-            } else if (occBV instanceof BoundingSphere) {
-                return intersectsIgnoreNearZ(splitBB, (BoundingSphere) occBV);
-            } else {
-                throw new UnsupportedCollisionException("With: " + occBV.getClass().getSimpleName());
-            }
-        }
-
-        private void process(Spatial scene) {
-            if (scene.getCullHint() == Spatial.CullHint.Always) return;
-
-            if (scene instanceof Geometry) {
-                // convert bounding box to light's viewproj space
-                Geometry occluder = (Geometry) scene;
-                ShadowMode shadowMode = scene.getShadowMode();
-                if (shadowMode != ShadowMode.Off && shadowMode != ShadowMode.Receive
-                        && !occluder.isGrouped()) {
-                    BoundingVolume bv = occluder.getWorldBound();
-                    BoundingVolume occBox = bv.transform(viewProjMatrix, vars.bbox);
-<<<<<<< HEAD
-                    if (intersectsIgnoreNearZ(splitBB, occBox)) {
-=======
-          
-                    boolean intersects = splitBB.intersects(occBox);
-                    if (!intersects && occBox instanceof BoundingBox) {
-                        BoundingBox occBB = (BoundingBox) occBox;
-                        //Kirill 01/10/2011
-                        // Extend the occluder further into the frustum
-                        // This fixes shadow disappearing issues when
-                        // the caster itself is not in the view camera
-                        // but its shadow is in the camera
-                        //      The number is in world units
-                        occBB.setZExtent(occBB.getZExtent() + 50);
-                        occBB.setCenter(occBB.getCenter().addLocal(0, 0, 25));
-                        if (splitBB.intersects(occBB)) {
-                            //Nehon : prevent NaN and infinity values to screw the final bounding box
-                            if (!Float.isNaN(occBox.getCenter().x) && !Float.isInfinite(occBox.getCenter().x)) {
-                                // To prevent extending the depth range too much
-                                // We return the bound to its former shape
-                                // Before adding it
-                                occBB.setZExtent(occBB.getZExtent() - 50);
-                                occBB.setCenter(occBB.getCenter().subtractLocal(0, 0, 25));                    
-                                casterBB.mergeLocal(occBox);
-                                casterCount++;
-                            }
-                            if (splitOccluders != null) {
-                                splitOccluders.add(occluder);
-                            }
-                        }
-                    } else if (intersects) {
->>>>>>> 531ff4ed
-                        casterBB.mergeLocal(occBox);
-                        if (splitOccluders != null) {
-                            splitOccluders.add(occluder);
-                        }
-                    }
-                }
-            } else if (scene instanceof Node) {
-                BoundingVolume bv = scene.getWorldBound();
-                BoundingVolume occBox = bv.transform(viewProjMatrix, vars.bbox);
-<<<<<<< HEAD
-                if (intersectsIgnoreNearZ(splitBB, occBox)) {
-=======
-      
-                intersects = splitBB.intersects(occBox);
-                if (!intersects && occBox instanceof BoundingBox) {
-                    BoundingBox occBB = (BoundingBox) occBox;
-                    //Kirill 01/10/2011
-                    // Extend the occluder further into the frustum
-                    // This fixes shadow disappearing issues when
-                    // the caster itself is not in the view camera
-                    // but its shadow is in the camera
-                    //      The number is in world units
-                    occBB.setZExtent(occBB.getZExtent() + 50);
-                    occBB.setCenter(occBB.getCenter().addLocal(0, 0, 25));
-                    intersects = splitBB.intersects(occBB);
-                }
- 
-                if ( intersects ) {
->>>>>>> 531ff4ed
-                    for (Spatial child : ((Node)scene).getChildren()) {
-                        process(child);
-                    }
-                }
-            }
-        }
-    }
-    
-    /**
-     * Updates the shadow camera to properly contain the given points (which
-     * contain the eye camera frustum corners) and the shadow occluder objects
-     * collected through the traverse of the scene hierarchy
-     */
-    public static void updateShadowCamera(ViewPort viewPort,
-            GeometryList receivers,
-            Camera shadowCam,
-            Vector3f[] points,
-            GeometryList shadowCasters,
-            float shadowMapSize) {
-        
-        boolean ortho = shadowCam.isParallelProjection();
-
-        shadowCam.setProjectionMatrix(null);
-
-        if (ortho) {
-            shadowCam.setFrustum(-1, 1, -1, 1, 1, -1);
-        }
-
-        // create transform to rotate points to viewspace        
-        Matrix4f viewProjMatrix = shadowCam.getViewProjectionMatrix();
-
-        BoundingBox splitBB = computeBoundForPoints(points, viewProjMatrix);
-
-        TempVars vars = TempVars.get();
-        
-        BoundingBox casterBB = new BoundingBox();
-        BoundingBox receiverBB = new BoundingBox();
-        
-        if (receivers != null && receivers.size() != 0) {
-            for (int i = 0; i < receivers.size(); i++) {
-                // convert bounding box to light's viewproj space
-                Geometry receiver = receivers.get(i);
-                BoundingVolume bv = receiver.getWorldBound();
-                BoundingVolume recvBox = bv.transform(viewProjMatrix, vars.bbox);
-
-                if (splitBB.intersects(recvBox)) {
-                    //Nehon : prevent NaN and infinity values to screw the final bounding box
-                    if (!Float.isNaN(recvBox.getCenter().x) && !Float.isInfinite(recvBox.getCenter().x)) {
-                        receiverBB.mergeLocal(recvBox);
-                    }
-                }
-            }
-        } else {
-            receiverBB.setXExtent(Float.POSITIVE_INFINITY);
-            receiverBB.setYExtent(Float.POSITIVE_INFINITY);
-            receiverBB.setZExtent(Float.POSITIVE_INFINITY);
-        }
-
-        // collect splitOccluders through scene recursive traverse
-        OccludersExtractor occExt = new OccludersExtractor(viewProjMatrix, splitBB, casterBB, shadowCasters, vars);
-        for (Spatial scene : viewPort.getScenes()) {
-            occExt.addOccluders(scene);
-        }
-
-        Vector3f casterMin = casterBB.getMin(vars.vect1);
-        Vector3f casterMax = casterBB.getMax(vars.vect2);
-
-        Vector3f receiverMin = receiverBB.getMin(vars.vect3);
-        Vector3f receiverMax = receiverBB.getMax(vars.vect4);
-
-        Vector3f splitMin = splitBB.getMin(vars.vect5);
-        Vector3f splitMax = splitBB.getMax(vars.vect6);
-
-
-        Matrix4f projMatrix = shadowCam.getProjectionMatrix();
-
-        Vector3f cropMin = vars.vect7;
-        Vector3f cropMax = vars.vect8;
-
-        if (shadowCasters.size() > 0) {
-            // IMPORTANT: Special handling for Z values
-            cropMin.x = max(max(casterMin.x, receiverMin.x), splitMin.x);
-            cropMax.x = min(min(casterMax.x, receiverMax.x), splitMax.x);
-            cropMin.y = max(max(casterMin.y, receiverMin.y), splitMin.y);
-            cropMax.y = min(min(casterMax.y, receiverMax.y), splitMax.y);
-            cropMin.z = min(casterMin.z, splitMin.z);
-            cropMax.z = min(receiverMax.z, splitMax.z);
-        } else {
-            // Set crop = split so that everything in the scene has a depth < 1.0 in light space.
-            // This avoids shadowing everything when there are no casters.
-            cropMin.set(splitMin);
-            cropMax.set(splitMax);
-        }
-
-        // Create the crop matrix.
-        float scaleX, scaleY, scaleZ;
-        float offsetX, offsetY, offsetZ;
-
-        scaleX = (2.0f) / (cropMax.x - cropMin.x);
-        scaleY = (2.0f) / (cropMax.y - cropMin.y);
-
-        //Shadow map stabilization approximation from shaderX 7
-        //from Practical Cascaded Shadow maps adapted to PSSM
-        //scale stabilization
-        float halfTextureSize = shadowMapSize * 0.5f;
-
-        if (halfTextureSize != 0 && scaleX >0 && scaleY>0) {
-            float scaleQuantizer = 0.1f;            
-            scaleX = 1.0f / FastMath.ceil(1.0f / scaleX * scaleQuantizer) * scaleQuantizer;
-            scaleY = 1.0f / FastMath.ceil(1.0f / scaleY * scaleQuantizer) * scaleQuantizer;
-        }
-
-        offsetX = -0.5f * (cropMax.x + cropMin.x) * scaleX;
-        offsetY = -0.5f * (cropMax.y + cropMin.y) * scaleY;
-
-
-        //Shadow map stabilization approximation from shaderX 7
-        //from Practical Cascaded Shadow maps adapted to PSSM
-        //offset stabilization
-        if (halfTextureSize != 0  && scaleX >0 && scaleY>0) {
-            offsetX = FastMath.ceil(offsetX * halfTextureSize) / halfTextureSize;
-            offsetY = FastMath.ceil(offsetY * halfTextureSize) / halfTextureSize;
-        }
-
-        scaleZ = 1.0f / (cropMax.z - cropMin.z);
-        offsetZ = -cropMin.z * scaleZ;
-
-
-
-
-        Matrix4f cropMatrix = vars.tempMat4;
-        cropMatrix.set(scaleX, 0f, 0f, offsetX,
-                0f, scaleY, 0f, offsetY,
-                0f, 0f, scaleZ, offsetZ,
-                0f, 0f, 0f, 1f);
-
-
-        Matrix4f result = new Matrix4f();
-        result.set(cropMatrix);
-        result.multLocal(projMatrix);
-        vars.release();
-
-        shadowCam.setProjectionMatrix(result);
-    }
-    
-    /**
-     * Populates the outputGeometryList with the geometry of the
-     * inputGeometryList that are in the frustum of the given camera
-     *
-     * @param inputGeometryList The list containing all geometries to check
-     * against the camera frustum
-     * @param camera the camera to check geometries against
-     * @param outputGeometryList the list of all geometries that are in the
-     * camera frustum
-     */
-    public static void getGeometriesInCamFrustum(GeometryList inputGeometryList,
-            Camera camera,
-            GeometryList outputGeometryList) {
-        for (int i = 0; i < inputGeometryList.size(); i++) {
-            Geometry g = inputGeometryList.get(i);
-            int planeState = camera.getPlaneState();
-            camera.setPlaneState(0);
-            if (camera.contains(g.getWorldBound()) != Camera.FrustumIntersect.Outside) {
-                outputGeometryList.add(g);
-            }
-            camera.setPlaneState(planeState);
-        }
-
-    }
-
-    /**
-     * Populates the outputGeometryList with the rootScene children geometries
-     * that are in the frustum of the given camera
-     *
-     * @param rootScene the rootNode of the scene to traverse
-     * @param camera the camera to check geometries against
-     * @param outputGeometryList the list of all geometries that are in the
-     * camera frustum
-     */    
-    public static void getGeometriesInCamFrustum(Spatial rootScene, Camera camera, RenderQueue.ShadowMode mode, GeometryList outputGeometryList) {
-        if (rootScene != null && rootScene instanceof Node) {
-            int planeState = camera.getPlaneState();
-            addGeometriesInCamFrustumFromNode(camera, (Node)rootScene, mode, outputGeometryList);
-            camera.setPlaneState(planeState);
-        }
-    }
-    
-    /**
-     * Helper function to distinguish between Occluders and Receivers
-     * 
-     * @param shadowMode the ShadowMode tested
-     * @param desired the desired ShadowMode 
-     * @return true if tested ShadowMode matches the desired one
-     */
-    static private boolean checkShadowMode(RenderQueue.ShadowMode shadowMode, RenderQueue.ShadowMode desired)
-    {
-        if (shadowMode != RenderQueue.ShadowMode.Off)
-        {
-            switch (desired) {
-                case Cast : 
-                    return shadowMode==RenderQueue.ShadowMode.Cast || shadowMode==RenderQueue.ShadowMode.CastAndReceive;
-                case Receive: 
-                    return shadowMode==RenderQueue.ShadowMode.Receive || shadowMode==RenderQueue.ShadowMode.CastAndReceive;
-                case CastAndReceive:
-                    return true;
-            }
-        }
-        return false;
-    }
-    
-    /**
-     * Helper function used to recursively populate the outputGeometryList 
-     * with geometry children of scene node
-     * 
-     * @param camera
-     * @param scene
-     * @param outputGeometryList 
-     */
-    private static void addGeometriesInCamFrustumFromNode(Camera camera, Node scene, RenderQueue.ShadowMode mode, GeometryList outputGeometryList) {
-        if (scene.getCullHint() == Spatial.CullHint.Always) return;
-        camera.setPlaneState(0);
-        if (camera.contains(scene.getWorldBound()) != Camera.FrustumIntersect.Outside) {
-            for (Spatial child: scene.getChildren()) {
-                if (child instanceof Node) addGeometriesInCamFrustumFromNode(camera, (Node)child, mode, outputGeometryList);
-                else if (child instanceof Geometry && child.getCullHint() != Spatial.CullHint.Always) {
-                    camera.setPlaneState(0);
-                    if (checkShadowMode(child.getShadowMode(), mode) &&
-                            !((Geometry)child).isGrouped() &&
-                            camera.contains(child.getWorldBound()) != Camera.FrustumIntersect.Outside) {
-                      outputGeometryList.add((Geometry)child);
-                    }
-                }
-            }
-        }
-    }
-    
-    /**
-     * Populates the outputGeometryList with the geometry of the
-     * inputGeometryList that are in the radius of a light.
-     * The array of camera must be an array of 6 cameras initialized so they represent the light viewspace of a pointlight
-     *
-     * @param inputGeometryList The list containing all geometries to check
-     * against the camera frustum
-     * @param cameras the camera array to check geometries against
-     * @param outputGeometryList the list of all geometries that are in the
-     * camera frustum
-     */
-    public static void getGeometriesInLightRadius(GeometryList inputGeometryList,
-            Camera[] cameras,
-            GeometryList outputGeometryList) {
-        for (int i = 0; i < inputGeometryList.size(); i++) {
-            Geometry g = inputGeometryList.get(i);
-            boolean inFrustum = false;
-            for (int j = 0; j < cameras.length && inFrustum == false; j++) {
-                Camera camera = cameras[j];
-                int planeState = camera.getPlaneState();
-                camera.setPlaneState(0);
-                inFrustum = camera.contains(g.getWorldBound()) != Camera.FrustumIntersect.Outside;
-                camera.setPlaneState(planeState);
-            }
-            if (inFrustum) {
-                outputGeometryList.add(g);
-            }
-        }
-
-    }
-
-    /**
-     * Populates the outputGeometryList with the geometries of the children 
-     * of OccludersExtractor.rootScene node that are both in the frustum of the given vpCamera and some camera inside cameras array.
-     * The array of cameras must be initialized to represent the light viewspace of some light like pointLight or spotLight
-     *
-     * @param camera the viewPort camera 
-     * @param cameras the camera array to check geometries against, representing the light viewspace
-     * @param outputGeometryList the output list of all geometries that are in the camera frustum
-     */
-    public static void getLitGeometriesInViewPort(Spatial rootScene, Camera vpCamera, Camera[] cameras, RenderQueue.ShadowMode mode, GeometryList outputGeometryList) {
-        if (rootScene != null && rootScene instanceof Node) {
-            addGeometriesInCamFrustumAndViewPortFromNode(vpCamera, cameras, (Node)rootScene, mode, outputGeometryList);
-        }
-    }
-    /**
-     * Helper function to recursively collect the geometries for getLitGeometriesInViewPort function.
-     * 
-     * @param vpCamera the viewPort camera 
-     * @param cameras the camera array to check geometries against, representing the light viewspace
-     * @param scene the Node to traverse or geometry to possibly add
-     * @param outputGeometryList the output list of all geometries that are in the camera frustum
-     */
-    private static void addGeometriesInCamFrustumAndViewPortFromNode(Camera vpCamera, Camera[] cameras, Spatial scene, RenderQueue.ShadowMode mode, GeometryList outputGeometryList) {
-        if (scene.getCullHint() == Spatial.CullHint.Always) return;
-
-        boolean inFrustum = false;
-        for (int j = 0; j < cameras.length && inFrustum == false; j++) {
-            Camera camera = cameras[j];
-            int planeState = camera.getPlaneState();
-            camera.setPlaneState(0);
-            inFrustum = camera.contains(scene.getWorldBound()) != Camera.FrustumIntersect.Outside && scene.checkCulling(vpCamera);
-            camera.setPlaneState(planeState);
-        }
-        if (inFrustum) {
-            if (scene instanceof Node)
-            {
-                Node node = (Node)scene;
-                for (Spatial child: node.getChildren()) {
-                    addGeometriesInCamFrustumAndViewPortFromNode(vpCamera, cameras, child, mode, outputGeometryList);
-                }
-            }
-            else if (scene instanceof Geometry) {
-                if (checkShadowMode(scene.getShadowMode(), mode) && !((Geometry)scene).isGrouped() ) {
-                    outputGeometryList.add((Geometry)scene);
-                }
-            }
-        }
-    }
-
-}
+/*
+ * Copyright (c) 2009-2018 jMonkeyEngine
+ * All rights reserved.
+ *
+ * Redistribution and use in source and binary forms, with or without
+ * modification, are permitted provided that the following conditions are
+ * met:
+ *
+ * * Redistributions of source code must retain the above copyright
+ *   notice, this list of conditions and the following disclaimer.
+ *
+ * * Redistributions in binary form must reproduce the above copyright
+ *   notice, this list of conditions and the following disclaimer in the
+ *   documentation and/or other materials provided with the distribution.
+ *
+ * * Neither the name of 'jMonkeyEngine' nor the names of its contributors
+ *   may be used to endorse or promote products derived from this software
+ *   without specific prior written permission.
+ *
+ * THIS SOFTWARE IS PROVIDED BY THE COPYRIGHT HOLDERS AND CONTRIBUTORS
+ * "AS IS" AND ANY EXPRESS OR IMPLIED WARRANTIES, INCLUDING, BUT NOT LIMITED
+ * TO, THE IMPLIED WARRANTIES OF MERCHANTABILITY AND FITNESS FOR A PARTICULAR
+ * PURPOSE ARE DISCLAIMED. IN NO EVENT SHALL THE COPYRIGHT OWNER OR
+ * CONTRIBUTORS BE LIABLE FOR ANY DIRECT, INDIRECT, INCIDENTAL, SPECIAL,
+ * EXEMPLARY, OR CONSEQUENTIAL DAMAGES (INCLUDING, BUT NOT LIMITED TO,
+ * PROCUREMENT OF SUBSTITUTE GOODS OR SERVICES; LOSS OF USE, DATA, OR
+ * PROFITS; OR BUSINESS INTERRUPTION) HOWEVER CAUSED AND ON ANY THEORY OF
+ * LIABILITY, WHETHER IN CONTRACT, STRICT LIABILITY, OR TORT (INCLUDING
+ * NEGLIGENCE OR OTHERWISE) ARISING IN ANY WAY OUT OF THE USE OF THIS
+ * SOFTWARE, EVEN IF ADVISED OF THE POSSIBILITY OF SUCH DAMAGE.
+ */
+package com.jme3.shadow;
+
+import com.jme3.bounding.BoundingBox;
+import com.jme3.bounding.BoundingVolume;
+import com.jme3.math.FastMath;
+import com.jme3.math.Matrix4f;
+import com.jme3.math.Transform;
+import com.jme3.math.Vector2f;
+import com.jme3.math.Vector3f;
+import com.jme3.renderer.Camera;
+import com.jme3.renderer.ViewPort;
+import com.jme3.renderer.queue.GeometryList;
+import com.jme3.renderer.queue.RenderQueue;
+import com.jme3.scene.Geometry;
+import com.jme3.scene.Node;
+import com.jme3.scene.Spatial;
+import com.jme3.util.TempVars;
+import static java.lang.Math.max;
+import static java.lang.Math.min;
+import java.util.List;
+
+/**
+ * Includes various useful shadow mapping functions.
+ *
+ * @see <ul> <li><a
+ * href="http://appsrv.cse.cuhk.edu.hk/~fzhang/pssm_vrcia/">http://appsrv.cse.cuhk.edu.hk/~fzhang/pssm_vrcia/</a></li>
+ * <li><a
+ * href="http://http.developer.nvidia.com/GPUGems3/gpugems3_ch10.html">http://http.developer.nvidia.com/GPUGems3/gpugems3_ch10.html</a></li>
+ * </ul> for more info.
+ */
+public class ShadowUtil {
+
+    /**
+     * Updates a points arrays with the frustum corners of the provided camera.
+     *
+     * @param viewCam
+     * @param points
+     */
+    public static void updateFrustumPoints2(Camera viewCam, Vector3f[] points) {
+        int w = viewCam.getWidth();
+        int h = viewCam.getHeight();
+
+        points[0].set(viewCam.getWorldCoordinates(new Vector2f(0, 0), 0));
+        points[1].set(viewCam.getWorldCoordinates(new Vector2f(0, h), 0));
+        points[2].set(viewCam.getWorldCoordinates(new Vector2f(w, h), 0));
+        points[3].set(viewCam.getWorldCoordinates(new Vector2f(w, 0), 0));
+
+        points[4].set(viewCam.getWorldCoordinates(new Vector2f(0, 0), 1));
+        points[5].set(viewCam.getWorldCoordinates(new Vector2f(0, h), 1));
+        points[6].set(viewCam.getWorldCoordinates(new Vector2f(w, h), 1));
+        points[7].set(viewCam.getWorldCoordinates(new Vector2f(w, 0), 1));
+    }
+
+    /**
+     * Updates the points array to contain the frustum corners of the given
+     * camera. The nearOverride and farOverride variables can be used to
+     * override the camera's near/far values with own values.
+     *
+     * TODO: Reduce creation of new vectors
+     *
+     * @param viewCam
+     * @param nearOverride
+     * @param farOverride
+     */
+    public static void updateFrustumPoints(Camera viewCam,
+            float nearOverride,
+            float farOverride,
+            Vector3f[] points) {
+
+        Vector3f pos = viewCam.getLocation();
+        Vector3f dir = viewCam.getDirection();
+        Vector3f up = viewCam.getUp();
+
+        float depthHeightRatio = viewCam.getFrustumTop() / viewCam.getFrustumNear();
+        float near = nearOverride;
+        float far = farOverride;
+        float ftop = viewCam.getFrustumTop();
+        float fright = viewCam.getFrustumRight();
+        float ratio = fright / ftop;
+
+        float near_height;
+        float near_width;
+        float far_height;
+        float far_width;
+
+        if (viewCam.isParallelProjection()) {
+            near_height = ftop;
+            near_width = near_height * ratio;
+            far_height = ftop;
+            far_width = far_height * ratio;
+        } else {
+            near_height = depthHeightRatio * near;
+            near_width = near_height * ratio;
+            far_height = depthHeightRatio * far;
+            far_width = far_height * ratio;
+        }
+
+        Vector3f right = dir.cross(up).normalizeLocal();
+
+        Vector3f temp = new Vector3f();
+        temp.set(dir).multLocal(far).addLocal(pos);
+        Vector3f farCenter = temp.clone();
+        temp.set(dir).multLocal(near).addLocal(pos);
+        Vector3f nearCenter = temp.clone();
+
+        Vector3f nearUp = temp.set(up).multLocal(near_height).clone();
+        Vector3f farUp = temp.set(up).multLocal(far_height).clone();
+        Vector3f nearRight = temp.set(right).multLocal(near_width).clone();
+        Vector3f farRight = temp.set(right).multLocal(far_width).clone();
+
+        points[0].set(nearCenter).subtractLocal(nearUp).subtractLocal(nearRight);
+        points[1].set(nearCenter).addLocal(nearUp).subtractLocal(nearRight);
+        points[2].set(nearCenter).addLocal(nearUp).addLocal(nearRight);
+        points[3].set(nearCenter).subtractLocal(nearUp).addLocal(nearRight);
+
+        points[4].set(farCenter).subtractLocal(farUp).subtractLocal(farRight);
+        points[5].set(farCenter).addLocal(farUp).subtractLocal(farRight);
+        points[6].set(farCenter).addLocal(farUp).addLocal(farRight);
+        points[7].set(farCenter).subtractLocal(farUp).addLocal(farRight);
+    }
+
+    /**
+     * Compute bounds of a geomList
+     * @param list
+     * @param transform
+     * @return
+     */
+    public static BoundingBox computeUnionBound(GeometryList list, Transform transform) {
+        BoundingBox bbox = new BoundingBox();
+        TempVars tempv = TempVars.get();
+        for (int i = 0; i < list.size(); i++) {
+            BoundingVolume vol = list.get(i).getWorldBound();
+            BoundingVolume newVol = vol.transform(transform, tempv.bbox);
+            //Nehon : prevent NaN and infinity values to screw the final bounding box
+            if (!Float.isNaN(newVol.getCenter().x) && !Float.isInfinite(newVol.getCenter().x)) {
+                bbox.mergeLocal(newVol);
+            }
+        }
+        tempv.release();
+        return bbox;
+    }
+
+    /**
+     * Compute bounds of a geomList
+     * @param list
+     * @param mat
+     * @return
+     */
+    public static BoundingBox computeUnionBound(GeometryList list, Matrix4f mat) {
+        BoundingBox bbox = new BoundingBox();
+        TempVars tempv = TempVars.get();
+        for (int i = 0; i < list.size(); i++) {
+            BoundingVolume vol = list.get(i).getWorldBound();
+            BoundingVolume store = vol.transform(mat, tempv.bbox);
+            //Nehon : prevent NaN and infinity values to screw the final bounding box
+            if (!Float.isNaN(store.getCenter().x) && !Float.isInfinite(store.getCenter().x)) {
+                bbox.mergeLocal(store);
+            }
+        }
+        tempv.release();
+        return bbox;
+    }
+
+    /**
+     * Computes the bounds of multiple bounding volumes
+     *
+     * @param bv
+     * @return
+     */
+    public static BoundingBox computeUnionBound(List<BoundingVolume> bv) {
+        BoundingBox bbox = new BoundingBox();
+        for (int i = 0; i < bv.size(); i++) {
+            BoundingVolume vol = bv.get(i);
+            bbox.mergeLocal(vol);
+        }
+        return bbox;
+    }
+
+    /**
+     * Compute bounds from an array of points
+     *
+     * @param pts
+     * @param transform
+     * @return
+     */
+    public static BoundingBox computeBoundForPoints(Vector3f[] pts, Transform transform) {
+        Vector3f min = new Vector3f(Vector3f.POSITIVE_INFINITY);
+        Vector3f max = new Vector3f(Vector3f.NEGATIVE_INFINITY);
+        Vector3f temp = new Vector3f();
+        for (int i = 0; i < pts.length; i++) {
+            transform.transformVector(pts[i], temp);
+
+            min.minLocal(temp);
+            max.maxLocal(temp);
+        }
+        Vector3f center = min.add(max).multLocal(0.5f);
+        Vector3f extent = max.subtract(min).multLocal(0.5f);
+        return new BoundingBox(center, extent.x, extent.y, extent.z);
+    }
+
+    /**
+     * Compute bounds from an array of points
+     * @param pts
+     * @param mat
+     * @return
+     */
+    public static BoundingBox computeBoundForPoints(Vector3f[] pts, Matrix4f mat) {
+        Vector3f min = new Vector3f(Vector3f.POSITIVE_INFINITY);
+        Vector3f max = new Vector3f(Vector3f.NEGATIVE_INFINITY);
+        TempVars vars = TempVars.get();
+        Vector3f temp = vars.vect1;
+
+        for (int i = 0; i < pts.length; i++) {
+            float w = mat.multProj(pts[i], temp);
+
+            temp.x /= w;
+            temp.y /= w;
+            // Why was this commented out?
+            temp.z /= w;
+
+            min.minLocal(temp);
+            max.maxLocal(temp);
+        }
+        vars.release();
+        
+        return new BoundingBox(min, max);
+    }
+
+    /**
+     * OccludersExtractor is a helper class to collect splitOccluders from scene recursively.
+     * It utilizes the scene hierarchy, instead of making the huge flat geometries list first.
+     * Instead of adding all geometries from scene to the RenderQueue.shadowCast and checking
+     * all of them one by one against camera frustum the whole Node is checked first
+     * to hopefully avoid the check on its children.
+     */
+    public static class OccludersExtractor
+    {
+        // global variables set in order not to have recursive process method with too many parameters
+        Matrix4f viewProjMatrix;
+        BoundingBox splitBB, casterBB;
+        GeometryList splitOccluders;
+        TempVars vars;
+        
+        public OccludersExtractor() {}
+        
+        // initialize the global OccludersExtractor variables
+        public OccludersExtractor(Matrix4f vpm, BoundingBox sBB, BoundingBox cBB, GeometryList sOCC, TempVars v) {
+            viewProjMatrix = vpm;
+            splitBB = sBB;
+            casterBB = cBB;
+            splitOccluders = sOCC;
+            vars = v;
+        }
+
+        /**
+         * Check the rootScene against camera frustum and if intersects process it recursively.
+         * The global OccludersExtractor variables need to be initialized first.
+         * Variables are updated and used in {@link ShadowUtil#updateShadowCamera} at last.
+         */
+        public void addOccluders(Spatial scene) {
+            if ( scene != null ) process(scene);
+        }
+        
+        private boolean intersectsIgnoreNearZ(BoundingBox splitBB, BoundingSphere occSphere) {
+            float distSqr = occSphere.getRadius() * occSphere.getRadius();
+
+            float minX = splitBB.getCenter().x - splitBB.getXExtent();
+            float maxX = splitBB.getCenter().x + splitBB.getXExtent();
+
+            float minY = splitBB.getCenter().y - splitBB.getYExtent();
+            float maxY = splitBB.getCenter().y + splitBB.getYExtent();
+
+            float maxZ = splitBB.getCenter().z + splitBB.getZExtent();
+
+            if      (occSphere.getCenter().x < minX) distSqr -= FastMath.sqr(occSphere.getCenter().x - minX);
+            else if (occSphere.getCenter().x > maxX) distSqr -= FastMath.sqr(occSphere.getCenter().x - maxX);
+
+            if      (occSphere.getCenter().y < minY) distSqr -= FastMath.sqr(occSphere.getCenter().y - minY);
+            else if (occSphere.getCenter().y > maxY) distSqr -= FastMath.sqr(occSphere.getCenter().y - maxY);
+
+            if (occSphere.getCenter().z > maxZ) distSqr -= FastMath.sqr(occSphere.getCenter().z - maxZ);
+
+            return distSqr > 0;
+        }
+        
+        private boolean intersectsIgnoreNearZ(BoundingBox splitBB, BoundingBox occBB) {
+            if (splitBB.getCenter().x + splitBB.getXExtent() < occBB.getCenter().x - occBB.getXExtent()
+                    || splitBB.getCenter().x - splitBB.getXExtent() > occBB.getCenter().x + occBB.getXExtent()) {
+                return false;
+            } else if (splitBB.getCenter().y + splitBB.getYExtent() < occBB.getCenter().y - occBB.getYExtent()
+                    || splitBB.getCenter().y - splitBB.getYExtent() > occBB.getCenter().y + occBB.getYExtent()) {
+                return false;
+            } else if (splitBB.getCenter().z + splitBB.getZExtent() < occBB.getCenter().z - occBB.getZExtent()) {
+                return false;
+            } else {
+                return true;
+            }
+        }
+        
+        private boolean intersectsIgnoreNearZ(BoundingBox splitBB, BoundingVolume occBV) {
+            if (occBV instanceof BoundingBox) {
+                return intersectsIgnoreNearZ(splitBB, (BoundingBox) occBV);
+            } else if (occBV instanceof BoundingSphere) {
+                return intersectsIgnoreNearZ(splitBB, (BoundingSphere) occBV);
+            } else {
+                throw new UnsupportedCollisionException("With: " + occBV.getClass().getSimpleName());
+            }
+        }
+
+        private void process(Spatial scene) {
+            if (scene.getCullHint() == Spatial.CullHint.Always) return;
+
+            if (scene instanceof Geometry) {
+                // convert bounding box to light's viewproj space
+                Geometry occluder = (Geometry) scene;
+                ShadowMode shadowMode = scene.getShadowMode();
+                if (shadowMode != ShadowMode.Off && shadowMode != ShadowMode.Receive
+                        && !occluder.isGrouped()) {
+                    BoundingVolume bv = occluder.getWorldBound();
+                    BoundingVolume occBox = bv.transform(viewProjMatrix, vars.bbox);
+                    if (intersectsIgnoreNearZ(splitBB, occBox)) {
+                        casterBB.mergeLocal(occBox);
+                        if (splitOccluders != null) {
+                            splitOccluders.add(occluder);
+                        }
+                    }
+                }
+            } else if (scene instanceof Node) {
+                BoundingVolume bv = scene.getWorldBound();
+                BoundingVolume occBox = bv.transform(viewProjMatrix, vars.bbox);
+                if (intersectsIgnoreNearZ(splitBB, occBox)) {
+                    for (Spatial child : ((Node)scene).getChildren()) {
+                        process(child);
+                    }
+                }
+            }
+        }
+    }
+    
+    /**
+     * Updates the shadow camera to properly contain the given points (which
+     * contain the eye camera frustum corners) and the shadow occluder objects
+     * collected through the traverse of the scene hierarchy
+     */
+    public static void updateShadowCamera(ViewPort viewPort,
+            GeometryList receivers,
+            Camera shadowCam,
+            Vector3f[] points,
+            GeometryList shadowCasters,
+            float shadowMapSize) {
+        
+        boolean ortho = shadowCam.isParallelProjection();
+
+        shadowCam.setProjectionMatrix(null);
+
+        if (ortho) {
+            shadowCam.setFrustum(-1, 1, -1, 1, 1, -1);
+        }
+
+        // create transform to rotate points to viewspace        
+        Matrix4f viewProjMatrix = shadowCam.getViewProjectionMatrix();
+
+        BoundingBox splitBB = computeBoundForPoints(points, viewProjMatrix);
+
+        TempVars vars = TempVars.get();
+        
+        BoundingBox casterBB = new BoundingBox();
+        BoundingBox receiverBB = new BoundingBox();
+        
+        if (receivers != null && receivers.size() != 0) {
+            for (int i = 0; i < receivers.size(); i++) {
+                // convert bounding box to light's viewproj space
+                Geometry receiver = receivers.get(i);
+                BoundingVolume bv = receiver.getWorldBound();
+                BoundingVolume recvBox = bv.transform(viewProjMatrix, vars.bbox);
+
+                if (splitBB.intersects(recvBox)) {
+                    //Nehon : prevent NaN and infinity values to screw the final bounding box
+                    if (!Float.isNaN(recvBox.getCenter().x) && !Float.isInfinite(recvBox.getCenter().x)) {
+                        receiverBB.mergeLocal(recvBox);
+                    }
+                }
+            }
+        } else {
+            receiverBB.setXExtent(Float.POSITIVE_INFINITY);
+            receiverBB.setYExtent(Float.POSITIVE_INFINITY);
+            receiverBB.setZExtent(Float.POSITIVE_INFINITY);
+        }
+
+        // collect splitOccluders through scene recursive traverse
+        OccludersExtractor occExt = new OccludersExtractor(viewProjMatrix, splitBB, casterBB, shadowCasters, vars);
+        for (Spatial scene : viewPort.getScenes()) {
+            occExt.addOccluders(scene);
+        }
+
+        Vector3f casterMin = casterBB.getMin(vars.vect1);
+        Vector3f casterMax = casterBB.getMax(vars.vect2);
+
+        Vector3f receiverMin = receiverBB.getMin(vars.vect3);
+        Vector3f receiverMax = receiverBB.getMax(vars.vect4);
+
+        Vector3f splitMin = splitBB.getMin(vars.vect5);
+        Vector3f splitMax = splitBB.getMax(vars.vect6);
+
+
+        Matrix4f projMatrix = shadowCam.getProjectionMatrix();
+
+        Vector3f cropMin = vars.vect7;
+        Vector3f cropMax = vars.vect8;
+
+        if (shadowCasters.size() > 0) {
+            // IMPORTANT: Special handling for Z values
+            cropMin.x = max(max(casterMin.x, receiverMin.x), splitMin.x);
+            cropMax.x = min(min(casterMax.x, receiverMax.x), splitMax.x);
+            cropMin.y = max(max(casterMin.y, receiverMin.y), splitMin.y);
+            cropMax.y = min(min(casterMax.y, receiverMax.y), splitMax.y);
+            cropMin.z = min(casterMin.z, splitMin.z);
+            cropMax.z = min(receiverMax.z, splitMax.z);
+        } else {
+            // Set crop = split so that everything in the scene has a depth < 1.0 in light space.
+            // This avoids shadowing everything when there are no casters.
+            cropMin.set(splitMin);
+            cropMax.set(splitMax);
+        }
+
+        // Create the crop matrix.
+        float scaleX, scaleY, scaleZ;
+        float offsetX, offsetY, offsetZ;
+
+        scaleX = (2.0f) / (cropMax.x - cropMin.x);
+        scaleY = (2.0f) / (cropMax.y - cropMin.y);
+
+        //Shadow map stabilization approximation from shaderX 7
+        //from Practical Cascaded Shadow maps adapted to PSSM
+        //scale stabilization
+        float halfTextureSize = shadowMapSize * 0.5f;
+
+        if (halfTextureSize != 0 && scaleX >0 && scaleY>0) {
+            float scaleQuantizer = 0.1f;            
+            scaleX = 1.0f / FastMath.ceil(1.0f / scaleX * scaleQuantizer) * scaleQuantizer;
+            scaleY = 1.0f / FastMath.ceil(1.0f / scaleY * scaleQuantizer) * scaleQuantizer;
+        }
+
+        offsetX = -0.5f * (cropMax.x + cropMin.x) * scaleX;
+        offsetY = -0.5f * (cropMax.y + cropMin.y) * scaleY;
+
+
+        //Shadow map stabilization approximation from shaderX 7
+        //from Practical Cascaded Shadow maps adapted to PSSM
+        //offset stabilization
+        if (halfTextureSize != 0  && scaleX >0 && scaleY>0) {
+            offsetX = FastMath.ceil(offsetX * halfTextureSize) / halfTextureSize;
+            offsetY = FastMath.ceil(offsetY * halfTextureSize) / halfTextureSize;
+        }
+
+        scaleZ = 1.0f / (cropMax.z - cropMin.z);
+        offsetZ = -cropMin.z * scaleZ;
+
+
+
+
+        Matrix4f cropMatrix = vars.tempMat4;
+        cropMatrix.set(scaleX, 0f, 0f, offsetX,
+                0f, scaleY, 0f, offsetY,
+                0f, 0f, scaleZ, offsetZ,
+                0f, 0f, 0f, 1f);
+
+
+        Matrix4f result = new Matrix4f();
+        result.set(cropMatrix);
+        result.multLocal(projMatrix);
+        vars.release();
+
+        shadowCam.setProjectionMatrix(result);
+    }
+    
+    /**
+     * Populates the outputGeometryList with the geometry of the
+     * inputGeometryList that are in the frustum of the given camera
+     *
+     * @param inputGeometryList The list containing all geometries to check
+     * against the camera frustum
+     * @param camera the camera to check geometries against
+     * @param outputGeometryList the list of all geometries that are in the
+     * camera frustum
+     */
+    public static void getGeometriesInCamFrustum(GeometryList inputGeometryList,
+            Camera camera,
+            GeometryList outputGeometryList) {
+        for (int i = 0; i < inputGeometryList.size(); i++) {
+            Geometry g = inputGeometryList.get(i);
+            int planeState = camera.getPlaneState();
+            camera.setPlaneState(0);
+            if (camera.contains(g.getWorldBound()) != Camera.FrustumIntersect.Outside) {
+                outputGeometryList.add(g);
+            }
+            camera.setPlaneState(planeState);
+        }
+
+    }
+
+    /**
+     * Populates the outputGeometryList with the rootScene children geometries
+     * that are in the frustum of the given camera
+     *
+     * @param rootScene the rootNode of the scene to traverse
+     * @param camera the camera to check geometries against
+     * @param outputGeometryList the list of all geometries that are in the
+     * camera frustum
+     */    
+    public static void getGeometriesInCamFrustum(Spatial rootScene, Camera camera, RenderQueue.ShadowMode mode, GeometryList outputGeometryList) {
+        if (rootScene != null && rootScene instanceof Node) {
+            int planeState = camera.getPlaneState();
+            addGeometriesInCamFrustumFromNode(camera, (Node)rootScene, mode, outputGeometryList);
+            camera.setPlaneState(planeState);
+        }
+    }
+    
+    /**
+     * Helper function to distinguish between Occluders and Receivers
+     * 
+     * @param shadowMode the ShadowMode tested
+     * @param desired the desired ShadowMode 
+     * @return true if tested ShadowMode matches the desired one
+     */
+    static private boolean checkShadowMode(RenderQueue.ShadowMode shadowMode, RenderQueue.ShadowMode desired)
+    {
+        if (shadowMode != RenderQueue.ShadowMode.Off)
+        {
+            switch (desired) {
+                case Cast : 
+                    return shadowMode==RenderQueue.ShadowMode.Cast || shadowMode==RenderQueue.ShadowMode.CastAndReceive;
+                case Receive: 
+                    return shadowMode==RenderQueue.ShadowMode.Receive || shadowMode==RenderQueue.ShadowMode.CastAndReceive;
+                case CastAndReceive:
+                    return true;
+            }
+        }
+        return false;
+    }
+    
+    /**
+     * Helper function used to recursively populate the outputGeometryList 
+     * with geometry children of scene node
+     * 
+     * @param camera
+     * @param scene
+     * @param outputGeometryList 
+     */
+    private static void addGeometriesInCamFrustumFromNode(Camera camera, Node scene, RenderQueue.ShadowMode mode, GeometryList outputGeometryList) {
+        if (scene.getCullHint() == Spatial.CullHint.Always) return;
+        camera.setPlaneState(0);
+        if (camera.contains(scene.getWorldBound()) != Camera.FrustumIntersect.Outside) {
+            for (Spatial child: scene.getChildren()) {
+                if (child instanceof Node) addGeometriesInCamFrustumFromNode(camera, (Node)child, mode, outputGeometryList);
+                else if (child instanceof Geometry && child.getCullHint() != Spatial.CullHint.Always) {
+                    camera.setPlaneState(0);
+                    if (checkShadowMode(child.getShadowMode(), mode) &&
+                            !((Geometry)child).isGrouped() &&
+                            camera.contains(child.getWorldBound()) != Camera.FrustumIntersect.Outside) {
+                      outputGeometryList.add((Geometry)child);
+                    }
+                }
+            }
+        }
+    }
+    
+    /**
+     * Populates the outputGeometryList with the geometry of the
+     * inputGeometryList that are in the radius of a light.
+     * The array of camera must be an array of 6 cameras initialized so they represent the light viewspace of a pointlight
+     *
+     * @param inputGeometryList The list containing all geometries to check
+     * against the camera frustum
+     * @param cameras the camera array to check geometries against
+     * @param outputGeometryList the list of all geometries that are in the
+     * camera frustum
+     */
+    public static void getGeometriesInLightRadius(GeometryList inputGeometryList,
+            Camera[] cameras,
+            GeometryList outputGeometryList) {
+        for (int i = 0; i < inputGeometryList.size(); i++) {
+            Geometry g = inputGeometryList.get(i);
+            boolean inFrustum = false;
+            for (int j = 0; j < cameras.length && inFrustum == false; j++) {
+                Camera camera = cameras[j];
+                int planeState = camera.getPlaneState();
+                camera.setPlaneState(0);
+                inFrustum = camera.contains(g.getWorldBound()) != Camera.FrustumIntersect.Outside;
+                camera.setPlaneState(planeState);
+            }
+            if (inFrustum) {
+                outputGeometryList.add(g);
+            }
+        }
+
+    }
+
+    /**
+     * Populates the outputGeometryList with the geometries of the children 
+     * of OccludersExtractor.rootScene node that are both in the frustum of the given vpCamera and some camera inside cameras array.
+     * The array of cameras must be initialized to represent the light viewspace of some light like pointLight or spotLight
+     *
+     * @param camera the viewPort camera 
+     * @param cameras the camera array to check geometries against, representing the light viewspace
+     * @param outputGeometryList the output list of all geometries that are in the camera frustum
+     */
+    public static void getLitGeometriesInViewPort(Spatial rootScene, Camera vpCamera, Camera[] cameras, RenderQueue.ShadowMode mode, GeometryList outputGeometryList) {
+        if (rootScene != null && rootScene instanceof Node) {
+            addGeometriesInCamFrustumAndViewPortFromNode(vpCamera, cameras, (Node)rootScene, mode, outputGeometryList);
+        }
+    }
+    /**
+     * Helper function to recursively collect the geometries for getLitGeometriesInViewPort function.
+     * 
+     * @param vpCamera the viewPort camera 
+     * @param cameras the camera array to check geometries against, representing the light viewspace
+     * @param scene the Node to traverse or geometry to possibly add
+     * @param outputGeometryList the output list of all geometries that are in the camera frustum
+     */
+    private static void addGeometriesInCamFrustumAndViewPortFromNode(Camera vpCamera, Camera[] cameras, Spatial scene, RenderQueue.ShadowMode mode, GeometryList outputGeometryList) {
+        if (scene.getCullHint() == Spatial.CullHint.Always) return;
+
+        boolean inFrustum = false;
+        for (int j = 0; j < cameras.length && inFrustum == false; j++) {
+            Camera camera = cameras[j];
+            int planeState = camera.getPlaneState();
+            camera.setPlaneState(0);
+            inFrustum = camera.contains(scene.getWorldBound()) != Camera.FrustumIntersect.Outside && scene.checkCulling(vpCamera);
+            camera.setPlaneState(planeState);
+        }
+        if (inFrustum) {
+            if (scene instanceof Node)
+            {
+                Node node = (Node)scene;
+                for (Spatial child: node.getChildren()) {
+                    addGeometriesInCamFrustumAndViewPortFromNode(vpCamera, cameras, child, mode, outputGeometryList);
+                }
+            }
+            else if (scene instanceof Geometry) {
+                if (checkShadowMode(scene.getShadowMode(), mode) && !((Geometry)scene).isGrouped() ) {
+                    outputGeometryList.add((Geometry)scene);
+                }
+            }
+        }
+    }
+
+}