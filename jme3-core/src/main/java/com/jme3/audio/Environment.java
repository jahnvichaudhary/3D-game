/*
 * Copyright (c) 2009-2012 jMonkeyEngine
 * All rights reserved.
 *
 * Redistribution and use in source and binary forms, with or without
 * modification, are permitted provided that the following conditions are
 * met:
 *
 * * Redistributions of source code must retain the above copyright
 *   notice, this list of conditions and the following disclaimer.
 *
 * * Redistributions in binary form must reproduce the above copyright
 *   notice, this list of conditions and the following disclaimer in the
 *   documentation and/or other materials provided with the distribution.
 *
 * * Neither the name of 'jMonkeyEngine' nor the names of its contributors
 *   may be used to endorse or promote products derived from this software
 *   without specific prior written permission.
 *
 * THIS SOFTWARE IS PROVIDED BY THE COPYRIGHT HOLDERS AND CONTRIBUTORS
 * "AS IS" AND ANY EXPRESS OR IMPLIED WARRANTIES, INCLUDING, BUT NOT LIMITED
 * TO, THE IMPLIED WARRANTIES OF MERCHANTABILITY AND FITNESS FOR A PARTICULAR
 * PURPOSE ARE DISCLAIMED. IN NO EVENT SHALL THE COPYRIGHT OWNER OR
 * CONTRIBUTORS BE LIABLE FOR ANY DIRECT, INDIRECT, INCIDENTAL, SPECIAL,
 * EXEMPLARY, OR CONSEQUENTIAL DAMAGES (INCLUDING, BUT NOT LIMITED TO,
 * PROCUREMENT OF SUBSTITUTE GOODS OR SERVICES; LOSS OF USE, DATA, OR
 * PROFITS; OR BUSINESS INTERRUPTION) HOWEVER CAUSED AND ON ANY THEORY OF
 * LIABILITY, WHETHER IN CONTRACT, STRICT LIABILITY, OR TORT (INCLUDING
 * NEGLIGENCE OR OTHERWISE) ARISING IN ANY WAY OUT OF THE USE OF THIS
 * SOFTWARE, EVEN IF ADVISED OF THE POSSIBILITY OF SUCH DAMAGE.
 */
package com.jme3.audio;

import com.jme3.math.FastMath;

/**
 * Audio environment, for reverb effects.
 * @author Kirill
 */
public class Environment {

    private float airAbsorbGainHf   = 0.99426f;
    private float roomRolloffFactor = 0;

    private float decayTime         = 1.49f;
    private float decayHFRatio      = 0.54f;

    private float density           = 1.0f;
    private float diffusion         = 0.3f;

    private float gain              = 0.316f;
    private float gainHf            = 0.022f;

    private float lateReverbDelay   = 0.088f;
    private float lateReverbGain    = 0.768f;

    private float reflectDelay      = 0.162f;
    private float reflectGain       = 0.052f;

    private boolean decayHfLimit    = true;

    public static final Environment Garage, Dungeon, Cavern, AcousticLab, Closet;

    static {
        Garage = new Environment(1, 1, 1, 1, .9f, .5f, .751f, .0039f, .661f, .0137f);
        Dungeon = new Environment(.75f, 1, 1, .75f, 1.6f, 1, 0.95f, 0.0026f, 0.93f, 0.0103f);
        Cavern = new Environment(.5f, 1, 1, .5f, 2.25f, 1, .908f, .0103f, .93f, .041f);
        AcousticLab = new Environment(.5f, 1, 1, 1, .28f, 1, .87f, .002f, .81f, .008f);
        Closet = new Environment(1, 1, 1, 1, .15f, 1, .6f, .0025f, .5f, .0006f);
    }

    private static float eaxDbToAmp(float eaxDb) {
        float dB = eaxDb / 2000f;
        return FastMath.pow(10f, dB);
    }

    public Environment() {
    }

    public Environment(Environment source) {
        this.airAbsorbGainHf = source.airAbsorbGainHf;
        this.roomRolloffFactor = source.roomRolloffFactor;
        this.decayTime = source.decayTime;
        this.decayHFRatio = source.decayHFRatio;
        this.density = source.density;
        this.diffusion = source.diffusion;
        this.gain = source.gain;
        this.gainHf = source.gainHf;
        this.lateReverbDelay = source.lateReverbDelay;
        this.lateReverbGain = source.lateReverbGain;
        this.reflectDelay = source.reflectDelay;
        this.reflectGain = source.reflectGain;
        this.decayHfLimit = source.decayHfLimit;
    }

    public Environment(float density, float diffusion, float gain, float gainHf,
<<<<<<< HEAD
                       float decayTime, float decayHf, float reflectGain,
                       float reflectDelay, float lateGain, float lateDelay){
=======
                       float decayTime, float decayHf, float reflGain,
                       float reflDelay, float lateGain, float lateDelay) {
>>>>>>> 2da55439
        this.decayTime = decayTime;
        this.decayHFRatio = decayHf;
        this.density = density;
        this.diffusion = diffusion;
        this.gain = gain;
        this.gainHf = gainHf;
        this.lateReverbDelay = lateDelay;
        this.lateReverbGain = lateGain;
        this.reflectDelay = reflectDelay;
        this.reflectGain = reflectGain;
    }

    public Environment(float[] e) {
        if (e.length != 28)
            throw new IllegalArgumentException("Not an EAX preset");

        // skip env id
        // e[0]
        // skip room size
        // e[1]

//        density = 0;
        diffusion = e[2];
        gain = eaxDbToAmp(e[3]); // convert
        gainHf = eaxDbToAmp(e[4]) / eaxDbToAmp(e[5]); // convert
        decayTime = e[6];
        decayHFRatio = e[7] / e[8];
        reflectGain = eaxDbToAmp(e[9]); // convert
        reflectDelay = e[10];

        // skip 3 pan values
        // e[11] e[12] e[13]

        lateReverbGain = eaxDbToAmp(e[14]); // convert
        lateReverbDelay = e[15];

        // skip 3 pan values
        // e[16] e[17] e[18]

        // skip echo time, echo damping, mod time, mod damping
        // e[19] e[20] e[21] e[22]

        airAbsorbGainHf = eaxDbToAmp(e[23]);

        // skip HF Reference and LF Reference
        // e[24] e[25]

        roomRolloffFactor = e[26];

        // skip flags
        // e[27]
    }

    public float getAirAbsorbGainHf() {
        return airAbsorbGainHf;
    }

    public void setAirAbsorbGainHf(float airAbsorbGainHf) {
        this.airAbsorbGainHf = airAbsorbGainHf;
    }

    public float getDecayHFRatio() {
        return decayHFRatio;
    }

    public void setDecayHFRatio(float decayHFRatio) {
        this.decayHFRatio = decayHFRatio;
    }

    public boolean isDecayHfLimit() {
        return decayHfLimit;
    }

    public void setDecayHfLimit(boolean decayHfLimit) {
        this.decayHfLimit = decayHfLimit;
    }

    public float getDecayTime() {
        return decayTime;
    }

    public void setDecayTime(float decayTime) {
        this.decayTime = decayTime;
    }

    public float getDensity() {
        return density;
    }

    public void setDensity(float density) {
        this.density = density;
    }

    public float getDiffusion() {
        return diffusion;
    }

    public void setDiffusion(float diffusion) {
        this.diffusion = diffusion;
    }

    public float getGain() {
        return gain;
    }

    public void setGain(float gain) {
        this.gain = gain;
    }

    public float getGainHf() {
        return gainHf;
    }

    public void setGainHf(float gainHf) {
        this.gainHf = gainHf;
    }

    public float getLateReverbDelay() {
        return lateReverbDelay;
    }

    public void setLateReverbDelay(float lateReverbDelay) {
        this.lateReverbDelay = lateReverbDelay;
    }

    public float getLateReverbGain() {
        return lateReverbGain;
    }

    public void setLateReverbGain(float lateReverbGain) {
        this.lateReverbGain = lateReverbGain;
    }

    public float getReflectDelay() {
        return reflectDelay;
    }

    public void setReflectDelay(float reflectDelay) {
        this.reflectDelay = reflectDelay;
    }

    public float getReflectGain() {
        return reflectGain;
    }

    public void setReflectGain(float reflectGain) {
        this.reflectGain = reflectGain;
    }

    public float getRoomRolloffFactor() {
        return roomRolloffFactor;
    }

    public void setRoomRolloffFactor(float roomRolloffFactor) {
        this.roomRolloffFactor = roomRolloffFactor;
    }
}<|MERGE_RESOLUTION|>--- conflicted
+++ resolved
@@ -94,13 +94,8 @@
     }
 
     public Environment(float density, float diffusion, float gain, float gainHf,
-<<<<<<< HEAD
                        float decayTime, float decayHf, float reflectGain,
-                       float reflectDelay, float lateGain, float lateDelay){
-=======
-                       float decayTime, float decayHf, float reflGain,
-                       float reflDelay, float lateGain, float lateDelay) {
->>>>>>> 2da55439
+                       float reflectDelay, float lateGain, float lateDelay) {
         this.decayTime = decayTime;
         this.decayHFRatio = decayHf;
         this.density = density;
