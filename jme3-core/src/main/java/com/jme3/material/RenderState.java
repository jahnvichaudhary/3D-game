--- conflicted
+++ resolved
@@ -1,1653 +1,1610 @@
-/*
- * Copyright (c) 2009-2021 jMonkeyEngine
- * All rights reserved.
- *
- * Redistribution and use in source and binary forms, with or without
- * modification, are permitted provided that the following conditions are
- * met:
- *
- * * Redistributions of source code must retain the above copyright
- *   notice, this list of conditions and the following disclaimer.
- *
- * * Redistributions in binary form must reproduce the above copyright
- *   notice, this list of conditions and the following disclaimer in the
- *   documentation and/or other materials provided with the distribution.
- *
- * * Neither the name of 'jMonkeyEngine' nor the names of its contributors
- *   may be used to endorse or promote products derived from this software
- *   without specific prior written permission.
- *
- * THIS SOFTWARE IS PROVIDED BY THE COPYRIGHT HOLDERS AND CONTRIBUTORS
- * "AS IS" AND ANY EXPRESS OR IMPLIED WARRANTIES, INCLUDING, BUT NOT LIMITED
- * TO, THE IMPLIED WARRANTIES OF MERCHANTABILITY AND FITNESS FOR A PARTICULAR
- * PURPOSE ARE DISCLAIMED. IN NO EVENT SHALL THE COPYRIGHT OWNER OR
- * CONTRIBUTORS BE LIABLE FOR ANY DIRECT, INDIRECT, INCIDENTAL, SPECIAL,
- * EXEMPLARY, OR CONSEQUENTIAL DAMAGES (INCLUDING, BUT NOT LIMITED TO,
- * PROCUREMENT OF SUBSTITUTE GOODS OR SERVICES; LOSS OF USE, DATA, OR
- * PROFITS; OR BUSINESS INTERRUPTION) HOWEVER CAUSED AND ON ANY THEORY OF
- * LIABILITY, WHETHER IN CONTRACT, STRICT LIABILITY, OR TORT (INCLUDING
- * NEGLIGENCE OR OTHERWISE) ARISING IN ANY WAY OUT OF THE USE OF THIS
- * SOFTWARE, EVEN IF ADVISED OF THE POSSIBILITY OF SUCH DAMAGE.
- */
-package com.jme3.material;
-
-import com.jme3.export.*;
-import com.jme3.scene.Mesh;
-import java.io.IOException;
-
-/**
- * <code>RenderState</code> specifies material rendering properties that cannot
- * be controlled by a shader on a {@link Material}. The properties
- * allow manipulation of rendering features such as depth testing, alpha blending,
- * face culling, stencil operations, and much more.
- *
- * @author Kirill Vainer
- */
-public class RenderState implements Cloneable, Savable {
-
-    /**
-     * The <code>DEFAULT</code> render state is the one used by default
-     * on all materials unless changed otherwise by the user.
-     *
-     * <p>
-     * It has the following properties:
-     * <ul>
-     * <li>Back Face Culling</li>
-     * <li>Depth Testing Enabled</li>
-     * <li>Depth Writing Enabled</li>
-     * </ul>
-     */
-    public static final RenderState DEFAULT = new RenderState();
-    /**
-     * The <code>NULL</code> render state is identical to the {@link RenderState#DEFAULT}
-     * render state except that depth testing and face culling are disabled.
-     */
-    public static final RenderState NULL = new RenderState();
-    /**
-     * The <code>ADDITIONAL</code> render state is identical to the
-     * {@link RenderState#DEFAULT} render state except that all apply
-     * values are set to false. This allows the <code>ADDITIONAL</code> render
-     * state to be combined with other state but only influencing values
-     * that were changed from the original.
-     */
-    public static final RenderState ADDITIONAL = new RenderState();
-
-    /**
-     * <code>TestFunction</code> specifies the testing function for stencil test
-     * function.
-     *
-     * <p>
-     * The reference value given in the stencil command is the input value while
-     * the reference is the value already in the stencil buffer.
-     */
-    public enum TestFunction {
-
-        /**
-         * The test always fails
-         */
-        Never,
-        /**
-         * The test succeeds if the input value is equal to the reference value.
-         */
-        Equal,
-        /**
-         * The test succeeds if the input value is less than the reference value.
-         */
-        Less,
-        /**
-         * The test succeeds if the input value is less than or equal to
-         * the reference value.
-         */
-        LessOrEqual,
-        /**
-         * The test succeeds if the input value is greater than the reference value.
-         */
-        Greater,
-        /**
-         * The test succeeds if the input value is greater than or equal to
-         * the reference value.
-         */
-        GreaterOrEqual,
-        /**
-         * The test succeeds if the input value does not equal the
-         * reference value.
-         */
-        NotEqual,
-        /**
-         * The test always passes
-         */
-        Always
-    }
-
-    /**
-     * <code>BlendEquation</code> specifies the blending equation to combine
-     * pixels.
-     */
-    public enum BlendEquation {
-        /**
-         * Sets the blend equation so that the source and destination data are
-         * added. (Default) Clamps to [0,1] Useful for things like antialiasing
-         * and transparency.
-         */
-        Add,
-        /**
-         * Sets the blend equation so that the source and destination data are
-         * subtracted (Src - Dest). Clamps to [0,1] Falls back to Add if
-         * supportsSubtract is false.
-         */
-        Subtract,
-        /**
-         * Same as Subtract, but the order is reversed (Dst - Src). Clamps to
-         * [0,1] Falls back to Add if supportsSubtract is false.
-         */
-        ReverseSubtract,
-        /**
-         * Sets the blend equation so that each component of the result color is
-         * the minimum of the corresponding components of the source and
-         * destination colors. This and Max are useful for applications that
-         * analyze image data (image thresholding against a constant color, for
-         * example). Falls back to Add if supportsMinMax is false.
-         */
-        Min,
-        /**
-         * Sets the blend equation so that each component of the result color is
-         * the maximum of the corresponding components of the source and
-         * destination colors. This and Min are useful for applications that
-         * analyze image data (image thresholding against a constant color, for
-         * example). Falls back to Add if supportsMinMax is false.
-         */
-        Max
-    }
-    
-    /**
-     * <code>BlendEquationAlpha</code> specifies the blending equation to
-     * combine pixels for the alpha component.
-     */
-    public enum BlendEquationAlpha {
-        /**
-         * Sets the blend equation to be the same as the one defined by
-         * {@link #blendEquation}.
-         *
-         */
-        InheritColor,
-        /**
-         * Sets the blend equation so that the source and destination data are
-         * added. (Default) Clamps to [0,1] Useful for things like antialiasing
-         * and transparency.
-         */
-        Add,
-        /**
-         * Sets the blend equation so that the source and destination data are
-         * subtracted (Src - Dest). Clamps to [0,1] Falls back to Add if
-         * supportsSubtract is false.
-         */
-        Subtract,
-        /**
-         * Same as Subtract, but the order is reversed (Dst - Src). Clamps to
-         * [0,1] Falls back to Add if supportsSubtract is false.
-         */
-        ReverseSubtract,
-        /**
-         * Sets the blend equation so that the result alpha is the minimum of
-         * the source alpha and destination alpha. This and Max are useful for
-         * applications that analyze image data (image thresholding against a
-         * constant color, for example). Falls back to Add if supportsMinMax is
-         * false.
-         */
-        Min,
-        /**
-         * sSets the blend equation so that the result alpha is the maximum of
-         * the source alpha and destination alpha. This and Min are useful for
-         * applications that analyze image data (image thresholding against a
-         * constant color, for example). Falls back to Add if supportsMinMax is
-         * false.
-         */
-        Max
-    }
-    
-    /**
-     * <code>BlendFunc</code> defines the blending functions for use with 
-     * <code>BlendMode.Custom</code>.
-     * Source color components are referred to as (R_s0, G_s0, B_s0, A_s0).
-     * Destination color components are referred to as (R_d, G_d, B_d, A_d).
-     */
-    public enum BlendFunc {
-        /**
-         * RGB Factor (0, 0, 0), Alpha Factor (0)
-         */
-        Zero,
-        /**
-         * RGB Factor (1, 1, 1), Alpha Factor (1)
-         */
-        One,
-        /**
-         * RGB Factor (R_s0, G_s0, B_s0), Alpha Factor (A_s0)
-         */
-        Src_Color,
-        /**
-         * RGB Factor (1-R_s0, 1-G_s0, 1-B_s0), Alpha Factor (1-A_s0)
-         */
-        One_Minus_Src_Color,
-        /**
-         * RGB Factor (R_d, G_d, B_d), Alpha Factor (A_d)
-         */
-        Dst_Color,
-        /**
-         * RGB Factor (1-R_d, 1-G_d, 1-B_d), Alpha Factor (1-A_d)
-         */
-        One_Minus_Dst_Color,
-        /**
-         * RGB Factor (A_s0, A_s0, A_s0), Alpha Factor (A_s0)
-         */
-        Src_Alpha,
-        /**
-         * RGB Factor (1-A_s0, 1-A_s0, 1-A_s0), Alpha Factor (1-A_s0)
-         */
-        One_Minus_Src_Alpha,
-        /**
-         * RGB Factor (A_d, A_d, A_d), Alpha Factor (A_d)
-         */
-        Dst_Alpha,
-        /**
-         * RGB Factor (1-A_d, 1-A_d, 1-A_d), Alpha Factor (1-A_d)
-         */
-        One_Minus_Dst_Alpha,
-        /**
-         * RGB Factor (i, i, i), Alpha Factor (1)
-         */
-        Src_Alpha_Saturate;
-    }
-    
-    /**
-     * <code>BlendMode</code> specifies the blending operation to use.
-     *
-     * @see RenderState#setBlendMode(com.jme3.material.RenderState.BlendMode)
-     */
-    public enum BlendMode {
-
-        /**
-         * No blending mode is used.
-         */
-        Off,
-        /**
-         * Additive blending. For use with glows and particle emitters.
-         * <p>
-         * Result = Source Color + Destination Color -&gt; (GL_ONE, GL_ONE)
-         */
-        Additive,
-        /**
-         * Premultiplied alpha blending, for use with premult alpha textures.
-         * <p>
-         * Result = Source Color + (Dest Color * (1 - Source Alpha) ) -&gt; (GL_ONE, GL_ONE_MINUS_SRC_ALPHA)
-         */
-        PremultAlpha,
-        /**
-         * Additive blending that is multiplied with source alpha.
-         * For use with glows and particle emitters.
-         * <p>
-         * Result = (Source Alpha * Source Color) + Dest Color -&gt; (GL_SRC_ALPHA, GL_ONE)
-         */
-        AlphaAdditive,
-        /**
-         * Color blending, blends in color from dest color
-         * using source color.
-         * <p>
-         * Result = Source Color + (1 - Source Color) * Dest Color -&gt; (GL_ONE, GL_ONE_MINUS_SRC_COLOR)
-         */
-        Color,
-        /**
-         * Alpha blending, interpolates to source color from dest color
-         * using source alpha.
-         * <p>
-         * Result = Source Alpha * Source Color +
-         *          (1 - Source Alpha) * Dest Color -&gt; (GL_SRC_ALPHA, GL_ONE_MINUS_SRC_ALPHA)
-         */
-        Alpha,
-         /**
-         * Alpha blending, interpolates to source color from dest color
-         * using source alpha.
-         * The resulting alpha is the sum between the source alpha and the destination alpha.
-         * <p>
-         * Result.rgb = Source Alpha * Source Color +
-         *          (1 - Source Alpha) * Dest Color -&gt; (GL_SRC_ALPHA, GL_ONE_MINUS_SRC_ALPHA)
-         * Result.a = 1 * Source Alpha + 1 * Dest Alpha -&gt; (GL_ONE, GL_ONE)
-         * 
-         */
-        AlphaSumA,
-        /**
-         * Multiplies the source and dest colors.
-         * <p>
-         * Result = Source Color * Dest Color -&gt; (GL_DST_COLOR, GL_ZERO)
-         */
-        Modulate,
-        /**
-         * Multiplies the source and dest colors then doubles the result.
-         * <p>
-         * Result = 2 * Source Color * Dest Color -&gt; (GL_DST_COLOR, GL_SRC_COLOR)
-         */
-        ModulateX2,
-        /**
-         * Opposite effect of Modulate/Multiply. Invert both colors, multiply and
-         * then invert the result.
-         * <p>
-         * Result = 1 - (1 - Source Color) * (1 - Dest Color) -&gt; (GL_ONE, GL_ONE_MINUS_SRC_COLOR)
-         */
-        Screen,
-        /**
-         * Mixes the destination and source colors similar to a color-based XOR
-         * operation.  This is directly equivalent to Photoshop's "Exclusion" blend.
-         * <p>
-         * Result = (Source Color * (1 - Dest Color)) + (Dest Color * (1 - Source Color))
-         *  -&gt; (GL_ONE_MINUS_DST_COLOR, GL_ONE_MINUS_SRC_COLOR) 
-         */
-        Exclusion,
-        /**
-         * Uses the blend equations and blend factors defined by the render state.
-         * <p>
-         * These attributes can be set by using the following methods:
-         * <ul>
-         * <li>{@link RenderState#setBlendEquation(BlendEquation)}
-         * <li>{@link RenderState#setBlendEquationAlpha(BlendEquationAlpha)}
-         * <li>{@link RenderState#setCustomBlendFactors(BlendFunc, BlendFunc, BlendFunc, BlendFunc)}
-         * </ul>
-         * <p>
-         * Result.RGB = BlendEquation( sfactorRGB * Source.RGB , dfactorRGB * Destination.RGB )<br>
-         * Result.A = BlendEquationAlpha( sfactorAlpha * Source.A , dfactorAlpha * Destination.A )
-         */
-        Custom
-    }
-
-    /**
-     * <code>FaceCullMode</code> specifies the criteria for faces to be culled.
-     *
-     * @see RenderState#setFaceCullMode(com.jme3.material.RenderState.FaceCullMode)
-     */
-    public enum FaceCullMode {
-
-        /**
-         * Face culling is disabled.
-         */
-        Off,
-        /**
-         * Cull front faces
-         */
-        Front,
-        /**
-         * Cull back faces
-         */
-        Back,
-        /**
-         * Cull both front and back faces.
-         */
-        FrontAndBack
-    }
-
-    /**
-     * <code>StencilOperation</code> specifies the stencil operation to use
-     * in a certain scenario as specified in {@link RenderState#setStencil(boolean,
-     * com.jme3.material.RenderState.StencilOperation,
-     * com.jme3.material.RenderState.StencilOperation,
-     * com.jme3.material.RenderState.StencilOperation,
-     * com.jme3.material.RenderState.StencilOperation,
-     * com.jme3.material.RenderState.StencilOperation,
-     * com.jme3.material.RenderState.StencilOperation,
-     * com.jme3.material.RenderState.TestFunction,
-     * com.jme3.material.RenderState.TestFunction) }
-     */
-    public enum StencilOperation {
-
-        /**
-         * Keep the current value.
-         */
-        Keep,
-        /**
-         * Set the value to 0
-         */
-        Zero,
-        /**
-         * Replace the value in the stencil buffer with the reference value.
-         */
-        Replace,
-        /**
-         * Increment the value in the stencil buffer, clamp once reaching
-         * the maximum value.
-         */
-        Increment,
-        /**
-         * Increment the value in the stencil buffer and wrap to 0 when
-         * reaching the maximum value.
-         */
-        IncrementWrap,
-        /**
-         * Decrement the value in the stencil buffer and clamp once reaching 0.
-         */
-        Decrement,
-        /**
-         * Decrement the value in the stencil buffer and wrap to the maximum
-         * value when reaching 0.
-         */
-        DecrementWrap,
-        /**
-         * Does a bitwise invert of the value in the stencil buffer.
-         */
-        Invert
-    }
-
-    static {
-        NULL.cullMode = FaceCullMode.Off;
-        NULL.depthTest = false;
-    }
-
-    static {
-        ADDITIONAL.applyWireFrame = false;
-        ADDITIONAL.applyCullMode = false;
-        ADDITIONAL.applyDepthWrite = false;
-        ADDITIONAL.applyDepthTest = false;
-        ADDITIONAL.applyColorWrite = false;
-        ADDITIONAL.applyBlendMode = false;
-        ADDITIONAL.applyPolyOffset = false;
-    }
-    boolean wireframe = false;
-    boolean applyWireFrame = true;
-    FaceCullMode cullMode = FaceCullMode.Back;
-    boolean applyCullMode = true;
-    boolean depthWrite = true;
-    boolean applyDepthWrite = true;
-    boolean depthTest = true;
-    boolean applyDepthTest = true;
-    boolean colorWrite = true;
-    boolean applyColorWrite = true;
-    BlendEquation blendEquation = BlendEquation.Add;
-    BlendEquationAlpha blendEquationAlpha = BlendEquationAlpha.InheritColor;
-    BlendMode blendMode = BlendMode.Off;
-    boolean applyBlendMode = true;
-    float offsetFactor = 0;
-    float offsetUnits = 0;
-    boolean offsetEnabled = false;
-    boolean applyPolyOffset = true;
-    boolean stencilTest = false;
-    boolean applyStencilTest = false;
-    float lineWidth = 1;
-    boolean applyLineWidth = false;
-    TestFunction depthFunc = TestFunction.LessOrEqual;
-    //by default depth func will be applied anyway if depth test is applied
-    boolean applyDepthFunc = false;
-    StencilOperation frontStencilStencilFailOperation = StencilOperation.Keep;
-    StencilOperation frontStencilDepthFailOperation = StencilOperation.Keep;
-    StencilOperation frontStencilDepthPassOperation = StencilOperation.Keep;
-    StencilOperation backStencilStencilFailOperation = StencilOperation.Keep;
-    StencilOperation backStencilDepthFailOperation = StencilOperation.Keep;
-    StencilOperation backStencilDepthPassOperation = StencilOperation.Keep;
-    TestFunction frontStencilFunction = TestFunction.Always;
-    TestFunction backStencilFunction = TestFunction.Always;
-    int cachedHashCode = -1;
-    BlendFunc sfactorRGB = BlendFunc.One;
-    BlendFunc dfactorRGB = BlendFunc.One;
-    BlendFunc sfactorAlpha = BlendFunc.One;
-    BlendFunc dfactorAlpha = BlendFunc.One;
-            
-    @Override
-    public void write(JmeExporter ex) throws IOException {
-        OutputCapsule oc = ex.getCapsule(this);
-        oc.write(true, "pointSprite", false);
-        oc.write(wireframe, "wireframe", false);
-        oc.write(cullMode, "cullMode", FaceCullMode.Back);
-        oc.write(depthWrite, "depthWrite", true);
-        oc.write(depthTest, "depthTest", true);
-        oc.write(colorWrite, "colorWrite", true);
-        oc.write(blendMode, "blendMode", BlendMode.Off);
-        oc.write(offsetEnabled, "offsetEnabled", false);
-        oc.write(offsetFactor, "offsetFactor", 0);
-        oc.write(offsetUnits, "offsetUnits", 0);
-        oc.write(stencilTest, "stencilTest", false);
-        oc.write(frontStencilStencilFailOperation, "frontStencilStencilFailOperation", StencilOperation.Keep);
-        oc.write(frontStencilDepthFailOperation, "frontStencilDepthFailOperation", StencilOperation.Keep);
-        oc.write(frontStencilDepthPassOperation, "frontStencilDepthPassOperation", StencilOperation.Keep);
-        oc.write(backStencilStencilFailOperation, "frontStencilStencilFailOperation", StencilOperation.Keep);
-        oc.write(backStencilDepthFailOperation, "backStencilDepthFailOperation", StencilOperation.Keep);
-        oc.write(backStencilDepthPassOperation, "backStencilDepthPassOperation", StencilOperation.Keep);
-        oc.write(frontStencilFunction, "frontStencilFunction", TestFunction.Always);
-        oc.write(backStencilFunction, "backStencilFunction", TestFunction.Always);
-        oc.write(blendEquation, "blendEquation", BlendEquation.Add);
-        oc.write(blendEquationAlpha, "blendEquationAlpha", BlendEquationAlpha.InheritColor);
-        oc.write(depthFunc, "depthFunc", TestFunction.LessOrEqual);
-        oc.write(lineWidth, "lineWidth", 1);
-        oc.write(sfactorRGB, "sfactorRGB", sfactorRGB);
-        oc.write(dfactorRGB, "dfactorRGB", dfactorRGB);
-        oc.write(sfactorAlpha, "sfactorAlpha", sfactorAlpha);
-        oc.write(dfactorAlpha, "dfactorAlpha", dfactorAlpha);
-
-        // Only "additional render state" has them set to false by default
-        oc.write(applyWireFrame, "applyWireFrame", true);
-        oc.write(applyCullMode, "applyCullMode", true);
-        oc.write(applyDepthWrite, "applyDepthWrite", true);
-        oc.write(applyDepthTest, "applyDepthTest", true);
-        oc.write(applyColorWrite, "applyColorWrite", true);
-        oc.write(applyBlendMode, "applyBlendMode", true);
-        oc.write(applyPolyOffset, "applyPolyOffset", true);
-        oc.write(applyDepthFunc, "applyDepthFunc", true);
-        oc.write(applyLineWidth, "applyLineWidth", true);
-
-    }
-
-    @Override
-    public void read(JmeImporter im) throws IOException {
-        InputCapsule ic = im.getCapsule(this);
-        wireframe = ic.readBoolean("wireframe", false);
-        cullMode = ic.readEnum("cullMode", FaceCullMode.class, FaceCullMode.Back);
-        depthWrite = ic.readBoolean("depthWrite", true);
-        depthTest = ic.readBoolean("depthTest", true);
-        colorWrite = ic.readBoolean("colorWrite", true);
-        blendMode = ic.readEnum("blendMode", BlendMode.class, BlendMode.Off);
-        offsetEnabled = ic.readBoolean("offsetEnabled", false);
-        offsetFactor = ic.readFloat("offsetFactor", 0);
-        offsetUnits = ic.readFloat("offsetUnits", 0);
-        stencilTest = ic.readBoolean("stencilTest", false);
-        frontStencilStencilFailOperation = ic.readEnum("frontStencilStencilFailOperation", StencilOperation.class, StencilOperation.Keep);
-        frontStencilDepthFailOperation = ic.readEnum("frontStencilDepthFailOperation", StencilOperation.class, StencilOperation.Keep);
-        frontStencilDepthPassOperation = ic.readEnum("frontStencilDepthPassOperation", StencilOperation.class, StencilOperation.Keep);
-        backStencilStencilFailOperation = ic.readEnum("backStencilStencilFailOperation", StencilOperation.class, StencilOperation.Keep);
-        backStencilDepthFailOperation = ic.readEnum("backStencilDepthFailOperation", StencilOperation.class, StencilOperation.Keep);
-        backStencilDepthPassOperation = ic.readEnum("backStencilDepthPassOperation", StencilOperation.class, StencilOperation.Keep);
-        frontStencilFunction = ic.readEnum("frontStencilFunction", TestFunction.class, TestFunction.Always);
-        backStencilFunction = ic.readEnum("backStencilFunction", TestFunction.class, TestFunction.Always);
-        blendEquation = ic.readEnum("blendEquation", BlendEquation.class, BlendEquation.Add);
-        blendEquationAlpha = ic.readEnum("blendEquationAlpha", BlendEquationAlpha.class, BlendEquationAlpha.InheritColor);
-        depthFunc = ic.readEnum("depthFunc", TestFunction.class, TestFunction.LessOrEqual);
-        lineWidth = ic.readFloat("lineWidth", 1);
-        sfactorRGB = ic.readEnum("sfactorRGB", BlendFunc.class, BlendFunc.One);
-        dfactorAlpha = ic.readEnum("dfactorRGB", BlendFunc.class, BlendFunc.One);
-        sfactorRGB = ic.readEnum("sfactorAlpha", BlendFunc.class, BlendFunc.One);
-        dfactorAlpha = ic.readEnum("dfactorAlpha", BlendFunc.class, BlendFunc.One);
-
-
-        applyWireFrame = ic.readBoolean("applyWireFrame", true);
-        applyCullMode = ic.readBoolean("applyCullMode", true);
-        applyDepthWrite = ic.readBoolean("applyDepthWrite", true);
-        applyDepthTest = ic.readBoolean("applyDepthTest", true);
-        applyColorWrite = ic.readBoolean("applyColorWrite", true);
-        applyBlendMode = ic.readBoolean("applyBlendMode", true);
-        applyPolyOffset = ic.readBoolean("applyPolyOffset", true);
-        applyDepthFunc = ic.readBoolean("applyDepthFunc", true);
-        applyLineWidth = ic.readBoolean("applyLineWidth", true);
-
-    }
-
-    /**
-     * Create a clone of this <code>RenderState</code>
-     *
-     * @return Clone of this render state.
-     */
-    @Override
-    public RenderState clone() {
-        try {
-            return (RenderState) super.clone();
-        } catch (CloneNotSupportedException ex) {
-            throw new AssertionError();
-        }
-    }
-
-    /**
-     * returns true if the given renderState is equal to this one
-     * @param o the renderState to compare to
-     * @return true if the renderStates are equal
-     */
-    @Override
-    public boolean equals(Object o) {
-        if (o == null) {
-            return false;
-        }
-        if (!(o instanceof RenderState)) {
-            return false;
-        }
-        RenderState rs = (RenderState) o;
-
-        if (wireframe != rs.wireframe) {
-            return false;
-        }
-
-        if (cullMode != rs.cullMode) {
-            return false;
-        }
-
-        if (depthWrite != rs.depthWrite) {
-            return false;
-        }
-
-        if (depthTest != rs.depthTest) {
-            return false;
-        }
-        if (depthTest) {
-            if (depthFunc != rs.depthFunc) {
-                return false;
-            }
-        }
-
-        if (colorWrite != rs.colorWrite) {
-            return false;
-        }
-
-        if (blendMode != rs.blendMode) {
-            return false;
-        }
-
-        if (blendMode == BlendMode.Custom) {
-            if (blendEquation != rs.blendEquation) {
-                return false;
-            }
-            if (blendEquationAlpha != rs.blendEquationAlpha) {
-                return false;
-            }
-
-            if (sfactorRGB != rs.sfactorRGB) {
-                return false;
-            }
-            if (dfactorRGB != rs.dfactorRGB) {
-                return false;
-            }
-            if (sfactorAlpha != rs.sfactorAlpha) {
-                return false;
-            }
-            if (dfactorAlpha != rs.dfactorAlpha) {
-                return false;
-            }
-        }
-
-        if (offsetEnabled != rs.offsetEnabled) {
-            return false;
-        }
-
-        if (offsetFactor != rs.offsetFactor) {
-            return false;
-        }
-
-        if (offsetUnits != rs.offsetUnits) {
-            return false;
-        }
-
-        if (stencilTest != rs.stencilTest) {
-            return false;
-        }
-
-        if (stencilTest) {
-            if (frontStencilStencilFailOperation != rs.frontStencilStencilFailOperation) {
-                return false;
-            }
-            if (frontStencilDepthFailOperation != rs.frontStencilDepthFailOperation) {
-                return false;
-            }
-            if (frontStencilDepthPassOperation != rs.frontStencilDepthPassOperation) {
-                return false;
-            }
-            if (backStencilStencilFailOperation != rs.backStencilStencilFailOperation) {
-                return false;
-            }
-            if (backStencilDepthFailOperation != rs.backStencilDepthFailOperation) {
-                return false;
-            }
-
-            if (backStencilDepthPassOperation != rs.backStencilDepthPassOperation) {
-                return false;
-            }
-            if (frontStencilFunction != rs.frontStencilFunction) {
-                return false;
-            }
-            if (backStencilFunction != rs.backStencilFunction) {
-                return false;
-            }
-        }
-
-        if(lineWidth != rs.lineWidth){
-            return false;
-        }
-
-        return true;
-    }
-
-    /**
-<<<<<<< HEAD
-=======
-     * @deprecated Does nothing. Point sprite is already enabled by default for
-     * all supported platforms. jME3 does not support rendering conventional
-     * point clouds.
-     *
-     * @param pointSprite ignored 
-     */
-    @Deprecated
-    public void setPointSprite(boolean pointSprite) {
-    }
-
-    /**
-     * @deprecated Does nothing. To use alpha test, set the
-     * <code>AlphaDiscardThreshold</code> material parameter.
-     * @param alphaFallOff does nothing
-     */
-    @Deprecated
-    public void setAlphaFallOff(float alphaFallOff) {
-    }
-
-    /**
-     * @deprecated Does nothing. To use alpha test, set the
-     * <code>AlphaDiscardThreshold</code> material parameter.
-     * @param alphaTest does nothing
-     */
-    @Deprecated
-    public void setAlphaTest(boolean alphaTest) {
-    }
-
-    /**
->>>>>>> f296cd33
-     * Enable writing color.
-     *
-     * <p>When color write is enabled, the result of a fragment shader, the
-     * <code>gl_FragColor</code>, will be rendered into the color buffer
-     * (including alpha).
-     *
-     * @param colorWrite Set to true to enable color writing.
-     */
-    public void setColorWrite(boolean colorWrite) {
-        applyColorWrite = true;
-        this.colorWrite = colorWrite;
-        cachedHashCode = -1;
-    }
-
-    /**
-     * Set the face culling mode.
-     *
-     * <p>See the {@link FaceCullMode} enum on what each value does.
-     * Face culling will project the triangle's points onto the screen
-     * and determine if the triangle is in counter-clockwise order or
-     * clockwise order. If a triangle is in counter-clockwise order, then
-     * it is considered a front-facing triangle, otherwise, it is considered
-     * a back-facing triangle.
-     *
-     * @param cullMode the face culling mode.
-     */
-    public void setFaceCullMode(FaceCullMode cullMode) {
-        applyCullMode = true;
-        this.cullMode = cullMode;
-        cachedHashCode = -1;
-    }
-
-    /**
-     * Set the blending mode.
-     *
-     * <p>When blending is enabled, (<code>blendMode</code> is not {@link BlendMode#Off})
-     * the input pixel will be blended with the pixel
-     * already in the color buffer. The blending operation is determined
-     * by the {@link BlendMode}. For example, the {@link BlendMode#Additive}
-     * will add the input pixel's color to the color already in the color buffer:
-     * <br>
-     * <code>Result = Source Color + Destination Color</code>
-     *
-     * @param blendMode The blend mode to use. Set to {@link BlendMode#Off}
-     * to disable blending.
-     */
-    public void setBlendMode(BlendMode blendMode) {
-        applyBlendMode = true;
-        this.blendMode = blendMode;
-        cachedHashCode = -1;
-    }
-
-    /**
-     * Set the blending equation for the color component (RGB).
-     * <p>
-     * The blending equation determines, how the RGB values of the input pixel
-     * will be blended with the RGB values of the pixel already in the color buffer.<br>
-     * For example, {@link BlendEquation#Add} will add the input pixel's color
-     * to the color already in the color buffer:
-     * <br>
-     * <code>Result = Source Color + Destination Color</code>
-     * <p>
-     * <b>Note:</b> This gets only used in {@link BlendMode#Custom} mode.
-     * All other blend modes will ignore this setting.
-     *
-     * @param blendEquation The {@link BlendEquation} to use.
-     */
-    public void setBlendEquation(BlendEquation blendEquation) {
-        this.blendEquation = blendEquation;
-        cachedHashCode = -1;
-    }
-
-    /**
-     * Set the blending equation for the alpha component.
-     * <p>
-     * The alpha blending equation determines, how the alpha values of the input pixel
-     * will be blended with the alpha values of the pixel already in the color buffer.<br>
-     * For example, {@link BlendEquationAlpha#Add} will add the input pixel's color
-     * to the color already in the color buffer:
-     * <br>
-     * <code>Result = Source Color + Destination Color</code>
-     * <p>
-     * <b>Note:</b> This gets only used in {@link BlendMode#Custom} mode.
-     * All other blend modes will ignore this setting.
-     *
-     * @param blendEquationAlpha The {@link BlendEquationAlpha} to use.
-     */
-    public void setBlendEquationAlpha(BlendEquationAlpha blendEquationAlpha) {
-        this.blendEquationAlpha = blendEquationAlpha;
-        cachedHashCode = -1;
-    }
-
-    /**
-     * Sets the blend factors used for the source and destination color.
-     * <p>
-     * These factors will be multiplied with the color values of the input pixel
-     * and the pixel already in the color buffer, before both colors gets combined by the {@link BlendEquation}.
-     * <p>
-     * <b>Note:</b> This gets only used in {@link BlendMode#Custom} mode.
-     * All other blend modes will ignore this setting.
-     *
-     * @param sfactorRGB   The source blend factor for RGB components.
-     * @param dfactorRGB   The destination blend factor for RGB components.
-     * @param sfactorAlpha The source blend factor for the alpha component.
-     * @param dfactorAlpha The destination blend factor for the alpha component.
-     */
-    public void setCustomBlendFactors(BlendFunc sfactorRGB, BlendFunc dfactorRGB, BlendFunc sfactorAlpha, BlendFunc dfactorAlpha) {
-       this.sfactorRGB = sfactorRGB;
-       this.dfactorRGB = dfactorRGB;
-       this.sfactorAlpha = sfactorAlpha;
-       this.dfactorAlpha = dfactorAlpha;
-       cachedHashCode = -1;
-    }
-
-
-    /**
-     * Enable depth testing.
-     *
-     * <p>When depth testing is enabled, a pixel must pass the depth test
-     * before it is written to the color buffer.
-     * The input pixel's depth value must be less than or equal than
-     * the value already in the depth buffer to pass the depth test.
-     *
-     * @param depthTest Enable or disable depth testing.
-     */
-    public void setDepthTest(boolean depthTest) {
-        applyDepthTest = true;
-        this.depthTest = depthTest;
-        cachedHashCode = -1;
-    }
-
-    /**
-     * Enable depth writing.
-     *
-     * <p>After passing the {@link RenderState#setDepthTest(boolean) depth test},
-     * a pixel's depth value will be written into the depth buffer if
-     * depth writing is enabled.
-     *
-     * @param depthWrite True to enable writing to the depth buffer.
-     */
-    public void setDepthWrite(boolean depthWrite) {
-        applyDepthWrite = true;
-        this.depthWrite = depthWrite;
-        cachedHashCode = -1;
-    }
-
-    /**
-     * Enables wireframe rendering mode.
-     *
-     * <p>When in wireframe mode, {@link Mesh meshes} rendered in triangle mode
-     * will not be solid, but instead, only the edges of the triangles
-     * will be rendered.
-     *
-     * @param wireframe True to enable wireframe mode.
-     */
-    public void setWireframe(boolean wireframe) {
-        applyWireFrame = true;
-        this.wireframe = wireframe;
-        cachedHashCode = -1;
-    }
-
-    /**
-     * Offsets the on-screen z-order of the material's polygons, to combat visual artefacts like
-     * stitching, bleeding and z-fighting for overlapping polygons.
-     * Factor and units are summed to produce the depth offset.
-     * This offset is applied in screen space,
-     * typically with positive Z pointing into the screen.
-     * Typical values are (1.0f, 1.0f) or (-1.0f, -1.0f)
-     *
-     * @see <a href="http://www.opengl.org/resources/faq/technical/polygonoffset.htm">http://www.opengl.org/resources/faq/technical/polygonoffset.htm</a>
-     * @param factor scales the maximum Z slope, with respect to X or Y of the polygon
-     * @param units scales the minimum resolvable depth buffer value
-     **/
-    public void setPolyOffset(float factor, float units) {
-        applyPolyOffset = true;
-        if (factor == 0 && units == 0) {
-            offsetEnabled = false;
-        } else {
-            offsetEnabled = true;
-            offsetFactor = factor;
-            offsetUnits = units;
-        }
-        cachedHashCode = -1;
-    }    
-
-    /**
-     * Enable stencil testing.
-     *
-     * <p>Stencil testing can be used to filter pixels according to the stencil
-     * buffer. Objects can be rendered with some stencil operation to manipulate
-     * the values in the stencil buffer, then, other objects can be rendered
-     * to test against the values written previously.
-     *
-     * @param enabled Set to true to enable stencil functionality. If false
-     * all other parameters are ignored.
-     *
-     * @param _frontStencilStencilFailOperation Sets the operation to occur when
-     * a front-facing triangle fails the front stencil function.
-     * @param _frontStencilDepthFailOperation Sets the operation to occur when
-     * a front-facing triangle fails the depth test.
-     * @param _frontStencilDepthPassOperation Set the operation to occur when
-     * a front-facing triangle passes the depth test.
-     * @param _backStencilStencilFailOperation Set the operation to occur when
-     * a back-facing triangle fails the back stencil function.
-     * @param _backStencilDepthFailOperation Set the operation to occur when
-     * a back-facing triangle fails the depth test.
-     * @param _backStencilDepthPassOperation Set the operation to occur when
-     * a back-facing triangle passes the depth test.
-     * @param _frontStencilFunction Set the test function for front-facing triangles.
-     * @param _backStencilFunction Set the test function for back-facing triangles.
-     */
-    public void setStencil(boolean enabled,
-            StencilOperation _frontStencilStencilFailOperation,
-            StencilOperation _frontStencilDepthFailOperation,
-            StencilOperation _frontStencilDepthPassOperation,
-            StencilOperation _backStencilStencilFailOperation,
-            StencilOperation _backStencilDepthFailOperation,
-            StencilOperation _backStencilDepthPassOperation,
-            TestFunction _frontStencilFunction,
-            TestFunction _backStencilFunction) {
-
-        stencilTest = enabled;
-        applyStencilTest = true;
-        this.frontStencilStencilFailOperation = _frontStencilStencilFailOperation;
-        this.frontStencilDepthFailOperation = _frontStencilDepthFailOperation;
-        this.frontStencilDepthPassOperation = _frontStencilDepthPassOperation;
-        this.backStencilStencilFailOperation = _backStencilStencilFailOperation;
-        this.backStencilDepthFailOperation = _backStencilDepthFailOperation;
-        this.backStencilDepthPassOperation = _backStencilDepthPassOperation;
-        this.frontStencilFunction = _frontStencilFunction;
-        this.backStencilFunction = _backStencilFunction;
-        cachedHashCode = -1;
-    }
-
-    /**
-     * Set the depth conparison function to the given TestFunction 
-     * default is LessOrEqual (GL_LEQUAL)
-     * @see TestFunction
-     * @see RenderState#setDepthTest(boolean) 
-     * @param depthFunc the depth comparison function
-     */
-    public void setDepthFunc(TestFunction depthFunc) {       
-        applyDepthFunc = true;
-        this.depthFunc = depthFunc;
-        cachedHashCode = -1;
-    }
-
-    /**
-<<<<<<< HEAD
-=======
-     * @deprecated
-     * @param alphaFunc ignored
-     */
-    @Deprecated
-    public void setAlphaFunc(TestFunction alphaFunc) {
-    }
-
-    /**
->>>>>>> f296cd33
-     * Sets the mesh line width.
-     * Use this in conjunction with {@link #setWireframe(boolean)} or with a mesh in
-     * {@link com.jme3.scene.Mesh.Mode#Lines} mode.
-     * @param lineWidth the line width.
-     */
-    public void setLineWidth(float lineWidth) {
-        if (lineWidth < 1f) {
-            throw new IllegalArgumentException("lineWidth must be greater than or equal to 1.0");
-        }
-        this.lineWidth = lineWidth;
-        this.applyLineWidth = true;
-        cachedHashCode = -1;
-    }
-
-    /**
-     * Check if stencil test is enabled.
-     *
-     * @return True if stencil test is enabled.
-     */
-    public boolean isStencilTest() {
-        return stencilTest;
-    }
-
-    /**
-     * Retrieve the front stencil fail operation.
-     *
-     * @return the front stencil fail operation.
-     *
-     * @see RenderState#setStencil(boolean,
-     * com.jme3.material.RenderState.StencilOperation,
-     * com.jme3.material.RenderState.StencilOperation,
-     * com.jme3.material.RenderState.StencilOperation,
-     * com.jme3.material.RenderState.StencilOperation,
-     * com.jme3.material.RenderState.StencilOperation,
-     * com.jme3.material.RenderState.StencilOperation,
-     * com.jme3.material.RenderState.TestFunction,
-     * com.jme3.material.RenderState.TestFunction)
-     */
-    public StencilOperation getFrontStencilStencilFailOperation() {
-        return frontStencilStencilFailOperation;
-    }
-
-    /**
-     * Retrieve the front depth test fail operation.
-     *
-     * @return the front depth test fail operation.
-     *
-     * @see RenderState#setStencil(boolean,
-     * com.jme3.material.RenderState.StencilOperation,
-     * com.jme3.material.RenderState.StencilOperation,
-     * com.jme3.material.RenderState.StencilOperation,
-     * com.jme3.material.RenderState.StencilOperation,
-     * com.jme3.material.RenderState.StencilOperation,
-     * com.jme3.material.RenderState.StencilOperation,
-     * com.jme3.material.RenderState.TestFunction,
-     * com.jme3.material.RenderState.TestFunction)
-     */
-    public StencilOperation getFrontStencilDepthFailOperation() {
-        return frontStencilDepthFailOperation;
-    }
-
-    /**
-     * Retrieve the front depth test pass operation.
-     *
-     * @return the front depth test pass operation.
-     *
-     * @see RenderState#setStencil(boolean,
-     * com.jme3.material.RenderState.StencilOperation,
-     * com.jme3.material.RenderState.StencilOperation,
-     * com.jme3.material.RenderState.StencilOperation,
-     * com.jme3.material.RenderState.StencilOperation,
-     * com.jme3.material.RenderState.StencilOperation,
-     * com.jme3.material.RenderState.StencilOperation,
-     * com.jme3.material.RenderState.TestFunction,
-     * com.jme3.material.RenderState.TestFunction)
-     */
-    public StencilOperation getFrontStencilDepthPassOperation() {
-        return frontStencilDepthPassOperation;
-    }
-
-    /**
-     * Retrieve the back stencil fail operation.
-     *
-     * @return the back stencil fail operation.
-     *
-     * @see RenderState#setStencil(boolean,
-     * com.jme3.material.RenderState.StencilOperation,
-     * com.jme3.material.RenderState.StencilOperation,
-     * com.jme3.material.RenderState.StencilOperation,
-     * com.jme3.material.RenderState.StencilOperation,
-     * com.jme3.material.RenderState.StencilOperation,
-     * com.jme3.material.RenderState.StencilOperation,
-     * com.jme3.material.RenderState.TestFunction,
-     * com.jme3.material.RenderState.TestFunction)
-     */
-    public StencilOperation getBackStencilStencilFailOperation() {
-        return backStencilStencilFailOperation;
-    }
-
-    /**
-     * Retrieve the back depth test fail operation.
-     *
-     * @return the back depth test fail operation.
-     *
-     * @see RenderState#setStencil(boolean,
-     * com.jme3.material.RenderState.StencilOperation,
-     * com.jme3.material.RenderState.StencilOperation,
-     * com.jme3.material.RenderState.StencilOperation,
-     * com.jme3.material.RenderState.StencilOperation,
-     * com.jme3.material.RenderState.StencilOperation,
-     * com.jme3.material.RenderState.StencilOperation,
-     * com.jme3.material.RenderState.TestFunction,
-     * com.jme3.material.RenderState.TestFunction)
-     */
-    public StencilOperation getBackStencilDepthFailOperation() {
-        return backStencilDepthFailOperation;
-    }
-
-    /**
-     * Retrieve the back depth test pass operation.
-     *
-     * @return the back depth test pass operation.
-     *
-     * @see RenderState#setStencil(boolean,
-     * com.jme3.material.RenderState.StencilOperation,
-     * com.jme3.material.RenderState.StencilOperation,
-     * com.jme3.material.RenderState.StencilOperation,
-     * com.jme3.material.RenderState.StencilOperation,
-     * com.jme3.material.RenderState.StencilOperation,
-     * com.jme3.material.RenderState.StencilOperation,
-     * com.jme3.material.RenderState.TestFunction,
-     * com.jme3.material.RenderState.TestFunction)
-     */
-    public StencilOperation getBackStencilDepthPassOperation() {
-        return backStencilDepthPassOperation;
-    }
-
-    /**
-     * Retrieve the front stencil function.
-     *
-     * @return the front stencil function.
-     *
-     * @see RenderState#setStencil(boolean,
-     * com.jme3.material.RenderState.StencilOperation,
-     * com.jme3.material.RenderState.StencilOperation,
-     * com.jme3.material.RenderState.StencilOperation,
-     * com.jme3.material.RenderState.StencilOperation,
-     * com.jme3.material.RenderState.StencilOperation,
-     * com.jme3.material.RenderState.StencilOperation,
-     * com.jme3.material.RenderState.TestFunction,
-     * com.jme3.material.RenderState.TestFunction)
-     */
-    public TestFunction getFrontStencilFunction() {
-        return frontStencilFunction;
-    }
-
-    /**
-     * Retrieve the back stencil function.
-     *
-     * @return the back stencil function.
-     *
-     * @see RenderState#setStencil(boolean,
-     * com.jme3.material.RenderState.StencilOperation,
-     * com.jme3.material.RenderState.StencilOperation,
-     * com.jme3.material.RenderState.StencilOperation,
-     * com.jme3.material.RenderState.StencilOperation,
-     * com.jme3.material.RenderState.StencilOperation,
-     * com.jme3.material.RenderState.StencilOperation,
-     * com.jme3.material.RenderState.TestFunction,
-     * com.jme3.material.RenderState.TestFunction)
-     */
-    public TestFunction getBackStencilFunction() {
-        return backStencilFunction;
-    }
-
-    /**
-     * Retrieve the blend equation.
-     *
-     * @return the blend equation.
-     */
-    public BlendEquation getBlendEquation() {
-        return blendEquation;
-    }
-    
-    /**
-     * Retrieve the blend equation used for the alpha component.
-     *
-     * @return the blend equation for the alpha component.
-     */
-    public BlendEquationAlpha getBlendEquationAlpha() {
-        return blendEquationAlpha;
-    }
-
-    /**
-     * Retrieve the blend mode.
-     *
-     * @return the blend mode.
-     */
-    public BlendMode getBlendMode() {
-        return blendMode;
-    }
-    
-    /**
-     * Provides the source factor for the RGB components in 
-     * <code>BlendMode.Custom</code>.
-     * 
-     * @return the custom source factor for RGB components.
-     */
-    public BlendFunc getCustomSfactorRGB() {
-       return sfactorRGB;
-    }
-    
-    /**
-     * Provides the destination factor for the RGB components in 
-     * <code>BlendMode.Custom</code>.
-     * 
-     * @return the custom destination factor for RGB components.
-     */
-    public BlendFunc getCustomDfactorRGB() {
-       return dfactorRGB;
-    }
-    
-    /**
-     * Provides the source factor for the alpha component in 
-     * <code>BlendMode.Custom</code>.
-     * 
-     * @return the custom destination factor for alpha component.
-     */
-    public BlendFunc getCustomSfactorAlpha() {
-       return sfactorAlpha;
-    }
-    
-    /**
-     * Provides the destination factor for the alpha component in 
-     * <code>BlendMode.Custom</code>.
-     * 
-     * @return the custom destination factor for alpha component.
-     */
-    public BlendFunc getCustomDfactorAlpha() {
-       return dfactorAlpha;
-    }
-    
-    /**
-     * @return true
-     * @deprecated Always returns true since point sprite is always enabled.
-     */
-    @Deprecated
-    public boolean isPointSprite() {
-        return true;
-    }
-
-    /**
-     * @deprecated To use alpha test, set the <code>AlphaDiscardThreshold</code>
-     * material parameter.
-     * @return false
-     */
-    @Deprecated
-    public boolean isAlphaTest() {
-        return false;
-    }
-
-    /**
-     * Retrieve the face cull mode.
-     *
-     * @return the face cull mode.
-     *
-     * @see RenderState#setFaceCullMode(com.jme3.material.RenderState.FaceCullMode)
-     */
-    public FaceCullMode getFaceCullMode() {
-        return cullMode;
-    }
-
-    /**
-     * Check if depth test is enabled.
-     *
-     * @return True if depth test is enabled.
-     *
-     * @see RenderState#setDepthTest(boolean)
-     */
-    public boolean isDepthTest() {
-        return depthTest;
-    }
-
-    /**
-     * Check if depth write is enabled.
-     *
-     * @return True if depth write is enabled.
-     *
-     * @see RenderState#setDepthWrite(boolean)
-     */
-    public boolean isDepthWrite() {
-        return depthWrite;
-    }
-
-    /**
-     * Check if wireframe mode is enabled.
-     *
-     * @return True if wireframe mode is enabled.
-     *
-     * @see RenderState#setWireframe(boolean)
-     */
-    public boolean isWireframe() {
-        return wireframe;
-    }
-
-    /**
-     * Check if color writing is enabled.
-     *
-     * @return True if color writing is enabled.
-     *
-     * @see RenderState#setColorWrite(boolean)
-     */
-    public boolean isColorWrite() {
-        return colorWrite;
-    }
-
-    /**
-     * Retrieve the poly offset factor value.
-     *
-     * @return the poly offset factor value.
-     *
-     * @see RenderState#setPolyOffset(float, float)
-     */
-    public float getPolyOffsetFactor() {
-        return offsetFactor;
-    }
-
-    /**
-     * Retrieve the poly offset units value.
-     *
-     * @return the poly offset units value.
-     *
-     * @see RenderState#setPolyOffset(float, float)
-     */
-    public float getPolyOffsetUnits() {
-        return offsetUnits;
-    }
-
-    /**
-     * Check if polygon offset is enabled.
-     *
-     * @return True if polygon offset is enabled.
-     *
-     * @see RenderState#setPolyOffset(float, float)
-     */
-    public boolean isPolyOffset() {
-        return offsetEnabled;
-    }
-
-    /**
-     * @return 0
-     * @deprecated
-     */
-    @Deprecated
-    public float getAlphaFallOff() {
-        return 0f;
-    }
-
-    /**
-     * Retrieve the depth comparison function
-     *
-     * @return the depth comparison function
-     *
-     * @see RenderState#setDepthFunc(com.jme3.material.RenderState.TestFunction)
-     */
-    public TestFunction getDepthFunc() {
-        return depthFunc;
-    }
-
-    /**
-     * @return {@link TestFunction#Greater}.
-     * @deprecated
-     */
-    @Deprecated
-    public TestFunction getAlphaFunc() {
-        return TestFunction.Greater;
-    }
-
-    /**
-     * returns the wireframe line width
-     *
-     * @return the line width
-     */
-    public float getLineWidth() {
-        return lineWidth;
-    }
-
-
-
-    public boolean isApplyBlendMode() {
-        return applyBlendMode;
-    }
-
-    public boolean isApplyColorWrite() {
-        return applyColorWrite;
-    }
-
-    public boolean isApplyCullMode() {
-        return applyCullMode;
-    }
-
-    public boolean isApplyDepthTest() {
-        return applyDepthTest;
-    }
-
-    public boolean isApplyDepthWrite() {
-        return applyDepthWrite;
-    }
-
-
-    public boolean isApplyPolyOffset() {
-        return applyPolyOffset;
-    }
-
-    public boolean isApplyWireFrame() {
-        return applyWireFrame;
-    }
-
-    public boolean isApplyDepthFunc() {
-        return applyDepthFunc;
-    }
-
-
-    public boolean isApplyLineWidth() {
-        return applyLineWidth;
-    }
-
-    /**
-     * @return value for use in hashing
-     */
-    public int contentHashCode() {
-        if (cachedHashCode == -1){
-            int hash = 7;
-            hash = 79 * hash + (this.wireframe ? 1 : 0);
-            hash = 79 * hash + (this.cullMode != null ? this.cullMode.hashCode() : 0);
-            hash = 79 * hash + (this.depthWrite ? 1 : 0);
-            hash = 79 * hash + (this.depthTest ? 1 : 0);
-            hash = 79 * hash + (this.depthFunc != null ? this.depthFunc.hashCode() : 0);
-            hash = 79 * hash + (this.colorWrite ? 1 : 0);
-            hash = 79 * hash + (this.blendMode != null ? this.blendMode.hashCode() : 0);
-            hash = 79 * hash + (this.blendEquation != null ? this.blendEquation.hashCode() : 0);
-            hash = 79 * hash + (this.blendEquationAlpha != null ? this.blendEquationAlpha.hashCode() : 0);
-            hash = 79 * hash + Float.floatToIntBits(this.offsetFactor);
-            hash = 79 * hash + Float.floatToIntBits(this.offsetUnits);
-            hash = 79 * hash + (this.offsetEnabled ? 1 : 0);
-            hash = 79 * hash + (this.stencilTest ? 1 : 0);
-            hash = 79 * hash + (this.frontStencilStencilFailOperation != null ? this.frontStencilStencilFailOperation.hashCode() : 0);
-            hash = 79 * hash + (this.frontStencilDepthFailOperation != null ? this.frontStencilDepthFailOperation.hashCode() : 0);
-            hash = 79 * hash + (this.frontStencilDepthPassOperation != null ? this.frontStencilDepthPassOperation.hashCode() : 0);
-            hash = 79 * hash + (this.backStencilStencilFailOperation != null ? this.backStencilStencilFailOperation.hashCode() : 0);
-            hash = 79 * hash + (this.backStencilDepthFailOperation != null ? this.backStencilDepthFailOperation.hashCode() : 0);
-            hash = 79 * hash + (this.backStencilDepthPassOperation != null ? this.backStencilDepthPassOperation.hashCode() : 0);
-            hash = 79 * hash + (this.frontStencilFunction != null ? this.frontStencilFunction.hashCode() : 0);
-            hash = 79 * hash + (this.backStencilFunction != null ? this.backStencilFunction.hashCode() : 0);
-            hash = 79 * hash + Float.floatToIntBits(this.lineWidth);
-            
-            hash = 79 * hash + this.sfactorRGB.hashCode();
-            hash = 79 * hash + this.dfactorRGB.hashCode();
-            hash = 79 * hash + this.sfactorAlpha.hashCode();
-            hash = 79 * hash + this.dfactorAlpha.hashCode();
-            cachedHashCode = hash;
-        }
-        return cachedHashCode;
-    }
-
-    /**
-     * Merges <code>this</code> state and <code>additionalState</code> into
-     * the parameter <code>state</code> based on a specific criteria.
-     *
-     * <p>The criteria for this merge is the following:<br>
-     * For every given property, such as alpha test or depth write, check
-     * if it was modified from the original in the <code>additionalState</code>
-     * if it was modified, then copy the property from the <code>additionalState</code>
-     * into the parameter <code>state</code>, otherwise, copy the property from <code>this</code>
-     * into the parameter <code>state</code>. If <code>additionalState</code>
-     * is <code>null</code>, then no modifications are made and <code>this</code> is returned,
-     * otherwise, the parameter <code>state</code> is returned with the result
-     * of the merge.
-     *
-     * @param additionalState The <code>additionalState</code>, from which data is taken only
-     * if it was modified by the user.
-     * @param state Contains output of the method if <code>additionalState</code>
-     * is not null.
-     * @return <code>state</code> if <code>additionalState</code> is non-null,
-     * otherwise returns <code>this</code>
-     */
-    public RenderState copyMergedTo(RenderState additionalState, RenderState state) {
-        if (additionalState == null) {
-            return this;
-        }
-
-        if (additionalState.applyWireFrame) {
-            state.wireframe = additionalState.wireframe;
-        } else {
-            state.wireframe = wireframe;
-        }
-
-        if (additionalState.applyCullMode) {
-            state.cullMode = additionalState.cullMode;
-        } else {
-            state.cullMode = cullMode;
-        }
-        if (additionalState.applyDepthWrite) {
-            state.depthWrite = additionalState.depthWrite;
-        } else {
-            state.depthWrite = depthWrite;
-        }
-        if (additionalState.applyDepthTest) {
-            state.depthTest = additionalState.depthTest;
-        } else {
-            state.depthTest = depthTest;
-        }
-        if (additionalState.applyDepthFunc) {
-            state.depthFunc = additionalState.depthFunc;
-        } else {
-            state.depthFunc = depthFunc;
-        }
-        if (additionalState.applyColorWrite) {
-            state.colorWrite = additionalState.colorWrite;
-        } else {
-            state.colorWrite = colorWrite;
-        }
-        if (additionalState.applyBlendMode) {
-            state.blendMode = additionalState.blendMode;
-            if (additionalState.blendMode == BlendMode.Custom) {
-                state.blendEquation = additionalState.blendEquation;
-                state.blendEquationAlpha = additionalState.blendEquationAlpha;
-                state.sfactorRGB = additionalState.sfactorRGB;
-                state.dfactorRGB = additionalState.dfactorRGB;
-                state.sfactorAlpha = additionalState.sfactorAlpha;
-                state.dfactorAlpha = additionalState.dfactorAlpha;
-            }
-        } else {
-            state.blendMode = blendMode;
-            if (blendMode == BlendMode.Custom) {
-                state.blendEquation = blendEquation;
-                state.blendEquationAlpha = blendEquationAlpha;
-                state.sfactorRGB = sfactorRGB;
-                state.dfactorRGB = dfactorRGB;
-                state.sfactorAlpha = sfactorAlpha;
-                state.dfactorAlpha = dfactorAlpha;
-            }
-        }
-
-        if (additionalState.applyPolyOffset) {
-            state.offsetEnabled = additionalState.offsetEnabled;
-            state.offsetFactor = additionalState.offsetFactor;
-            state.offsetUnits = additionalState.offsetUnits;
-        } else {
-            state.offsetEnabled = offsetEnabled;
-            state.offsetFactor = offsetFactor;
-            state.offsetUnits = offsetUnits;
-        }
-        if (additionalState.applyStencilTest) {
-            state.stencilTest = additionalState.stencilTest;
-
-            state.frontStencilStencilFailOperation = additionalState.frontStencilStencilFailOperation;
-            state.frontStencilDepthFailOperation = additionalState.frontStencilDepthFailOperation;
-            state.frontStencilDepthPassOperation = additionalState.frontStencilDepthPassOperation;
-
-            state.backStencilStencilFailOperation = additionalState.backStencilStencilFailOperation;
-            state.backStencilDepthFailOperation = additionalState.backStencilDepthFailOperation;
-            state.backStencilDepthPassOperation = additionalState.backStencilDepthPassOperation;
-
-            state.frontStencilFunction = additionalState.frontStencilFunction;
-            state.backStencilFunction = additionalState.backStencilFunction;
-        } else {
-            state.stencilTest = stencilTest;
-
-            state.frontStencilStencilFailOperation = frontStencilStencilFailOperation;
-            state.frontStencilDepthFailOperation = frontStencilDepthFailOperation;
-            state.frontStencilDepthPassOperation = frontStencilDepthPassOperation;
-
-            state.backStencilStencilFailOperation = backStencilStencilFailOperation;
-            state.backStencilDepthFailOperation = backStencilDepthFailOperation;
-            state.backStencilDepthPassOperation = backStencilDepthPassOperation;
-
-            state.frontStencilFunction = frontStencilFunction;
-            state.backStencilFunction = backStencilFunction;
-        }
-        if (additionalState.applyLineWidth) {
-            state.lineWidth = additionalState.lineWidth;
-        } else {
-            state.lineWidth = lineWidth;
-        }
-        state.cachedHashCode = -1;
-        return state;
-    }
-
-    public void set(RenderState state) {
-        wireframe = state.wireframe;
-        cullMode = state.cullMode;
-        depthWrite = state.depthWrite;
-        depthTest = state.depthTest;
-        colorWrite = state.colorWrite;
-        blendMode = state.blendMode;
-        offsetEnabled = state.offsetEnabled;
-        offsetFactor = state.offsetFactor;
-        offsetUnits = state.offsetUnits;
-        stencilTest = state.stencilTest;
-        frontStencilStencilFailOperation = state.frontStencilStencilFailOperation;
-        frontStencilDepthFailOperation = state.frontStencilDepthFailOperation;
-        frontStencilDepthPassOperation = state.frontStencilDepthPassOperation;
-        backStencilStencilFailOperation = state.backStencilStencilFailOperation;
-        backStencilDepthFailOperation = state.backStencilDepthFailOperation;
-        backStencilDepthPassOperation = state.backStencilDepthPassOperation;
-        frontStencilFunction = state.frontStencilFunction;
-        backStencilFunction = state.backStencilFunction;
-        blendEquationAlpha = state.blendEquationAlpha;
-        blendEquation = state.blendEquation;
-        depthFunc = state.depthFunc;
-        lineWidth = state.lineWidth;
-
-        applyWireFrame =  true;
-        applyCullMode =  true;
-        applyDepthWrite =  true;
-        applyDepthTest =  true;
-        applyColorWrite = true;
-        applyBlendMode = true;
-        applyPolyOffset =  true;
-        applyDepthFunc = true;
-        applyLineWidth = true;
-        
-        sfactorRGB = state.sfactorRGB;
-        dfactorRGB = state.dfactorRGB;
-        sfactorAlpha = state.sfactorAlpha;
-        dfactorAlpha = state.dfactorAlpha;
-    }
-
-    @Override
-    public String toString() {
-        return "RenderState[\n"
-                + "\nwireframe=" + wireframe
-                + "\napplyWireFrame=" + applyWireFrame
-                + "\ncullMode=" + cullMode
-                + "\napplyCullMode=" + applyCullMode
-                + "\ndepthWrite=" + depthWrite
-                + "\napplyDepthWrite=" + applyDepthWrite
-                + "\ndepthTest=" + depthTest
-                + "\ndepthFunc=" + depthFunc
-                + "\napplyDepthTest=" + applyDepthTest
-                + "\ncolorWrite=" + colorWrite
-                + "\napplyColorWrite=" + applyColorWrite
-                + "\nblendEquation=" + blendEquation
-                + "\nblendMode=" + blendMode
-                + "\napplyBlendMode=" + applyBlendMode
-                + "\noffsetEnabled=" + offsetEnabled
-                + "\napplyPolyOffset=" + applyPolyOffset
-                + "\noffsetFactor=" + offsetFactor
-                + "\noffsetUnits=" + offsetUnits
-                + "\nlineWidth=" + lineWidth
-                + (blendMode.equals(BlendMode.Custom)? "\ncustomBlendFactors=("+sfactorRGB+", "+dfactorRGB+", "+sfactorAlpha+", "+dfactorAlpha+")":"")
-                +"\n]";
-    }
-}
+/*
+ * Copyright (c) 2009-2021 jMonkeyEngine
+ * All rights reserved.
+ *
+ * Redistribution and use in source and binary forms, with or without
+ * modification, are permitted provided that the following conditions are
+ * met:
+ *
+ * * Redistributions of source code must retain the above copyright
+ *   notice, this list of conditions and the following disclaimer.
+ *
+ * * Redistributions in binary form must reproduce the above copyright
+ *   notice, this list of conditions and the following disclaimer in the
+ *   documentation and/or other materials provided with the distribution.
+ *
+ * * Neither the name of 'jMonkeyEngine' nor the names of its contributors
+ *   may be used to endorse or promote products derived from this software
+ *   without specific prior written permission.
+ *
+ * THIS SOFTWARE IS PROVIDED BY THE COPYRIGHT HOLDERS AND CONTRIBUTORS
+ * "AS IS" AND ANY EXPRESS OR IMPLIED WARRANTIES, INCLUDING, BUT NOT LIMITED
+ * TO, THE IMPLIED WARRANTIES OF MERCHANTABILITY AND FITNESS FOR A PARTICULAR
+ * PURPOSE ARE DISCLAIMED. IN NO EVENT SHALL THE COPYRIGHT OWNER OR
+ * CONTRIBUTORS BE LIABLE FOR ANY DIRECT, INDIRECT, INCIDENTAL, SPECIAL,
+ * EXEMPLARY, OR CONSEQUENTIAL DAMAGES (INCLUDING, BUT NOT LIMITED TO,
+ * PROCUREMENT OF SUBSTITUTE GOODS OR SERVICES; LOSS OF USE, DATA, OR
+ * PROFITS; OR BUSINESS INTERRUPTION) HOWEVER CAUSED AND ON ANY THEORY OF
+ * LIABILITY, WHETHER IN CONTRACT, STRICT LIABILITY, OR TORT (INCLUDING
+ * NEGLIGENCE OR OTHERWISE) ARISING IN ANY WAY OUT OF THE USE OF THIS
+ * SOFTWARE, EVEN IF ADVISED OF THE POSSIBILITY OF SUCH DAMAGE.
+ */
+package com.jme3.material;
+
+import com.jme3.export.*;
+import com.jme3.scene.Mesh;
+import java.io.IOException;
+
+/**
+ * <code>RenderState</code> specifies material rendering properties that cannot
+ * be controlled by a shader on a {@link Material}. The properties
+ * allow manipulation of rendering features such as depth testing, alpha blending,
+ * face culling, stencil operations, and much more.
+ *
+ * @author Kirill Vainer
+ */
+public class RenderState implements Cloneable, Savable {
+
+    /**
+     * The <code>DEFAULT</code> render state is the one used by default
+     * on all materials unless changed otherwise by the user.
+     *
+     * <p>
+     * It has the following properties:
+     * <ul>
+     * <li>Back Face Culling</li>
+     * <li>Depth Testing Enabled</li>
+     * <li>Depth Writing Enabled</li>
+     * </ul>
+     */
+    public static final RenderState DEFAULT = new RenderState();
+    /**
+     * The <code>NULL</code> render state is identical to the {@link RenderState#DEFAULT}
+     * render state except that depth testing and face culling are disabled.
+     */
+    public static final RenderState NULL = new RenderState();
+    /**
+     * The <code>ADDITIONAL</code> render state is identical to the
+     * {@link RenderState#DEFAULT} render state except that all apply
+     * values are set to false. This allows the <code>ADDITIONAL</code> render
+     * state to be combined with other state but only influencing values
+     * that were changed from the original.
+     */
+    public static final RenderState ADDITIONAL = new RenderState();
+
+    /**
+     * <code>TestFunction</code> specifies the testing function for stencil test
+     * function.
+     *
+     * <p>
+     * The reference value given in the stencil command is the input value while
+     * the reference is the value already in the stencil buffer.
+     */
+    public enum TestFunction {
+
+        /**
+         * The test always fails
+         */
+        Never,
+        /**
+         * The test succeeds if the input value is equal to the reference value.
+         */
+        Equal,
+        /**
+         * The test succeeds if the input value is less than the reference value.
+         */
+        Less,
+        /**
+         * The test succeeds if the input value is less than or equal to
+         * the reference value.
+         */
+        LessOrEqual,
+        /**
+         * The test succeeds if the input value is greater than the reference value.
+         */
+        Greater,
+        /**
+         * The test succeeds if the input value is greater than or equal to
+         * the reference value.
+         */
+        GreaterOrEqual,
+        /**
+         * The test succeeds if the input value does not equal the
+         * reference value.
+         */
+        NotEqual,
+        /**
+         * The test always passes
+         */
+        Always
+    }
+
+    /**
+     * <code>BlendEquation</code> specifies the blending equation to combine
+     * pixels.
+     */
+    public enum BlendEquation {
+        /**
+         * Sets the blend equation so that the source and destination data are
+         * added. (Default) Clamps to [0,1] Useful for things like antialiasing
+         * and transparency.
+         */
+        Add,
+        /**
+         * Sets the blend equation so that the source and destination data are
+         * subtracted (Src - Dest). Clamps to [0,1] Falls back to Add if
+         * supportsSubtract is false.
+         */
+        Subtract,
+        /**
+         * Same as Subtract, but the order is reversed (Dst - Src). Clamps to
+         * [0,1] Falls back to Add if supportsSubtract is false.
+         */
+        ReverseSubtract,
+        /**
+         * Sets the blend equation so that each component of the result color is
+         * the minimum of the corresponding components of the source and
+         * destination colors. This and Max are useful for applications that
+         * analyze image data (image thresholding against a constant color, for
+         * example). Falls back to Add if supportsMinMax is false.
+         */
+        Min,
+        /**
+         * Sets the blend equation so that each component of the result color is
+         * the maximum of the corresponding components of the source and
+         * destination colors. This and Min are useful for applications that
+         * analyze image data (image thresholding against a constant color, for
+         * example). Falls back to Add if supportsMinMax is false.
+         */
+        Max
+    }
+    
+    /**
+     * <code>BlendEquationAlpha</code> specifies the blending equation to
+     * combine pixels for the alpha component.
+     */
+    public enum BlendEquationAlpha {
+        /**
+         * Sets the blend equation to be the same as the one defined by
+         * {@link #blendEquation}.
+         *
+         */
+        InheritColor,
+        /**
+         * Sets the blend equation so that the source and destination data are
+         * added. (Default) Clamps to [0,1] Useful for things like antialiasing
+         * and transparency.
+         */
+        Add,
+        /**
+         * Sets the blend equation so that the source and destination data are
+         * subtracted (Src - Dest). Clamps to [0,1] Falls back to Add if
+         * supportsSubtract is false.
+         */
+        Subtract,
+        /**
+         * Same as Subtract, but the order is reversed (Dst - Src). Clamps to
+         * [0,1] Falls back to Add if supportsSubtract is false.
+         */
+        ReverseSubtract,
+        /**
+         * Sets the blend equation so that the result alpha is the minimum of
+         * the source alpha and destination alpha. This and Max are useful for
+         * applications that analyze image data (image thresholding against a
+         * constant color, for example). Falls back to Add if supportsMinMax is
+         * false.
+         */
+        Min,
+        /**
+         * sSets the blend equation so that the result alpha is the maximum of
+         * the source alpha and destination alpha. This and Min are useful for
+         * applications that analyze image data (image thresholding against a
+         * constant color, for example). Falls back to Add if supportsMinMax is
+         * false.
+         */
+        Max
+    }
+    
+    /**
+     * <code>BlendFunc</code> defines the blending functions for use with 
+     * <code>BlendMode.Custom</code>.
+     * Source color components are referred to as (R_s0, G_s0, B_s0, A_s0).
+     * Destination color components are referred to as (R_d, G_d, B_d, A_d).
+     */
+    public enum BlendFunc {
+        /**
+         * RGB Factor (0, 0, 0), Alpha Factor (0)
+         */
+        Zero,
+        /**
+         * RGB Factor (1, 1, 1), Alpha Factor (1)
+         */
+        One,
+        /**
+         * RGB Factor (R_s0, G_s0, B_s0), Alpha Factor (A_s0)
+         */
+        Src_Color,
+        /**
+         * RGB Factor (1-R_s0, 1-G_s0, 1-B_s0), Alpha Factor (1-A_s0)
+         */
+        One_Minus_Src_Color,
+        /**
+         * RGB Factor (R_d, G_d, B_d), Alpha Factor (A_d)
+         */
+        Dst_Color,
+        /**
+         * RGB Factor (1-R_d, 1-G_d, 1-B_d), Alpha Factor (1-A_d)
+         */
+        One_Minus_Dst_Color,
+        /**
+         * RGB Factor (A_s0, A_s0, A_s0), Alpha Factor (A_s0)
+         */
+        Src_Alpha,
+        /**
+         * RGB Factor (1-A_s0, 1-A_s0, 1-A_s0), Alpha Factor (1-A_s0)
+         */
+        One_Minus_Src_Alpha,
+        /**
+         * RGB Factor (A_d, A_d, A_d), Alpha Factor (A_d)
+         */
+        Dst_Alpha,
+        /**
+         * RGB Factor (1-A_d, 1-A_d, 1-A_d), Alpha Factor (1-A_d)
+         */
+        One_Minus_Dst_Alpha,
+        /**
+         * RGB Factor (i, i, i), Alpha Factor (1)
+         */
+        Src_Alpha_Saturate;
+    }
+    
+    /**
+     * <code>BlendMode</code> specifies the blending operation to use.
+     *
+     * @see RenderState#setBlendMode(com.jme3.material.RenderState.BlendMode)
+     */
+    public enum BlendMode {
+
+        /**
+         * No blending mode is used.
+         */
+        Off,
+        /**
+         * Additive blending. For use with glows and particle emitters.
+         * <p>
+         * Result = Source Color + Destination Color -&gt; (GL_ONE, GL_ONE)
+         */
+        Additive,
+        /**
+         * Premultiplied alpha blending, for use with premult alpha textures.
+         * <p>
+         * Result = Source Color + (Dest Color * (1 - Source Alpha) ) -&gt; (GL_ONE, GL_ONE_MINUS_SRC_ALPHA)
+         */
+        PremultAlpha,
+        /**
+         * Additive blending that is multiplied with source alpha.
+         * For use with glows and particle emitters.
+         * <p>
+         * Result = (Source Alpha * Source Color) + Dest Color -&gt; (GL_SRC_ALPHA, GL_ONE)
+         */
+        AlphaAdditive,
+        /**
+         * Color blending, blends in color from dest color
+         * using source color.
+         * <p>
+         * Result = Source Color + (1 - Source Color) * Dest Color -&gt; (GL_ONE, GL_ONE_MINUS_SRC_COLOR)
+         */
+        Color,
+        /**
+         * Alpha blending, interpolates to source color from dest color
+         * using source alpha.
+         * <p>
+         * Result = Source Alpha * Source Color +
+         *          (1 - Source Alpha) * Dest Color -&gt; (GL_SRC_ALPHA, GL_ONE_MINUS_SRC_ALPHA)
+         */
+        Alpha,
+         /**
+         * Alpha blending, interpolates to source color from dest color
+         * using source alpha.
+         * The resulting alpha is the sum between the source alpha and the destination alpha.
+         * <p>
+         * Result.rgb = Source Alpha * Source Color +
+         *          (1 - Source Alpha) * Dest Color -&gt; (GL_SRC_ALPHA, GL_ONE_MINUS_SRC_ALPHA)
+         * Result.a = 1 * Source Alpha + 1 * Dest Alpha -&gt; (GL_ONE, GL_ONE)
+         * 
+         */
+        AlphaSumA,
+        /**
+         * Multiplies the source and dest colors.
+         * <p>
+         * Result = Source Color * Dest Color -&gt; (GL_DST_COLOR, GL_ZERO)
+         */
+        Modulate,
+        /**
+         * Multiplies the source and dest colors then doubles the result.
+         * <p>
+         * Result = 2 * Source Color * Dest Color -&gt; (GL_DST_COLOR, GL_SRC_COLOR)
+         */
+        ModulateX2,
+        /**
+         * Opposite effect of Modulate/Multiply. Invert both colors, multiply and
+         * then invert the result.
+         * <p>
+         * Result = 1 - (1 - Source Color) * (1 - Dest Color) -&gt; (GL_ONE, GL_ONE_MINUS_SRC_COLOR)
+         */
+        Screen,
+        /**
+         * Mixes the destination and source colors similar to a color-based XOR
+         * operation.  This is directly equivalent to Photoshop's "Exclusion" blend.
+         * <p>
+         * Result = (Source Color * (1 - Dest Color)) + (Dest Color * (1 - Source Color))
+         *  -&gt; (GL_ONE_MINUS_DST_COLOR, GL_ONE_MINUS_SRC_COLOR) 
+         */
+        Exclusion,
+        /**
+         * Uses the blend equations and blend factors defined by the render state.
+         * <p>
+         * These attributes can be set by using the following methods:
+         * <ul>
+         * <li>{@link RenderState#setBlendEquation(BlendEquation)}
+         * <li>{@link RenderState#setBlendEquationAlpha(BlendEquationAlpha)}
+         * <li>{@link RenderState#setCustomBlendFactors(BlendFunc, BlendFunc, BlendFunc, BlendFunc)}
+         * </ul>
+         * <p>
+         * Result.RGB = BlendEquation( sfactorRGB * Source.RGB , dfactorRGB * Destination.RGB )<br>
+         * Result.A = BlendEquationAlpha( sfactorAlpha * Source.A , dfactorAlpha * Destination.A )
+         */
+        Custom
+    }
+
+    /**
+     * <code>FaceCullMode</code> specifies the criteria for faces to be culled.
+     *
+     * @see RenderState#setFaceCullMode(com.jme3.material.RenderState.FaceCullMode)
+     */
+    public enum FaceCullMode {
+
+        /**
+         * Face culling is disabled.
+         */
+        Off,
+        /**
+         * Cull front faces
+         */
+        Front,
+        /**
+         * Cull back faces
+         */
+        Back,
+        /**
+         * Cull both front and back faces.
+         */
+        FrontAndBack
+    }
+
+    /**
+     * <code>StencilOperation</code> specifies the stencil operation to use
+     * in a certain scenario as specified in {@link RenderState#setStencil(boolean,
+     * com.jme3.material.RenderState.StencilOperation,
+     * com.jme3.material.RenderState.StencilOperation,
+     * com.jme3.material.RenderState.StencilOperation,
+     * com.jme3.material.RenderState.StencilOperation,
+     * com.jme3.material.RenderState.StencilOperation,
+     * com.jme3.material.RenderState.StencilOperation,
+     * com.jme3.material.RenderState.TestFunction,
+     * com.jme3.material.RenderState.TestFunction) }
+     */
+    public enum StencilOperation {
+
+        /**
+         * Keep the current value.
+         */
+        Keep,
+        /**
+         * Set the value to 0
+         */
+        Zero,
+        /**
+         * Replace the value in the stencil buffer with the reference value.
+         */
+        Replace,
+        /**
+         * Increment the value in the stencil buffer, clamp once reaching
+         * the maximum value.
+         */
+        Increment,
+        /**
+         * Increment the value in the stencil buffer and wrap to 0 when
+         * reaching the maximum value.
+         */
+        IncrementWrap,
+        /**
+         * Decrement the value in the stencil buffer and clamp once reaching 0.
+         */
+        Decrement,
+        /**
+         * Decrement the value in the stencil buffer and wrap to the maximum
+         * value when reaching 0.
+         */
+        DecrementWrap,
+        /**
+         * Does a bitwise invert of the value in the stencil buffer.
+         */
+        Invert
+    }
+
+    static {
+        NULL.cullMode = FaceCullMode.Off;
+        NULL.depthTest = false;
+    }
+
+    static {
+        ADDITIONAL.applyWireFrame = false;
+        ADDITIONAL.applyCullMode = false;
+        ADDITIONAL.applyDepthWrite = false;
+        ADDITIONAL.applyDepthTest = false;
+        ADDITIONAL.applyColorWrite = false;
+        ADDITIONAL.applyBlendMode = false;
+        ADDITIONAL.applyPolyOffset = false;
+    }
+    boolean wireframe = false;
+    boolean applyWireFrame = true;
+    FaceCullMode cullMode = FaceCullMode.Back;
+    boolean applyCullMode = true;
+    boolean depthWrite = true;
+    boolean applyDepthWrite = true;
+    boolean depthTest = true;
+    boolean applyDepthTest = true;
+    boolean colorWrite = true;
+    boolean applyColorWrite = true;
+    BlendEquation blendEquation = BlendEquation.Add;
+    BlendEquationAlpha blendEquationAlpha = BlendEquationAlpha.InheritColor;
+    BlendMode blendMode = BlendMode.Off;
+    boolean applyBlendMode = true;
+    float offsetFactor = 0;
+    float offsetUnits = 0;
+    boolean offsetEnabled = false;
+    boolean applyPolyOffset = true;
+    boolean stencilTest = false;
+    boolean applyStencilTest = false;
+    float lineWidth = 1;
+    boolean applyLineWidth = false;
+    TestFunction depthFunc = TestFunction.LessOrEqual;
+    //by default depth func will be applied anyway if depth test is applied
+    boolean applyDepthFunc = false;
+    StencilOperation frontStencilStencilFailOperation = StencilOperation.Keep;
+    StencilOperation frontStencilDepthFailOperation = StencilOperation.Keep;
+    StencilOperation frontStencilDepthPassOperation = StencilOperation.Keep;
+    StencilOperation backStencilStencilFailOperation = StencilOperation.Keep;
+    StencilOperation backStencilDepthFailOperation = StencilOperation.Keep;
+    StencilOperation backStencilDepthPassOperation = StencilOperation.Keep;
+    TestFunction frontStencilFunction = TestFunction.Always;
+    TestFunction backStencilFunction = TestFunction.Always;
+    int cachedHashCode = -1;
+    BlendFunc sfactorRGB = BlendFunc.One;
+    BlendFunc dfactorRGB = BlendFunc.One;
+    BlendFunc sfactorAlpha = BlendFunc.One;
+    BlendFunc dfactorAlpha = BlendFunc.One;
+            
+    @Override
+    public void write(JmeExporter ex) throws IOException {
+        OutputCapsule oc = ex.getCapsule(this);
+        oc.write(true, "pointSprite", false);
+        oc.write(wireframe, "wireframe", false);
+        oc.write(cullMode, "cullMode", FaceCullMode.Back);
+        oc.write(depthWrite, "depthWrite", true);
+        oc.write(depthTest, "depthTest", true);
+        oc.write(colorWrite, "colorWrite", true);
+        oc.write(blendMode, "blendMode", BlendMode.Off);
+        oc.write(offsetEnabled, "offsetEnabled", false);
+        oc.write(offsetFactor, "offsetFactor", 0);
+        oc.write(offsetUnits, "offsetUnits", 0);
+        oc.write(stencilTest, "stencilTest", false);
+        oc.write(frontStencilStencilFailOperation, "frontStencilStencilFailOperation", StencilOperation.Keep);
+        oc.write(frontStencilDepthFailOperation, "frontStencilDepthFailOperation", StencilOperation.Keep);
+        oc.write(frontStencilDepthPassOperation, "frontStencilDepthPassOperation", StencilOperation.Keep);
+        oc.write(backStencilStencilFailOperation, "frontStencilStencilFailOperation", StencilOperation.Keep);
+        oc.write(backStencilDepthFailOperation, "backStencilDepthFailOperation", StencilOperation.Keep);
+        oc.write(backStencilDepthPassOperation, "backStencilDepthPassOperation", StencilOperation.Keep);
+        oc.write(frontStencilFunction, "frontStencilFunction", TestFunction.Always);
+        oc.write(backStencilFunction, "backStencilFunction", TestFunction.Always);
+        oc.write(blendEquation, "blendEquation", BlendEquation.Add);
+        oc.write(blendEquationAlpha, "blendEquationAlpha", BlendEquationAlpha.InheritColor);
+        oc.write(depthFunc, "depthFunc", TestFunction.LessOrEqual);
+        oc.write(lineWidth, "lineWidth", 1);
+        oc.write(sfactorRGB, "sfactorRGB", sfactorRGB);
+        oc.write(dfactorRGB, "dfactorRGB", dfactorRGB);
+        oc.write(sfactorAlpha, "sfactorAlpha", sfactorAlpha);
+        oc.write(dfactorAlpha, "dfactorAlpha", dfactorAlpha);
+
+        // Only "additional render state" has them set to false by default
+        oc.write(applyWireFrame, "applyWireFrame", true);
+        oc.write(applyCullMode, "applyCullMode", true);
+        oc.write(applyDepthWrite, "applyDepthWrite", true);
+        oc.write(applyDepthTest, "applyDepthTest", true);
+        oc.write(applyColorWrite, "applyColorWrite", true);
+        oc.write(applyBlendMode, "applyBlendMode", true);
+        oc.write(applyPolyOffset, "applyPolyOffset", true);
+        oc.write(applyDepthFunc, "applyDepthFunc", true);
+        oc.write(applyLineWidth, "applyLineWidth", true);
+
+    }
+
+    @Override
+    public void read(JmeImporter im) throws IOException {
+        InputCapsule ic = im.getCapsule(this);
+        wireframe = ic.readBoolean("wireframe", false);
+        cullMode = ic.readEnum("cullMode", FaceCullMode.class, FaceCullMode.Back);
+        depthWrite = ic.readBoolean("depthWrite", true);
+        depthTest = ic.readBoolean("depthTest", true);
+        colorWrite = ic.readBoolean("colorWrite", true);
+        blendMode = ic.readEnum("blendMode", BlendMode.class, BlendMode.Off);
+        offsetEnabled = ic.readBoolean("offsetEnabled", false);
+        offsetFactor = ic.readFloat("offsetFactor", 0);
+        offsetUnits = ic.readFloat("offsetUnits", 0);
+        stencilTest = ic.readBoolean("stencilTest", false);
+        frontStencilStencilFailOperation = ic.readEnum("frontStencilStencilFailOperation", StencilOperation.class, StencilOperation.Keep);
+        frontStencilDepthFailOperation = ic.readEnum("frontStencilDepthFailOperation", StencilOperation.class, StencilOperation.Keep);
+        frontStencilDepthPassOperation = ic.readEnum("frontStencilDepthPassOperation", StencilOperation.class, StencilOperation.Keep);
+        backStencilStencilFailOperation = ic.readEnum("backStencilStencilFailOperation", StencilOperation.class, StencilOperation.Keep);
+        backStencilDepthFailOperation = ic.readEnum("backStencilDepthFailOperation", StencilOperation.class, StencilOperation.Keep);
+        backStencilDepthPassOperation = ic.readEnum("backStencilDepthPassOperation", StencilOperation.class, StencilOperation.Keep);
+        frontStencilFunction = ic.readEnum("frontStencilFunction", TestFunction.class, TestFunction.Always);
+        backStencilFunction = ic.readEnum("backStencilFunction", TestFunction.class, TestFunction.Always);
+        blendEquation = ic.readEnum("blendEquation", BlendEquation.class, BlendEquation.Add);
+        blendEquationAlpha = ic.readEnum("blendEquationAlpha", BlendEquationAlpha.class, BlendEquationAlpha.InheritColor);
+        depthFunc = ic.readEnum("depthFunc", TestFunction.class, TestFunction.LessOrEqual);
+        lineWidth = ic.readFloat("lineWidth", 1);
+        sfactorRGB = ic.readEnum("sfactorRGB", BlendFunc.class, BlendFunc.One);
+        dfactorAlpha = ic.readEnum("dfactorRGB", BlendFunc.class, BlendFunc.One);
+        sfactorRGB = ic.readEnum("sfactorAlpha", BlendFunc.class, BlendFunc.One);
+        dfactorAlpha = ic.readEnum("dfactorAlpha", BlendFunc.class, BlendFunc.One);
+
+
+        applyWireFrame = ic.readBoolean("applyWireFrame", true);
+        applyCullMode = ic.readBoolean("applyCullMode", true);
+        applyDepthWrite = ic.readBoolean("applyDepthWrite", true);
+        applyDepthTest = ic.readBoolean("applyDepthTest", true);
+        applyColorWrite = ic.readBoolean("applyColorWrite", true);
+        applyBlendMode = ic.readBoolean("applyBlendMode", true);
+        applyPolyOffset = ic.readBoolean("applyPolyOffset", true);
+        applyDepthFunc = ic.readBoolean("applyDepthFunc", true);
+        applyLineWidth = ic.readBoolean("applyLineWidth", true);
+
+    }
+
+    /**
+     * Create a clone of this <code>RenderState</code>
+     *
+     * @return Clone of this render state.
+     */
+    @Override
+    public RenderState clone() {
+        try {
+            return (RenderState) super.clone();
+        } catch (CloneNotSupportedException ex) {
+            throw new AssertionError();
+        }
+    }
+
+    /**
+     * returns true if the given renderState is equal to this one
+     * @param o the renderState to compare to
+     * @return true if the renderStates are equal
+     */
+    @Override
+    public boolean equals(Object o) {
+        if (o == null) {
+            return false;
+        }
+        if (!(o instanceof RenderState)) {
+            return false;
+        }
+        RenderState rs = (RenderState) o;
+
+        if (wireframe != rs.wireframe) {
+            return false;
+        }
+
+        if (cullMode != rs.cullMode) {
+            return false;
+        }
+
+        if (depthWrite != rs.depthWrite) {
+            return false;
+        }
+
+        if (depthTest != rs.depthTest) {
+            return false;
+        }
+        if (depthTest) {
+            if (depthFunc != rs.depthFunc) {
+                return false;
+            }
+        }
+
+        if (colorWrite != rs.colorWrite) {
+            return false;
+        }
+
+        if (blendMode != rs.blendMode) {
+            return false;
+        }
+
+        if (blendMode == BlendMode.Custom) {
+            if (blendEquation != rs.blendEquation) {
+                return false;
+            }
+            if (blendEquationAlpha != rs.blendEquationAlpha) {
+                return false;
+            }
+
+            if (sfactorRGB != rs.sfactorRGB) {
+                return false;
+            }
+            if (dfactorRGB != rs.dfactorRGB) {
+                return false;
+            }
+            if (sfactorAlpha != rs.sfactorAlpha) {
+                return false;
+            }
+            if (dfactorAlpha != rs.dfactorAlpha) {
+                return false;
+            }
+        }
+
+        if (offsetEnabled != rs.offsetEnabled) {
+            return false;
+        }
+
+        if (offsetFactor != rs.offsetFactor) {
+            return false;
+        }
+
+        if (offsetUnits != rs.offsetUnits) {
+            return false;
+        }
+
+        if (stencilTest != rs.stencilTest) {
+            return false;
+        }
+
+        if (stencilTest) {
+            if (frontStencilStencilFailOperation != rs.frontStencilStencilFailOperation) {
+                return false;
+            }
+            if (frontStencilDepthFailOperation != rs.frontStencilDepthFailOperation) {
+                return false;
+            }
+            if (frontStencilDepthPassOperation != rs.frontStencilDepthPassOperation) {
+                return false;
+            }
+            if (backStencilStencilFailOperation != rs.backStencilStencilFailOperation) {
+                return false;
+            }
+            if (backStencilDepthFailOperation != rs.backStencilDepthFailOperation) {
+                return false;
+            }
+
+            if (backStencilDepthPassOperation != rs.backStencilDepthPassOperation) {
+                return false;
+            }
+            if (frontStencilFunction != rs.frontStencilFunction) {
+                return false;
+            }
+            if (backStencilFunction != rs.backStencilFunction) {
+                return false;
+            }
+        }
+
+        if(lineWidth != rs.lineWidth){
+            return false;
+        }
+
+        return true;
+    }
+
+    /**
+     * Enable writing color.
+     *
+     * <p>When color write is enabled, the result of a fragment shader, the
+     * <code>gl_FragColor</code>, will be rendered into the color buffer
+     * (including alpha).
+     *
+     * @param colorWrite Set to true to enable color writing.
+     */
+    public void setColorWrite(boolean colorWrite) {
+        applyColorWrite = true;
+        this.colorWrite = colorWrite;
+        cachedHashCode = -1;
+    }
+
+    /**
+     * Set the face culling mode.
+     *
+     * <p>See the {@link FaceCullMode} enum on what each value does.
+     * Face culling will project the triangle's points onto the screen
+     * and determine if the triangle is in counter-clockwise order or
+     * clockwise order. If a triangle is in counter-clockwise order, then
+     * it is considered a front-facing triangle, otherwise, it is considered
+     * a back-facing triangle.
+     *
+     * @param cullMode the face culling mode.
+     */
+    public void setFaceCullMode(FaceCullMode cullMode) {
+        applyCullMode = true;
+        this.cullMode = cullMode;
+        cachedHashCode = -1;
+    }
+
+    /**
+     * Set the blending mode.
+     *
+     * <p>When blending is enabled, (<code>blendMode</code> is not {@link BlendMode#Off})
+     * the input pixel will be blended with the pixel
+     * already in the color buffer. The blending operation is determined
+     * by the {@link BlendMode}. For example, the {@link BlendMode#Additive}
+     * will add the input pixel's color to the color already in the color buffer:
+     * <br>
+     * <code>Result = Source Color + Destination Color</code>
+     *
+     * @param blendMode The blend mode to use. Set to {@link BlendMode#Off}
+     * to disable blending.
+     */
+    public void setBlendMode(BlendMode blendMode) {
+        applyBlendMode = true;
+        this.blendMode = blendMode;
+        cachedHashCode = -1;
+    }
+
+    /**
+     * Set the blending equation for the color component (RGB).
+     * <p>
+     * The blending equation determines, how the RGB values of the input pixel
+     * will be blended with the RGB values of the pixel already in the color buffer.<br>
+     * For example, {@link BlendEquation#Add} will add the input pixel's color
+     * to the color already in the color buffer:
+     * <br>
+     * <code>Result = Source Color + Destination Color</code>
+     * <p>
+     * <b>Note:</b> This gets only used in {@link BlendMode#Custom} mode.
+     * All other blend modes will ignore this setting.
+     *
+     * @param blendEquation The {@link BlendEquation} to use.
+     */
+    public void setBlendEquation(BlendEquation blendEquation) {
+        this.blendEquation = blendEquation;
+        cachedHashCode = -1;
+    }
+
+    /**
+     * Set the blending equation for the alpha component.
+     * <p>
+     * The alpha blending equation determines, how the alpha values of the input pixel
+     * will be blended with the alpha values of the pixel already in the color buffer.<br>
+     * For example, {@link BlendEquationAlpha#Add} will add the input pixel's color
+     * to the color already in the color buffer:
+     * <br>
+     * <code>Result = Source Color + Destination Color</code>
+     * <p>
+     * <b>Note:</b> This gets only used in {@link BlendMode#Custom} mode.
+     * All other blend modes will ignore this setting.
+     *
+     * @param blendEquationAlpha The {@link BlendEquationAlpha} to use.
+     */
+    public void setBlendEquationAlpha(BlendEquationAlpha blendEquationAlpha) {
+        this.blendEquationAlpha = blendEquationAlpha;
+        cachedHashCode = -1;
+    }
+
+    /**
+     * Sets the blend factors used for the source and destination color.
+     * <p>
+     * These factors will be multiplied with the color values of the input pixel
+     * and the pixel already in the color buffer, before both colors gets combined by the {@link BlendEquation}.
+     * <p>
+     * <b>Note:</b> This gets only used in {@link BlendMode#Custom} mode.
+     * All other blend modes will ignore this setting.
+     *
+     * @param sfactorRGB   The source blend factor for RGB components.
+     * @param dfactorRGB   The destination blend factor for RGB components.
+     * @param sfactorAlpha The source blend factor for the alpha component.
+     * @param dfactorAlpha The destination blend factor for the alpha component.
+     */
+    public void setCustomBlendFactors(BlendFunc sfactorRGB, BlendFunc dfactorRGB, BlendFunc sfactorAlpha, BlendFunc dfactorAlpha) {
+       this.sfactorRGB = sfactorRGB;
+       this.dfactorRGB = dfactorRGB;
+       this.sfactorAlpha = sfactorAlpha;
+       this.dfactorAlpha = dfactorAlpha;
+       cachedHashCode = -1;
+    }
+
+
+    /**
+     * Enable depth testing.
+     *
+     * <p>When depth testing is enabled, a pixel must pass the depth test
+     * before it is written to the color buffer.
+     * The input pixel's depth value must be less than or equal than
+     * the value already in the depth buffer to pass the depth test.
+     *
+     * @param depthTest Enable or disable depth testing.
+     */
+    public void setDepthTest(boolean depthTest) {
+        applyDepthTest = true;
+        this.depthTest = depthTest;
+        cachedHashCode = -1;
+    }
+
+    /**
+     * Enable depth writing.
+     *
+     * <p>After passing the {@link RenderState#setDepthTest(boolean) depth test},
+     * a pixel's depth value will be written into the depth buffer if
+     * depth writing is enabled.
+     *
+     * @param depthWrite True to enable writing to the depth buffer.
+     */
+    public void setDepthWrite(boolean depthWrite) {
+        applyDepthWrite = true;
+        this.depthWrite = depthWrite;
+        cachedHashCode = -1;
+    }
+
+    /**
+     * Enables wireframe rendering mode.
+     *
+     * <p>When in wireframe mode, {@link Mesh meshes} rendered in triangle mode
+     * will not be solid, but instead, only the edges of the triangles
+     * will be rendered.
+     *
+     * @param wireframe True to enable wireframe mode.
+     */
+    public void setWireframe(boolean wireframe) {
+        applyWireFrame = true;
+        this.wireframe = wireframe;
+        cachedHashCode = -1;
+    }
+
+    /**
+     * Offsets the on-screen z-order of the material's polygons, to combat visual artefacts like
+     * stitching, bleeding and z-fighting for overlapping polygons.
+     * Factor and units are summed to produce the depth offset.
+     * This offset is applied in screen space,
+     * typically with positive Z pointing into the screen.
+     * Typical values are (1.0f, 1.0f) or (-1.0f, -1.0f)
+     *
+     * @see <a href="http://www.opengl.org/resources/faq/technical/polygonoffset.htm">http://www.opengl.org/resources/faq/technical/polygonoffset.htm</a>
+     * @param factor scales the maximum Z slope, with respect to X or Y of the polygon
+     * @param units scales the minimum resolvable depth buffer value
+     **/
+    public void setPolyOffset(float factor, float units) {
+        applyPolyOffset = true;
+        if (factor == 0 && units == 0) {
+            offsetEnabled = false;
+        } else {
+            offsetEnabled = true;
+            offsetFactor = factor;
+            offsetUnits = units;
+        }
+        cachedHashCode = -1;
+    }    
+
+    /**
+     * Enable stencil testing.
+     *
+     * <p>Stencil testing can be used to filter pixels according to the stencil
+     * buffer. Objects can be rendered with some stencil operation to manipulate
+     * the values in the stencil buffer, then, other objects can be rendered
+     * to test against the values written previously.
+     *
+     * @param enabled Set to true to enable stencil functionality. If false
+     * all other parameters are ignored.
+     *
+     * @param _frontStencilStencilFailOperation Sets the operation to occur when
+     * a front-facing triangle fails the front stencil function.
+     * @param _frontStencilDepthFailOperation Sets the operation to occur when
+     * a front-facing triangle fails the depth test.
+     * @param _frontStencilDepthPassOperation Set the operation to occur when
+     * a front-facing triangle passes the depth test.
+     * @param _backStencilStencilFailOperation Set the operation to occur when
+     * a back-facing triangle fails the back stencil function.
+     * @param _backStencilDepthFailOperation Set the operation to occur when
+     * a back-facing triangle fails the depth test.
+     * @param _backStencilDepthPassOperation Set the operation to occur when
+     * a back-facing triangle passes the depth test.
+     * @param _frontStencilFunction Set the test function for front-facing triangles.
+     * @param _backStencilFunction Set the test function for back-facing triangles.
+     */
+    public void setStencil(boolean enabled,
+            StencilOperation _frontStencilStencilFailOperation,
+            StencilOperation _frontStencilDepthFailOperation,
+            StencilOperation _frontStencilDepthPassOperation,
+            StencilOperation _backStencilStencilFailOperation,
+            StencilOperation _backStencilDepthFailOperation,
+            StencilOperation _backStencilDepthPassOperation,
+            TestFunction _frontStencilFunction,
+            TestFunction _backStencilFunction) {
+
+        stencilTest = enabled;
+        applyStencilTest = true;
+        this.frontStencilStencilFailOperation = _frontStencilStencilFailOperation;
+        this.frontStencilDepthFailOperation = _frontStencilDepthFailOperation;
+        this.frontStencilDepthPassOperation = _frontStencilDepthPassOperation;
+        this.backStencilStencilFailOperation = _backStencilStencilFailOperation;
+        this.backStencilDepthFailOperation = _backStencilDepthFailOperation;
+        this.backStencilDepthPassOperation = _backStencilDepthPassOperation;
+        this.frontStencilFunction = _frontStencilFunction;
+        this.backStencilFunction = _backStencilFunction;
+        cachedHashCode = -1;
+    }
+
+    /**
+     * Set the depth conparison function to the given TestFunction 
+     * default is LessOrEqual (GL_LEQUAL)
+     * @see TestFunction
+     * @see RenderState#setDepthTest(boolean) 
+     * @param depthFunc the depth comparison function
+     */
+    public void setDepthFunc(TestFunction depthFunc) {       
+        applyDepthFunc = true;
+        this.depthFunc = depthFunc;
+        cachedHashCode = -1;
+    }
+
+    /**
+     * Sets the mesh line width.
+     * Use this in conjunction with {@link #setWireframe(boolean)} or with a mesh in
+     * {@link com.jme3.scene.Mesh.Mode#Lines} mode.
+     * @param lineWidth the line width.
+     */
+    public void setLineWidth(float lineWidth) {
+        if (lineWidth < 1f) {
+            throw new IllegalArgumentException("lineWidth must be greater than or equal to 1.0");
+        }
+        this.lineWidth = lineWidth;
+        this.applyLineWidth = true;
+        cachedHashCode = -1;
+    }
+
+    /**
+     * Check if stencil test is enabled.
+     *
+     * @return True if stencil test is enabled.
+     */
+    public boolean isStencilTest() {
+        return stencilTest;
+    }
+
+    /**
+     * Retrieve the front stencil fail operation.
+     *
+     * @return the front stencil fail operation.
+     *
+     * @see RenderState#setStencil(boolean,
+     * com.jme3.material.RenderState.StencilOperation,
+     * com.jme3.material.RenderState.StencilOperation,
+     * com.jme3.material.RenderState.StencilOperation,
+     * com.jme3.material.RenderState.StencilOperation,
+     * com.jme3.material.RenderState.StencilOperation,
+     * com.jme3.material.RenderState.StencilOperation,
+     * com.jme3.material.RenderState.TestFunction,
+     * com.jme3.material.RenderState.TestFunction)
+     */
+    public StencilOperation getFrontStencilStencilFailOperation() {
+        return frontStencilStencilFailOperation;
+    }
+
+    /**
+     * Retrieve the front depth test fail operation.
+     *
+     * @return the front depth test fail operation.
+     *
+     * @see RenderState#setStencil(boolean,
+     * com.jme3.material.RenderState.StencilOperation,
+     * com.jme3.material.RenderState.StencilOperation,
+     * com.jme3.material.RenderState.StencilOperation,
+     * com.jme3.material.RenderState.StencilOperation,
+     * com.jme3.material.RenderState.StencilOperation,
+     * com.jme3.material.RenderState.StencilOperation,
+     * com.jme3.material.RenderState.TestFunction,
+     * com.jme3.material.RenderState.TestFunction)
+     */
+    public StencilOperation getFrontStencilDepthFailOperation() {
+        return frontStencilDepthFailOperation;
+    }
+
+    /**
+     * Retrieve the front depth test pass operation.
+     *
+     * @return the front depth test pass operation.
+     *
+     * @see RenderState#setStencil(boolean,
+     * com.jme3.material.RenderState.StencilOperation,
+     * com.jme3.material.RenderState.StencilOperation,
+     * com.jme3.material.RenderState.StencilOperation,
+     * com.jme3.material.RenderState.StencilOperation,
+     * com.jme3.material.RenderState.StencilOperation,
+     * com.jme3.material.RenderState.StencilOperation,
+     * com.jme3.material.RenderState.TestFunction,
+     * com.jme3.material.RenderState.TestFunction)
+     */
+    public StencilOperation getFrontStencilDepthPassOperation() {
+        return frontStencilDepthPassOperation;
+    }
+
+    /**
+     * Retrieve the back stencil fail operation.
+     *
+     * @return the back stencil fail operation.
+     *
+     * @see RenderState#setStencil(boolean,
+     * com.jme3.material.RenderState.StencilOperation,
+     * com.jme3.material.RenderState.StencilOperation,
+     * com.jme3.material.RenderState.StencilOperation,
+     * com.jme3.material.RenderState.StencilOperation,
+     * com.jme3.material.RenderState.StencilOperation,
+     * com.jme3.material.RenderState.StencilOperation,
+     * com.jme3.material.RenderState.TestFunction,
+     * com.jme3.material.RenderState.TestFunction)
+     */
+    public StencilOperation getBackStencilStencilFailOperation() {
+        return backStencilStencilFailOperation;
+    }
+
+    /**
+     * Retrieve the back depth test fail operation.
+     *
+     * @return the back depth test fail operation.
+     *
+     * @see RenderState#setStencil(boolean,
+     * com.jme3.material.RenderState.StencilOperation,
+     * com.jme3.material.RenderState.StencilOperation,
+     * com.jme3.material.RenderState.StencilOperation,
+     * com.jme3.material.RenderState.StencilOperation,
+     * com.jme3.material.RenderState.StencilOperation,
+     * com.jme3.material.RenderState.StencilOperation,
+     * com.jme3.material.RenderState.TestFunction,
+     * com.jme3.material.RenderState.TestFunction)
+     */
+    public StencilOperation getBackStencilDepthFailOperation() {
+        return backStencilDepthFailOperation;
+    }
+
+    /**
+     * Retrieve the back depth test pass operation.
+     *
+     * @return the back depth test pass operation.
+     *
+     * @see RenderState#setStencil(boolean,
+     * com.jme3.material.RenderState.StencilOperation,
+     * com.jme3.material.RenderState.StencilOperation,
+     * com.jme3.material.RenderState.StencilOperation,
+     * com.jme3.material.RenderState.StencilOperation,
+     * com.jme3.material.RenderState.StencilOperation,
+     * com.jme3.material.RenderState.StencilOperation,
+     * com.jme3.material.RenderState.TestFunction,
+     * com.jme3.material.RenderState.TestFunction)
+     */
+    public StencilOperation getBackStencilDepthPassOperation() {
+        return backStencilDepthPassOperation;
+    }
+
+    /**
+     * Retrieve the front stencil function.
+     *
+     * @return the front stencil function.
+     *
+     * @see RenderState#setStencil(boolean,
+     * com.jme3.material.RenderState.StencilOperation,
+     * com.jme3.material.RenderState.StencilOperation,
+     * com.jme3.material.RenderState.StencilOperation,
+     * com.jme3.material.RenderState.StencilOperation,
+     * com.jme3.material.RenderState.StencilOperation,
+     * com.jme3.material.RenderState.StencilOperation,
+     * com.jme3.material.RenderState.TestFunction,
+     * com.jme3.material.RenderState.TestFunction)
+     */
+    public TestFunction getFrontStencilFunction() {
+        return frontStencilFunction;
+    }
+
+    /**
+     * Retrieve the back stencil function.
+     *
+     * @return the back stencil function.
+     *
+     * @see RenderState#setStencil(boolean,
+     * com.jme3.material.RenderState.StencilOperation,
+     * com.jme3.material.RenderState.StencilOperation,
+     * com.jme3.material.RenderState.StencilOperation,
+     * com.jme3.material.RenderState.StencilOperation,
+     * com.jme3.material.RenderState.StencilOperation,
+     * com.jme3.material.RenderState.StencilOperation,
+     * com.jme3.material.RenderState.TestFunction,
+     * com.jme3.material.RenderState.TestFunction)
+     */
+    public TestFunction getBackStencilFunction() {
+        return backStencilFunction;
+    }
+
+    /**
+     * Retrieve the blend equation.
+     *
+     * @return the blend equation.
+     */
+    public BlendEquation getBlendEquation() {
+        return blendEquation;
+    }
+    
+    /**
+     * Retrieve the blend equation used for the alpha component.
+     *
+     * @return the blend equation for the alpha component.
+     */
+    public BlendEquationAlpha getBlendEquationAlpha() {
+        return blendEquationAlpha;
+    }
+
+    /**
+     * Retrieve the blend mode.
+     *
+     * @return the blend mode.
+     */
+    public BlendMode getBlendMode() {
+        return blendMode;
+    }
+    
+    /**
+     * Provides the source factor for the RGB components in 
+     * <code>BlendMode.Custom</code>.
+     * 
+     * @return the custom source factor for RGB components.
+     */
+    public BlendFunc getCustomSfactorRGB() {
+       return sfactorRGB;
+    }
+    
+    /**
+     * Provides the destination factor for the RGB components in 
+     * <code>BlendMode.Custom</code>.
+     * 
+     * @return the custom destination factor for RGB components.
+     */
+    public BlendFunc getCustomDfactorRGB() {
+       return dfactorRGB;
+    }
+    
+    /**
+     * Provides the source factor for the alpha component in 
+     * <code>BlendMode.Custom</code>.
+     * 
+     * @return the custom destination factor for alpha component.
+     */
+    public BlendFunc getCustomSfactorAlpha() {
+       return sfactorAlpha;
+    }
+    
+    /**
+     * Provides the destination factor for the alpha component in 
+     * <code>BlendMode.Custom</code>.
+     * 
+     * @return the custom destination factor for alpha component.
+     */
+    public BlendFunc getCustomDfactorAlpha() {
+       return dfactorAlpha;
+    }
+    
+    /**
+     * @return true
+     * @deprecated Always returns true since point sprite is always enabled.
+     */
+    @Deprecated
+    public boolean isPointSprite() {
+        return true;
+    }
+
+    /**
+     * @deprecated To use alpha test, set the <code>AlphaDiscardThreshold</code>
+     * material parameter.
+     * @return false
+     */
+    @Deprecated
+    public boolean isAlphaTest() {
+        return false;
+    }
+
+    /**
+     * Retrieve the face cull mode.
+     *
+     * @return the face cull mode.
+     *
+     * @see RenderState#setFaceCullMode(com.jme3.material.RenderState.FaceCullMode)
+     */
+    public FaceCullMode getFaceCullMode() {
+        return cullMode;
+    }
+
+    /**
+     * Check if depth test is enabled.
+     *
+     * @return True if depth test is enabled.
+     *
+     * @see RenderState#setDepthTest(boolean)
+     */
+    public boolean isDepthTest() {
+        return depthTest;
+    }
+
+    /**
+     * Check if depth write is enabled.
+     *
+     * @return True if depth write is enabled.
+     *
+     * @see RenderState#setDepthWrite(boolean)
+     */
+    public boolean isDepthWrite() {
+        return depthWrite;
+    }
+
+    /**
+     * Check if wireframe mode is enabled.
+     *
+     * @return True if wireframe mode is enabled.
+     *
+     * @see RenderState#setWireframe(boolean)
+     */
+    public boolean isWireframe() {
+        return wireframe;
+    }
+
+    /**
+     * Check if color writing is enabled.
+     *
+     * @return True if color writing is enabled.
+     *
+     * @see RenderState#setColorWrite(boolean)
+     */
+    public boolean isColorWrite() {
+        return colorWrite;
+    }
+
+    /**
+     * Retrieve the poly offset factor value.
+     *
+     * @return the poly offset factor value.
+     *
+     * @see RenderState#setPolyOffset(float, float)
+     */
+    public float getPolyOffsetFactor() {
+        return offsetFactor;
+    }
+
+    /**
+     * Retrieve the poly offset units value.
+     *
+     * @return the poly offset units value.
+     *
+     * @see RenderState#setPolyOffset(float, float)
+     */
+    public float getPolyOffsetUnits() {
+        return offsetUnits;
+    }
+
+    /**
+     * Check if polygon offset is enabled.
+     *
+     * @return True if polygon offset is enabled.
+     *
+     * @see RenderState#setPolyOffset(float, float)
+     */
+    public boolean isPolyOffset() {
+        return offsetEnabled;
+    }
+
+    /**
+     * @return 0
+     * @deprecated
+     */
+    @Deprecated
+    public float getAlphaFallOff() {
+        return 0f;
+    }
+
+    /**
+     * Retrieve the depth comparison function
+     *
+     * @return the depth comparison function
+     *
+     * @see RenderState#setDepthFunc(com.jme3.material.RenderState.TestFunction)
+     */
+    public TestFunction getDepthFunc() {
+        return depthFunc;
+    }
+
+    /**
+     * @return {@link TestFunction#Greater}.
+     * @deprecated
+     */
+    @Deprecated
+    public TestFunction getAlphaFunc() {
+        return TestFunction.Greater;
+    }
+
+    /**
+     * returns the wireframe line width
+     *
+     * @return the line width
+     */
+    public float getLineWidth() {
+        return lineWidth;
+    }
+
+
+
+    public boolean isApplyBlendMode() {
+        return applyBlendMode;
+    }
+
+    public boolean isApplyColorWrite() {
+        return applyColorWrite;
+    }
+
+    public boolean isApplyCullMode() {
+        return applyCullMode;
+    }
+
+    public boolean isApplyDepthTest() {
+        return applyDepthTest;
+    }
+
+    public boolean isApplyDepthWrite() {
+        return applyDepthWrite;
+    }
+
+
+    public boolean isApplyPolyOffset() {
+        return applyPolyOffset;
+    }
+
+    public boolean isApplyWireFrame() {
+        return applyWireFrame;
+    }
+
+    public boolean isApplyDepthFunc() {
+        return applyDepthFunc;
+    }
+
+
+    public boolean isApplyLineWidth() {
+        return applyLineWidth;
+    }
+
+    /**
+     * @return value for use in hashing
+     */
+    public int contentHashCode() {
+        if (cachedHashCode == -1){
+            int hash = 7;
+            hash = 79 * hash + (this.wireframe ? 1 : 0);
+            hash = 79 * hash + (this.cullMode != null ? this.cullMode.hashCode() : 0);
+            hash = 79 * hash + (this.depthWrite ? 1 : 0);
+            hash = 79 * hash + (this.depthTest ? 1 : 0);
+            hash = 79 * hash + (this.depthFunc != null ? this.depthFunc.hashCode() : 0);
+            hash = 79 * hash + (this.colorWrite ? 1 : 0);
+            hash = 79 * hash + (this.blendMode != null ? this.blendMode.hashCode() : 0);
+            hash = 79 * hash + (this.blendEquation != null ? this.blendEquation.hashCode() : 0);
+            hash = 79 * hash + (this.blendEquationAlpha != null ? this.blendEquationAlpha.hashCode() : 0);
+            hash = 79 * hash + Float.floatToIntBits(this.offsetFactor);
+            hash = 79 * hash + Float.floatToIntBits(this.offsetUnits);
+            hash = 79 * hash + (this.offsetEnabled ? 1 : 0);
+            hash = 79 * hash + (this.stencilTest ? 1 : 0);
+            hash = 79 * hash + (this.frontStencilStencilFailOperation != null ? this.frontStencilStencilFailOperation.hashCode() : 0);
+            hash = 79 * hash + (this.frontStencilDepthFailOperation != null ? this.frontStencilDepthFailOperation.hashCode() : 0);
+            hash = 79 * hash + (this.frontStencilDepthPassOperation != null ? this.frontStencilDepthPassOperation.hashCode() : 0);
+            hash = 79 * hash + (this.backStencilStencilFailOperation != null ? this.backStencilStencilFailOperation.hashCode() : 0);
+            hash = 79 * hash + (this.backStencilDepthFailOperation != null ? this.backStencilDepthFailOperation.hashCode() : 0);
+            hash = 79 * hash + (this.backStencilDepthPassOperation != null ? this.backStencilDepthPassOperation.hashCode() : 0);
+            hash = 79 * hash + (this.frontStencilFunction != null ? this.frontStencilFunction.hashCode() : 0);
+            hash = 79 * hash + (this.backStencilFunction != null ? this.backStencilFunction.hashCode() : 0);
+            hash = 79 * hash + Float.floatToIntBits(this.lineWidth);
+            
+            hash = 79 * hash + this.sfactorRGB.hashCode();
+            hash = 79 * hash + this.dfactorRGB.hashCode();
+            hash = 79 * hash + this.sfactorAlpha.hashCode();
+            hash = 79 * hash + this.dfactorAlpha.hashCode();
+            cachedHashCode = hash;
+        }
+        return cachedHashCode;
+    }
+
+    /**
+     * Merges <code>this</code> state and <code>additionalState</code> into
+     * the parameter <code>state</code> based on a specific criteria.
+     *
+     * <p>The criteria for this merge is the following:<br>
+     * For every given property, such as alpha test or depth write, check
+     * if it was modified from the original in the <code>additionalState</code>
+     * if it was modified, then copy the property from the <code>additionalState</code>
+     * into the parameter <code>state</code>, otherwise, copy the property from <code>this</code>
+     * into the parameter <code>state</code>. If <code>additionalState</code>
+     * is <code>null</code>, then no modifications are made and <code>this</code> is returned,
+     * otherwise, the parameter <code>state</code> is returned with the result
+     * of the merge.
+     *
+     * @param additionalState The <code>additionalState</code>, from which data is taken only
+     * if it was modified by the user.
+     * @param state Contains output of the method if <code>additionalState</code>
+     * is not null.
+     * @return <code>state</code> if <code>additionalState</code> is non-null,
+     * otherwise returns <code>this</code>
+     */
+    public RenderState copyMergedTo(RenderState additionalState, RenderState state) {
+        if (additionalState == null) {
+            return this;
+        }
+
+        if (additionalState.applyWireFrame) {
+            state.wireframe = additionalState.wireframe;
+        } else {
+            state.wireframe = wireframe;
+        }
+
+        if (additionalState.applyCullMode) {
+            state.cullMode = additionalState.cullMode;
+        } else {
+            state.cullMode = cullMode;
+        }
+        if (additionalState.applyDepthWrite) {
+            state.depthWrite = additionalState.depthWrite;
+        } else {
+            state.depthWrite = depthWrite;
+        }
+        if (additionalState.applyDepthTest) {
+            state.depthTest = additionalState.depthTest;
+        } else {
+            state.depthTest = depthTest;
+        }
+        if (additionalState.applyDepthFunc) {
+            state.depthFunc = additionalState.depthFunc;
+        } else {
+            state.depthFunc = depthFunc;
+        }
+        if (additionalState.applyColorWrite) {
+            state.colorWrite = additionalState.colorWrite;
+        } else {
+            state.colorWrite = colorWrite;
+        }
+        if (additionalState.applyBlendMode) {
+            state.blendMode = additionalState.blendMode;
+            if (additionalState.blendMode == BlendMode.Custom) {
+                state.blendEquation = additionalState.blendEquation;
+                state.blendEquationAlpha = additionalState.blendEquationAlpha;
+                state.sfactorRGB = additionalState.sfactorRGB;
+                state.dfactorRGB = additionalState.dfactorRGB;
+                state.sfactorAlpha = additionalState.sfactorAlpha;
+                state.dfactorAlpha = additionalState.dfactorAlpha;
+            }
+        } else {
+            state.blendMode = blendMode;
+            if (blendMode == BlendMode.Custom) {
+                state.blendEquation = blendEquation;
+                state.blendEquationAlpha = blendEquationAlpha;
+                state.sfactorRGB = sfactorRGB;
+                state.dfactorRGB = dfactorRGB;
+                state.sfactorAlpha = sfactorAlpha;
+                state.dfactorAlpha = dfactorAlpha;
+            }
+        }
+
+        if (additionalState.applyPolyOffset) {
+            state.offsetEnabled = additionalState.offsetEnabled;
+            state.offsetFactor = additionalState.offsetFactor;
+            state.offsetUnits = additionalState.offsetUnits;
+        } else {
+            state.offsetEnabled = offsetEnabled;
+            state.offsetFactor = offsetFactor;
+            state.offsetUnits = offsetUnits;
+        }
+        if (additionalState.applyStencilTest) {
+            state.stencilTest = additionalState.stencilTest;
+
+            state.frontStencilStencilFailOperation = additionalState.frontStencilStencilFailOperation;
+            state.frontStencilDepthFailOperation = additionalState.frontStencilDepthFailOperation;
+            state.frontStencilDepthPassOperation = additionalState.frontStencilDepthPassOperation;
+
+            state.backStencilStencilFailOperation = additionalState.backStencilStencilFailOperation;
+            state.backStencilDepthFailOperation = additionalState.backStencilDepthFailOperation;
+            state.backStencilDepthPassOperation = additionalState.backStencilDepthPassOperation;
+
+            state.frontStencilFunction = additionalState.frontStencilFunction;
+            state.backStencilFunction = additionalState.backStencilFunction;
+        } else {
+            state.stencilTest = stencilTest;
+
+            state.frontStencilStencilFailOperation = frontStencilStencilFailOperation;
+            state.frontStencilDepthFailOperation = frontStencilDepthFailOperation;
+            state.frontStencilDepthPassOperation = frontStencilDepthPassOperation;
+
+            state.backStencilStencilFailOperation = backStencilStencilFailOperation;
+            state.backStencilDepthFailOperation = backStencilDepthFailOperation;
+            state.backStencilDepthPassOperation = backStencilDepthPassOperation;
+
+            state.frontStencilFunction = frontStencilFunction;
+            state.backStencilFunction = backStencilFunction;
+        }
+        if (additionalState.applyLineWidth) {
+            state.lineWidth = additionalState.lineWidth;
+        } else {
+            state.lineWidth = lineWidth;
+        }
+        state.cachedHashCode = -1;
+        return state;
+    }
+
+    public void set(RenderState state) {
+        wireframe = state.wireframe;
+        cullMode = state.cullMode;
+        depthWrite = state.depthWrite;
+        depthTest = state.depthTest;
+        colorWrite = state.colorWrite;
+        blendMode = state.blendMode;
+        offsetEnabled = state.offsetEnabled;
+        offsetFactor = state.offsetFactor;
+        offsetUnits = state.offsetUnits;
+        stencilTest = state.stencilTest;
+        frontStencilStencilFailOperation = state.frontStencilStencilFailOperation;
+        frontStencilDepthFailOperation = state.frontStencilDepthFailOperation;
+        frontStencilDepthPassOperation = state.frontStencilDepthPassOperation;
+        backStencilStencilFailOperation = state.backStencilStencilFailOperation;
+        backStencilDepthFailOperation = state.backStencilDepthFailOperation;
+        backStencilDepthPassOperation = state.backStencilDepthPassOperation;
+        frontStencilFunction = state.frontStencilFunction;
+        backStencilFunction = state.backStencilFunction;
+        blendEquationAlpha = state.blendEquationAlpha;
+        blendEquation = state.blendEquation;
+        depthFunc = state.depthFunc;
+        lineWidth = state.lineWidth;
+
+        applyWireFrame =  true;
+        applyCullMode =  true;
+        applyDepthWrite =  true;
+        applyDepthTest =  true;
+        applyColorWrite = true;
+        applyBlendMode = true;
+        applyPolyOffset =  true;
+        applyDepthFunc = true;
+        applyLineWidth = true;
+        
+        sfactorRGB = state.sfactorRGB;
+        dfactorRGB = state.dfactorRGB;
+        sfactorAlpha = state.sfactorAlpha;
+        dfactorAlpha = state.dfactorAlpha;
+    }
+
+    @Override
+    public String toString() {
+        return "RenderState[\n"
+                + "\nwireframe=" + wireframe
+                + "\napplyWireFrame=" + applyWireFrame
+                + "\ncullMode=" + cullMode
+                + "\napplyCullMode=" + applyCullMode
+                + "\ndepthWrite=" + depthWrite
+                + "\napplyDepthWrite=" + applyDepthWrite
+                + "\ndepthTest=" + depthTest
+                + "\ndepthFunc=" + depthFunc
+                + "\napplyDepthTest=" + applyDepthTest
+                + "\ncolorWrite=" + colorWrite
+                + "\napplyColorWrite=" + applyColorWrite
+                + "\nblendEquation=" + blendEquation
+                + "\nblendMode=" + blendMode
+                + "\napplyBlendMode=" + applyBlendMode
+                + "\noffsetEnabled=" + offsetEnabled
+                + "\napplyPolyOffset=" + applyPolyOffset
+                + "\noffsetFactor=" + offsetFactor
+                + "\noffsetUnits=" + offsetUnits
+                + "\nlineWidth=" + lineWidth
+                + (blendMode.equals(BlendMode.Custom)? "\ncustomBlendFactors=("+sfactorRGB+", "+dfactorRGB+", "+sfactorAlpha+", "+dfactorAlpha+")":"")
+                +"\n]";
+    }
+}