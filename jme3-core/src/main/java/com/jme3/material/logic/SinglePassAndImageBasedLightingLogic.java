--- conflicted
+++ resolved
@@ -54,24 +54,17 @@
 
     private static final String DEFINE_SINGLE_PASS_LIGHTING = "SINGLE_PASS_LIGHTING";
     private static final String DEFINE_NB_LIGHTS = "NB_LIGHTS";
-<<<<<<< HEAD
     private static final String DEFINE_INDIRECT_LIGHTING = "INDIRECT_LIGHTING";
     private static final String DEFINE_IN_PASS_SHADOWS = "IN_PASS_SHADOWS";
     private static final String DEFINE_NUM_PSSM_SPLITS = "NUM_PSSM_SPLITS";
     private static final RenderState ADDITIVE_LIGHT = new RenderState();
 
     private final ColorRGBA ambientLightColor = new ColorRGBA(0, 0, 0, 1);
-    private LightProbe lightProbe;
     private TextureArray shadowMapArray;
     private Vector3f pssmSplitsPositions;
     private int numPssmSplits;
-=======
     private static final String DEFINE_NB_PROBES = "NB_PROBES";
-    private static final RenderState ADDITIVE_LIGHT = new RenderState();
-
-    private final ColorRGBA ambientLightColor = new ColorRGBA(0, 0, 0, 1);
     private List<LightProbe> lightProbes = new ArrayList<>(3);
->>>>>>> d57c362e
 
     static {
         ADDITIVE_LIGHT.setBlendMode(BlendMode.AlphaAdditive);
@@ -81,24 +74,16 @@
     private final int singlePassLightingDefineId;
     private final int inPassShadowsDefineId;
     private final int nbLightsDefineId;
-<<<<<<< HEAD
-    private final int indirectLightingDefineId;
     private final int numPssmSplitsDefineId;
-=======
     private final int nbProbesDefineId;
->>>>>>> d57c362e
 
     public SinglePassAndImageBasedLightingLogic(TechniqueDef techniqueDef) {
         super(techniqueDef);
         numPssmSplitsDefineId = techniqueDef.addShaderUnmappedDefine(DEFINE_NUM_PSSM_SPLITS, VarType.Int);
         singlePassLightingDefineId = techniqueDef.addShaderUnmappedDefine(DEFINE_SINGLE_PASS_LIGHTING, VarType.Boolean);
         nbLightsDefineId = techniqueDef.addShaderUnmappedDefine(DEFINE_NB_LIGHTS, VarType.Int);
-<<<<<<< HEAD
-        indirectLightingDefineId = techniqueDef.addShaderUnmappedDefine(DEFINE_INDIRECT_LIGHTING, VarType.Boolean);
         inPassShadowsDefineId = techniqueDef.addShaderUnmappedDefine(DEFINE_IN_PASS_SHADOWS, VarType.Boolean);
-=======
         nbProbesDefineId = techniqueDef.addShaderUnmappedDefine(DEFINE_NB_PROBES, VarType.Int);
->>>>>>> d57c362e
     }
 
     @Override
@@ -107,8 +92,7 @@
         
         defines.set(singlePassLightingDefineId, true);
 
-<<<<<<< HEAD
-        // TODO: here we have a problem, this is called once before render, 
+        // TODO: here we have a problem, this is called once before render,
         // so the define will be set for all passes (in case we have more than NB_LIGHTS lights)
         // Though the second pass should not render IBL as it is taken care of on 
         // first pass like ambient light in phong lighting.
@@ -117,7 +101,7 @@
         getFilteredLightList(renderManager, geometry);
        
         ambientLightColor.set(0, 0, 0, 1);
-        lightProbe = null;
+        lightProbes.clear();
         pssmSplitsPositions = null;
         numPssmSplits = 0;
         
@@ -127,7 +111,7 @@
                 ambientLightColor.addLocal(light.getColor());
                 filteredLightList.remove(i--);
             } else if (light instanceof LightProbe) {
-                lightProbe = (LightProbe) light;
+                lightProbes.add((LightProbe) light);
                 filteredLightList.remove(i--);
             } else if (light.getShadowMap() != null) {
                 ArrayShadowMap shadowMap = (ArrayShadowMap) light.getShadowMap();
@@ -137,17 +121,8 @@
                     pssmSplitsPositions = ((DirectionalArrayShadowMap) shadowMap).getProjectionSplitPositions();
                 }
             }
-=======
-
-        //TODO here we have a problem, this is called once before render, so the define will be set for all passes (in case we have more than NB_LIGHTS lights)
-        //Though the second pass should not render IBL as it is taken care of on first pass like ambient light in phong lighting.
-        //We cannot change the define between passes and the old technique, and for some reason the code fails on mac (renders nothing).
-        if(lights != null) {
-            lightProbes.clear();
-            extractIndirectLights(lights, false);
-            defines.set(nbProbesDefineId, lightProbes.size());
->>>>>>> d57c362e
-        }
+        }
+        defines.set(nbProbesDefineId, lightProbes.size());
         ambientLightColor.a = 1.0f;
         
         filteredLightList.sort(new Comparator<Light>() {
@@ -166,7 +141,6 @@
         });
         
         defines.set(nbLightsDefineId, renderManager.getSinglePassLightBatchSize() * 3);
-        defines.set(indirectLightingDefineId, lightProbe != null);
         defines.set(inPassShadowsDefineId, shadowMapArray != null);
         defines.set(numPssmSplitsDefineId, numPssmSplits);
         
@@ -207,20 +181,11 @@
         Uniform shCoeffs3 = shader.getUniform("g_ShCoeffs3");
         Uniform lightProbePemMap3 = shader.getUniform("g_PrefEnvMap3");
 
-<<<<<<< HEAD
-=======
-        lightProbes.clear();
->>>>>>> d57c362e
         if (startIndex != 0) {
             // apply additive blending for 2nd and future passes
             rm.getRenderer().applyRenderState(ADDITIVE_LIGHT);
             ambientColor.setValue(VarType.Vector4, ColorRGBA.Black);
-<<<<<<< HEAD
         } else {
-=======
-        }else{
-            extractIndirectLights(lightList,true);
->>>>>>> d57c362e
             ambientColor.setValue(VarType.Vector4, ambientLightColor);
         }
 
@@ -338,7 +303,6 @@
     private int setProbeData(RenderManager rm, int lastTexUnit, Uniform lightProbeData, Uniform shCoeffs, Uniform lightProbePemMap, LightProbe lightProbe) {
 
         lightProbeData.setValue(VarType.Matrix4, lightProbe.getUniformMatrix());
-                //setVector4InArray(lightProbe.getPosition().x, lightProbe.getPosition().y, lightProbe.getPosition().z, 1f / area.getRadius() + lightProbe.getNbMipMaps(), 0);
         shCoeffs.setValue(VarType.Vector3Array, lightProbe.getShCoeffs());
         //assigning new texture indexes
         int pemUnit = lastTexUnit++;
@@ -363,31 +327,5 @@
                 renderMeshFromGeometry(renderer, geometry);
             }
         }
-<<<<<<< HEAD
-=======
-        return;
-    }
-
-    protected void extractIndirectLights(LightList lightList, boolean removeLights) {
-        ambientLightColor.set(0, 0, 0, 1);
-        for (int j = 0; j < lightList.size(); j++) {
-            Light l = lightList.get(j);
-            if (l instanceof AmbientLight) {
-                ambientLightColor.addLocal(l.getColor());
-                if(removeLights){
-                    lightList.remove(l);
-                    j--;
-                }
-            }
-            if (l instanceof LightProbe) {
-                lightProbes.add((LightProbe) l);
-                if(removeLights){
-                    lightList.remove(l);
-                    j--;
-                }
-            }
-        }
-        ambientLightColor.a = 1.0f;
->>>>>>> d57c362e
     }
 }