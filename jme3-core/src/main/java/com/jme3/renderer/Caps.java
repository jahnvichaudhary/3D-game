--- conflicted
+++ resolved
@@ -405,7 +405,6 @@
      * Supporting working with ShaderStorageBufferObjects.
      */
     ShaderStorageBufferObject,
-<<<<<<< HEAD
     /**
      * Supports TimerQueries
      * GL3.3 is available or (GL_ARB_timer_query) or (GL_EXT_timer_query)
@@ -440,10 +439,8 @@
      * Support for additional transform feedback operations
      * GL4.0 is available or (GL_ARB_transform_feedback3)
      */
-    TransformFeedback3
-    
-=======
-
+    TransformFeedback3,
+    
     /**
      * Supports OpenGL ES 3.0
      */
@@ -481,7 +478,7 @@
 
     
     UnpackRowLength
->>>>>>> cdcf0512
+
     ;
 
     /**
