/*
 * Copyright (c) 2009-2021 jMonkeyEngine
 * All rights reserved.
 *
 * Redistribution and use in source and binary forms, with or without
 * modification, are permitted provided that the following conditions are
 * met:
 *
 * * Redistributions of source code must retain the above copyright
 *   notice, this list of conditions and the following disclaimer.
 *
 * * Redistributions in binary form must reproduce the above copyright
 *   notice, this list of conditions and the following disclaimer in the
 *   documentation and/or other materials provided with the distribution.
 *
 * * Neither the name of 'jMonkeyEngine' nor the names of its contributors
 *   may be used to endorse or promote products derived from this software
 *   without specific prior written permission.
 *
 * THIS SOFTWARE IS PROVIDED BY THE COPYRIGHT HOLDERS AND CONTRIBUTORS
 * "AS IS" AND ANY EXPRESS OR IMPLIED WARRANTIES, INCLUDING, BUT NOT LIMITED
 * TO, THE IMPLIED WARRANTIES OF MERCHANTABILITY AND FITNESS FOR A PARTICULAR
 * PURPOSE ARE DISCLAIMED. IN NO EVENT SHALL THE COPYRIGHT OWNER OR
 * CONTRIBUTORS BE LIABLE FOR ANY DIRECT, INDIRECT, INCIDENTAL, SPECIAL,
 * EXEMPLARY, OR CONSEQUENTIAL DAMAGES (INCLUDING, BUT NOT LIMITED TO,
 * PROCUREMENT OF SUBSTITUTE GOODS OR SERVICES; LOSS OF USE, DATA, OR
 * PROFITS; OR BUSINESS INTERRUPTION) HOWEVER CAUSED AND ON ANY THEORY OF
 * LIABILITY, WHETHER IN CONTRACT, STRICT LIABILITY, OR TORT (INCLUDING
 * NEGLIGENCE OR OTHERWISE) ARISING IN ANY WAY OUT OF THE USE OF THIS
 * SOFTWARE, EVEN IF ADVISED OF THE POSSIBILITY OF SUCH DAMAGE.
 */
package com.jme3.renderer;

import com.jme3.material.RenderState;
import com.jme3.math.ColorRGBA;
import com.jme3.scene.Mesh;
import com.jme3.scene.VertexBuffer;
import com.jme3.shader.BufferObject;
import com.jme3.shader.Shader;
import com.jme3.shader.Shader.ShaderSource;
import com.jme3.system.AppSettings;
import com.jme3.texture.FrameBuffer;
import com.jme3.texture.Image;
import com.jme3.texture.Texture;
import com.jme3.util.NativeObject;
import java.nio.ByteBuffer;
import java.util.EnumMap;
import java.util.EnumSet;

/**
 * Responsible for taking rendering commands and
 * executing them on the underlying video hardware.
 * executes them on the underlying video hardware.
 *
 * @author Kirill Vainer
 */
public interface Renderer {

    /**
     * Detects available capabilities of the GPU.
     *
     * Must be called prior to any other Renderer methods.
     */
    public void initialize();

    /**
     * Gets the capabilities of the renderer.
     *
     * @return The capabilities of the renderer.
     */
    public EnumSet<Caps> getCaps();

    /**
     * Gets the limits of the renderer.
     *
     * @return The limits of the renderer.
     */
    public EnumMap<Limits, Integer> getLimits();

    /**
     * Copies the render statistics.
     *
     * <p>The statistics allow tracking of how data
     * per frame, such as number of objects rendered, number of triangles, etc.
     * These are updated when the Renderer's methods are used, make sure
     * to call {@link Statistics#clearFrame() } at the appropriate time
     * to get accurate info per frame.
     * 
     * @return a new instance
     */
    public Statistics getStatistics();

    /**
     * Invalidates the current rendering state. Should be called after
     * the GL state was changed manually or through an external library.
     */
    public void invalidateState();

    /**
     * Clears certain channels of the currently bound framebuffer.
     *
     * @param color True if to clear colors (RGBA)
     * @param depth True if to clear depth/z
     * @param stencil True if to clear stencil buffer (if available, otherwise
     * ignored)
     */
    public void clearBuffers(boolean color, boolean depth, boolean stencil);

    /**
     * Sets the background (aka clear) color.
     *
     * @param color The background color to set
     */
    public void setBackgroundColor(ColorRGBA color);

    /**
     * Applies the given {@link RenderState}, making the necessary
     * GL calls so that the state is applied.
     * 
     * @param state the RenderState to apply
     */
    public void applyRenderState(RenderState state);

    /**
     * Sets the range of the depth values for objects. All rendered
     * objects will have their depth clamped to this range.
     *
     * @param start The range start
     * @param end The range end
     */
    public void setDepthRange(float start, float end);

    /**
     * Called when a new frame has been rendered.
     *
     * Currently, this will simply delete any OpenGL objects from the GPU
     * which have been garbage collected by the GC.
     */
    public void postFrame();

    /**
     * Sets the viewport location and resolution on the screen.
     *
     * @param x The x coordinate of the viewport
     * @param y The y coordinate of the viewport
     * @param width Width of the viewport
     * @param height Height of the viewport
     */
    public void setViewPort(int x, int y, int width, int height);

    /**
     * Specifies a clipping rectangle.
     * For all future rendering commands, no pixels will be allowed
     * to be rendered outside of the clip rectangle.
     *
     * @param x The x coordinate of the clip rect
     * @param y The y coordinate of the clip rect
     * @param width Width of the clip rect
     * @param height Height of the clip rect
     */
    public void setClipRect(int x, int y, int width, int height);

    /**
     * Clears the clipping rectangle set with
     * {@link #setClipRect(int, int, int, int) }.
     */
    public void clearClipRect();

    /**
     * Sets the shader to use for rendering.
     * If the shader has not been uploaded yet, it is compiled
     * and linked. If it has been uploaded, then the
     * uniform data is updated and the shader is set.
     *
     * @param shader The shader to use for rendering.
     */
    public void setShader(Shader shader);

    /**
     * Deletes a shader. This method also deletes
     * the attached shader sources.
     *
     * @param shader Shader to delete.
     * @see #deleteShaderSource(com.jme3.shader.Shader.ShaderSource)
     */
    public void deleteShader(Shader shader);

    /**
     * Deletes the provided shader source.
     *
     * @param source The ShaderSource to delete.
     */
    public void deleteShaderSource(ShaderSource source);

    /**
     * Copies contents from src to dst, scaling if necessary.
     * set copyDepth to false to only copy the color buffers.
     *
     * @param src the source FrameBuffer (unaffected)
     * @param dst the destination FrameBuffer (modified)
     * @param copyDepth true&rarr;copy depth info, false&rarr;don't copy it
     * @deprecated  Use {@link Renderer#copyFrameBuffer(com.jme3.texture.FrameBuffer,
     *     com.jme3.texture.FrameBuffer, boolean, boolean)}.
     */
    @Deprecated
    public void copyFrameBuffer(FrameBuffer src, FrameBuffer dst, boolean copyDepth);

    /**
     * Copies contents from src to dst, scaling if necessary.
     *
     * @param src the source FrameBuffer (unaffected)
     * @param dst the destination FrameBuffer (modified)
     * @param copyColor true&rarr;copy color info, false&rarr;don't copy it
     * @param copyDepth true&rarr;copy depth info, false&rarr;don't copy it
     */
    public void copyFrameBuffer(FrameBuffer src, FrameBuffer dst, boolean copyColor, boolean copyDepth);

    /**
     * Sets the framebuffer that will be drawn to.
     *
     * If the framebuffer has not been initialized yet, it will be created
     * and its render surfaces and attached textures will be allocated.
     *
     * @param fb The framebuffer to set
     */
    public void setFrameBuffer(FrameBuffer fb);

    /**
     * Sets the framebuffer that will be set instead of the main framebuffer
     * when a call to setFrameBuffer(null) is made.
     *
     * @param fb The framebuffer to override the main framebuffer.
     */
    public void setMainFrameBufferOverride(FrameBuffer fb);

    /**
     * Reads the pixels currently stored in the specified framebuffer
     * into the given ByteBuffer object.
     * Only color pixels are transferred, the format is RGBA with 8 bits
     * per component. The given byte buffer should have at least
     * fb.getWidth() * fb.getHeight() * 4 bytes remaining.
     *
     * @param fb The framebuffer to read from
     * @param byteBuf The bytebuffer to transfer color data to
     */
    public void readFrameBuffer(FrameBuffer fb, ByteBuffer byteBuf);

    /**
     * Reads the pixels currently stored in the specified framebuffer
     * into the given ByteBuffer object.
     * Only color pixels are transferred, with the given format.
     * The given byte buffer should have at least
     * fb.getWidth() * fb.getHeight() * 4 bytes remaining.
     *
     * @param fb The framebuffer to read from
     * @param byteBuf The bytebuffer to transfer color data to
     * @param format the image format to use when reading the frameBuffer.
     */
    public void readFrameBufferWithFormat(FrameBuffer fb, ByteBuffer byteBuf, Image.Format format);

    /**
     * Deletes a framebuffer and all attached renderbuffers.
     *
     * @param fb the FrameBuffer to be deleted
     */
    public void deleteFrameBuffer(FrameBuffer fb);

    /**
     * Assigns a Texture to the specified texture unit.
     *
     * @param unit the index of the texture unit (&ge;0)
     * @param tex the Texture to assign
     * @throws TextureUnitException if the texture unit doesn't exist
     */
    public void setTexture(int unit, Texture tex)
            throws TextureUnitException;

    /**
     * Modifies the given Texture with the given Image.
     * The image will be put at x and y into the texture.
     *
     * NOTE: this is only supported for uncompressed 2D images without mipmaps.
     *
     * @param tex the Texture that will be modified
     * @param pixels the source Image data to copy data from
     * @param x the x position to put the image into the texture
     * @param y the y position to put the image into the texture
     */
    public void modifyTexture(Texture tex, Image pixels, int x, int y);

    /**
     * Deletes a texture from the GPU.
     *
     * @param image the texture to delete
     */
    public void deleteImage(Image image);

    /**
     * Uploads a vertex buffer to the GPU.
     *
     * @param vb The vertex buffer to upload
     */
    public void updateBufferData(VertexBuffer vb);

    /**
     * Uploads data of the buffer object on the GPU.
     *
     * @param bo the buffer object to upload.
     */
    public void updateBufferData(BufferObject bo);

    /**
     * Deletes a vertex buffer from the GPU.
     *
     * @param vb The vertex buffer to delete
     */
    public void deleteBuffer(VertexBuffer vb);

    /**
     * Deletes the buffer object from the GPU.
     *
     * @param bo the buffer object to delete.
     */
    public void deleteBuffer(BufferObject bo);

    /**
     * Renders <code>count</code> meshes, with the geometry data supplied and
     * per-instance data supplied.
     * The shader which is currently set with <code>setShader</code> is
     * responsible for transforming the input vertices into clip space
     * and shading it based on the given vertex attributes.
     * The integer variable gl_InstanceID can be used to access the current
     * instance of the mesh being rendered inside the vertex shader.
     * If the instance data is non-null, then it is submitted as a
     * per-instance vertex attribute to the shader.
     *
     * @param mesh The mesh to render
     * @param lod The LOD level to use, see {@link Mesh#setLodLevels(com.jme3.scene.VertexBuffer[]) }.
     * @param count Number of mesh instances to render
     * @param instanceData When count is greater than 1, these buffers provide
     *     the per-instance attributes.
     */
    public void renderMesh(Mesh mesh, int lod, int count, VertexBuffer[] instanceData);

    /**
     * Resets all previously used {@link NativeObject Native Objects} on this Renderer.
     * The state of the native objects is reset in such way, that using
     * them again will cause the renderer to reupload them.
     * Call this method when you know the GL context is going to shutdown.
     *
     * @see NativeObject#resetObject()
     */
    public void resetGLObjects();

    /**
     * Deletes all previously used {@link NativeObject Native Objects} on this Renderer, and
     * then resets the native objects.
     *
     * @see #resetGLObjects()
     * @see NativeObject#deleteObject(java.lang.Object)
     */
    public void cleanup();

    /**
     * Sets the default anisotropic filter level for textures.
     *
     * <p>If the
     * {@link Texture#setAnisotropicFilter(int) texture anisotropic filter} is
     * set to 0, then the default level is used. Otherwise if the texture level
     * is 1 or greater, then the texture's value overrides the default value.
     *
     * @param level The default anisotropic filter level to use. Default: 1.
     *
     * @throws IllegalArgumentException If level is less than 1.
     */
    public void setDefaultAnisotropicFilter(int level);

    /**
     * Sets the alpha to coverage state.
     *
     * <p>When alpha coverage and multi-sampling is enabled,
     * each pixel will contain alpha coverage in all
     * of its subsamples, which is then combined when
     * other future alpha-blended objects are rendered.</p>
     *
     * <p>Alpha-to-coverage is useful for rendering transparent objects
     * without having to worry about sorting them.
     * </p>
     *
     * @param value true to enable alpha coverage, otherwise false
     */
    public void setAlphaToCoverage(boolean value);
    
    /**
     * Specifies whether color values in the main framebuffer are in SRGB format.
     *
     * <p>If enabled, color values rendered to the main framebuffer undergo
     * linear -&gt; sRGB conversion.
     *
     * <p>This is identical to {@link FrameBuffer#setSrgb(boolean)} except it is toggled
     * for the main framebuffer instead of an offscreen buffer.
     *
     * <p>This should be set together with {@link Renderer#setLinearizeSrgbImages(boolean)}
     *
     * <p>As a shorthand, the user can set {@link AppSettings#setGammaCorrection(boolean)} to true
     * to toggle both {@link Renderer#setLinearizeSrgbImages(boolean)} and
     * {@link Renderer#setMainFrameBufferSrgb(boolean)} if the
     * {@link Caps#Srgb} is supported by the GPU.
     *
     * @param srgb true for sRGB colorspace, false for linear colorspace
     * @throws RendererException If the GPU hardware does not support sRGB.
     *
     * @see FrameBuffer#setSrgb(boolean)
     * @see Caps#Srgb
     */
    public void setMainFrameBufferSrgb(boolean srgb);
     
    /**
     * If enabled, all {@link Image images} with the
     * {@link Image#setColorSpace(com.jme3.texture.image.ColorSpace) sRGB flag}
     * set shall undergo an sRGB to linear RGB color conversion when read by a shader.
     *
     * <p>The conversion is performed for the following formats:
     *  - {@link com.jme3.texture.Image.Format#RGB8}
     *  - {@link com.jme3.texture.Image.Format#RGBA8}
     *  - {@link com.jme3.texture.Image.Format#Luminance8}
     *  - {@link com.jme3.texture.Image.Format#Luminance8Alpha8}
     *  - {@link com.jme3.texture.Image.Format#DXT1}
     *  - {@link com.jme3.texture.Image.Format#DXT1A}
     *  - {@link com.jme3.texture.Image.Format#DXT3}
     *  - {@link com.jme3.texture.Image.Format#DXT5}
     *
     * <p>For all other formats, no conversion is performed.
     *
     * <p>If this option is toggled at runtime, textures must be reloaded for the change to take effect.
     *
     * @param linearize If sRGB images undergo sRGB -&gt; linear conversion prior to rendering.
     * @throws RendererException If the GPU hardware does not support sRGB.
     *
     * @see Caps#Srgb
     */
    public void setLinearizeSrgbImages(boolean linearize);

    /**
     * Generates a pool of gpu queries meant to use as profiling tasks.
     *
     * @param numTasks the number of task ids to generate
     * @return an array of tasks ids.
     */
    public int[] generateProfilingTasks(int numTasks);

    /**
     * Starts a time profiling task on the GPU.
     * This will profile all operations called between startProfiling and stopProfiling
     *
     * @param taskId the id of the task to start profiling.
     */
    public void startProfiling(int taskId);

    /**
     * Will stop the last profiling task started with startProfiling.
     */
    public void stopProfiling();

    /**
     * Returns the time in nano seconds elapsed for the task with the given id.
     * Note that the result may not be available right after stopProfiling has been called.
     * You need to check if the result is available with isTaskResultAvailable.
     * Also note that it's guaranteed that the result will be available on next frame.
     * If you use getProfilingTime on the next frame you called stopProfiling,
     * you don't need to check the result availability with isTaskResultAvailable
     *
     * @param taskId the id of the task given by startProfiling.
     * @return the time in nano second of the profiling task with the given id.
     */
    public long getProfilingTime(int taskId);

    /**
     * Checks if the profiling results are available.
     *
     * @param taskId the id of the task provided by startProfiling
     * @return true if the results of the task with the given task id are available.
     */
    public boolean isTaskResultAvailable(int taskId);

    /**
     * Gets the alpha to coverage state.
     *
     * @return true if alpha coverage is enabled, otherwise false
     */
    public boolean getAlphaToCoverage();

    /**
     * Gets the default anisotropic filter level for textures.
     *
     * @return the default filter level
     */
    public int getDefaultAnisotropicFilter();

    /**
<<<<<<< HEAD
     * Tests whether images with the sRGB flag will be linearized when read by a
=======
     * Determine the maximum allowed width for lines.
     *
     * @return the maximum width (in pixels)
     */
    public float getMaxLineWidth();

    /**
     * Test whether images with the sRGB flag will be linearized when read by a
>>>>>>> 3ccc5183
     * shader.
     *
     * @return true for linearization, false for no linearization
     */
    public boolean isLinearizeSrgbImages();

    /**
     * Tests whether colors rendered to the main framebuffer undergo
     * linear-to-sRGB conversion.
     *
     * @return true for conversion, false for no conversion
     */
    public boolean isMainFrameBufferSrgb();
}<|MERGE_RESOLUTION|>--- conflicted
+++ resolved
@@ -498,18 +498,14 @@
     public int getDefaultAnisotropicFilter();
 
     /**
-<<<<<<< HEAD
+     * Determines the maximum allowed width for lines.
+     *
+     * @return the maximum width (in pixels)
+     */
+    public float getMaxLineWidth();
+
+    /**
      * Tests whether images with the sRGB flag will be linearized when read by a
-=======
-     * Determine the maximum allowed width for lines.
-     *
-     * @return the maximum width (in pixels)
-     */
-    public float getMaxLineWidth();
-
-    /**
-     * Test whether images with the sRGB flag will be linearized when read by a
->>>>>>> 3ccc5183
      * shader.
      *
      * @return true for linearization, false for no linearization
