/*
 * Copyright (c) 2009-2014 jMonkeyEngine
 * All rights reserved.
 *
 * Redistribution and use in source and binary forms, with or without
 * modification, are permitted provided that the following conditions are
 * met:
 *
 * * Redistributions of source code must retain the above copyright
 *   notice, this list of conditions and the following disclaimer.
 *
 * * Redistributions in binary form must reproduce the above copyright
 *   notice, this list of conditions and the following disclaimer in the
 *   documentation and/or other materials provided with the distribution.
 *
 * * Neither the name of 'jMonkeyEngine' nor the names of its contributors
 *   may be used to endorse or promote products derived from this software
 *   without specific prior written permission.
 *
 * THIS SOFTWARE IS PROVIDED BY THE COPYRIGHT HOLDERS AND CONTRIBUTORS
 * "AS IS" AND ANY EXPRESS OR IMPLIED WARRANTIES, INCLUDING, BUT NOT LIMITED
 * TO, THE IMPLIED WARRANTIES OF MERCHANTABILITY AND FITNESS FOR A PARTICULAR
 * PURPOSE ARE DISCLAIMED. IN NO EVENT SHALL THE COPYRIGHT OWNER OR
 * CONTRIBUTORS BE LIABLE FOR ANY DIRECT, INDIRECT, INCIDENTAL, SPECIAL,
 * EXEMPLARY, OR CONSEQUENTIAL DAMAGES (INCLUDING, BUT NOT LIMITED TO,
 * PROCUREMENT OF SUBSTITUTE GOODS OR SERVICES; LOSS OF USE, DATA, OR
 * PROFITS; OR BUSINESS INTERRUPTION) HOWEVER CAUSED AND ON ANY THEORY OF
 * LIABILITY, WHETHER IN CONTRACT, STRICT LIABILITY, OR TORT (INCLUDING
 * NEGLIGENCE OR OTHERWISE) ARISING IN ANY WAY OUT OF THE USE OF THIS
 * SOFTWARE, EVEN IF ADVISED OF THE POSSIBILITY OF SUCH DAMAGE.
 */
package com.jme3.renderer.opengl;

import java.nio.ByteBuffer;
import java.nio.FloatBuffer;
import java.nio.IntBuffer;
import java.nio.ShortBuffer;

/**
 * Baseline GL methods that must be available on all platforms.
 * 
 * This is the subset of vanilla desktop OpenGL 2 and OpenGL ES 2.
 * 
 * @author Kirill Vainer
 */
public interface GL {

<<<<<<< HEAD
	public static final int GL_ALPHA = 0x1906;
	public static final int GL_ALWAYS = 0x207;
	public static final int GL_ARRAY_BUFFER = 0x8892;
	public static final int GL_BACK = 0x405;
	public static final int GL_BLEND = 0xBE2;
	public static final int GL_BYTE = 0x1400;
	public static final int GL_CLAMP_TO_EDGE = 0x812F;
	public static final int GL_COLOR_BUFFER_BIT = 0x4000;
	public static final int GL_COMPILE_STATUS = 0x8B81;
	public static final int GL_CULL_FACE = 0xB44;
	public static final int GL_DECR = 0x1E03;
	public static final int GL_DECR_WRAP = 0x8508;
	public static final int GL_DEPTH_BUFFER_BIT = 0x100;
	public static final int GL_DEPTH_COMPONENT = 0x1902;
	public static final int GL_DEPTH_COMPONENT16 = 0x81A5;
	public static final int GL_DEPTH_TEST = 0xB71;
	public static final int GL_DOUBLE = 0x140A;
	public static final int GL_DST_COLOR = 0x306;
	public static final int GL_DYNAMIC_DRAW = 0x88E8;
	public static final int GL_ELEMENT_ARRAY_BUFFER = 0x8893;
	public static final int GL_EQUAL = 0x202;
	public static final int GL_EXTENSIONS = 0x1F03;
	public static final int GL_FALSE = 0x0;
	public static final int GL_FLOAT = 0x1406;
    public static final int GL_FUNC_ADD = 0x8006;
    public static final int GL_FUNC_SUBTRACT = 0x800A;
    public static final int GL_FUNC_REVERSE_SUBTRACT = 0x800B;
	public static final int GL_FRAGMENT_SHADER = 0x8B30;
	public static final int GL_FRONT = 0x404;
	public static final int GL_FRONT_AND_BACK = 0x408;
	public static final int GL_GEQUAL = 0x206;
	public static final int GL_GREATER = 0x204;
        public static final int GL_GREEN = 0x1904;
	public static final int GL_INCR = 0x1E02;
	public static final int GL_INCR_WRAP = 0x8507;
	public static final int GL_INFO_LOG_LENGTH = 0x8B84;
	public static final int GL_INT = 0x1404;
        public static final int GL_INVALID_ENUM = 0x500;
        public static final int GL_INVALID_VALUE = 0x501;
        public static final int GL_INVALID_OPERATION = 0x502;
	public static final int GL_INVERT = 0x150A;
	public static final int GL_KEEP = 0x1E00;
	public static final int GL_LEQUAL = 0x203;
	public static final int GL_LESS = 0x201;
	public static final int GL_LINEAR = 0x2601;
	public static final int GL_LINEAR_MIPMAP_LINEAR = 0x2703;
	public static final int GL_LINEAR_MIPMAP_NEAREST = 0x2701;
	public static final int GL_LINES = 0x1;
	public static final int GL_LINE_LOOP = 0x2;
	public static final int GL_LINE_STRIP = 0x3;
	public static final int GL_LINK_STATUS = 0x8B82;
	public static final int GL_LUMINANCE = 0x1909;
	public static final int GL_LUMINANCE_ALPHA = 0x190A;
    public static final int GL_MAX = 0x8008;
	public static final int GL_MAX_CUBE_MAP_TEXTURE_SIZE = 0x851C;
	public static final int GL_MAX_TEXTURE_IMAGE_UNITS = 0x8872;
	public static final int GL_MAX_TEXTURE_SIZE = 0xD33;
	public static final int GL_MAX_VERTEX_ATTRIBS = 0x8869;
	public static final int GL_MAX_VERTEX_TEXTURE_IMAGE_UNITS = 0x8B4C;
	public static final int GL_MAX_VERTEX_UNIFORM_COMPONENTS  = 0x8B4A;
	public static final int GL_MAX_VERTEX_UNIFORM_VECTORS = 0x8DFB;
	public static final int GL_MIRRORED_REPEAT = 0x8370;
    public static final int GL_MIN = 0x8007;
	public static final int GL_NEAREST = 0x2600;
	public static final int GL_NEAREST_MIPMAP_LINEAR = 0x2702;
	public static final int GL_NEAREST_MIPMAP_NEAREST = 0x2700;
	public static final int GL_NEVER = 0x200;
        public static final int GL_NO_ERROR = 0x0;
	public static final int GL_NONE = 0x0;
	public static final int GL_NOTEQUAL = 0x205;
	public static final int GL_ONE = 0x1;
	public static final int GL_ONE_MINUS_DST_COLOR = 0x307;
	public static final int GL_ONE_MINUS_SRC_ALPHA = 0x303;
	public static final int GL_ONE_MINUS_SRC_COLOR = 0x301;
        public static final int GL_OUT_OF_MEMORY = 0x505;
	public static final int GL_POINTS = 0x0;
	public static final int GL_POLYGON_OFFSET_FILL = 0x8037;
        public static final int GL_RED = 0x1903;
        public static final int GL_RENDERER = 0x1F01;
	public static final int GL_REPEAT = 0x2901;
	public static final int GL_REPLACE = 0x1E01;
	public static final int GL_RGB = 0x1907;
        public static final int GL_RGB565 = 0x8D62;
        public static final int GL_RGB5_A1 = 0x8057;
	public static final int GL_RGBA = 0x1908;
        public static final int GL_RGBA4 = 0x8056;
	public static final int GL_SCISSOR_TEST = 0xC11;
	public static final int GL_SHADING_LANGUAGE_VERSION = 0x8B8C;
	public static final int GL_SHORT = 0x1402;
	public static final int GL_SRC_ALPHA = 0x302;
	public static final int GL_SRC_COLOR = 0x300;
	public static final int GL_STATIC_DRAW = 0x88E4;
	public static final int GL_STENCIL_BUFFER_BIT = 0x400;
	public static final int GL_STENCIL_TEST = 0xB90;
	public static final int GL_STREAM_DRAW = 0x88E0;
        public static final int GL_STREAM_READ = 0x88E1;
	public static final int GL_TEXTURE = 0x1702;
	public static final int GL_TEXTURE0 = 0x84C0;
        public static final int GL_TEXTURE1 = 0x84C1;
        public static final int GL_TEXTURE2 = 0x84C2;
        public static final int GL_TEXTURE3 = 0x84C3;
        public static final int GL_TEXTURE4 = 0x84C4;
        public static final int GL_TEXTURE5 = 0x84C5;
        public static final int GL_TEXTURE6 = 0x84C6;
        public static final int GL_TEXTURE7 = 0x84C7;
        public static final int GL_TEXTURE8 = 0x84C8;
        public static final int GL_TEXTURE9 = 0x84C9;
        public static final int GL_TEXTURE10 = 0x84CA;
        public static final int GL_TEXTURE11 = 0x84CB;
        public static final int GL_TEXTURE12 = 0x84CC;
        public static final int GL_TEXTURE13 = 0x84CD;
        public static final int GL_TEXTURE14 = 0x84CE;
        public static final int GL_TEXTURE15 = 0x84CF;
	public static final int GL_TEXTURE_2D = 0xDE1;
	public static final int GL_TEXTURE_CUBE_MAP = 0x8513;
	public static final int GL_TEXTURE_CUBE_MAP_POSITIVE_X = 0x8515;
        public static final int GL_TEXTURE_CUBE_MAP_NEGATIVE_X = 0x8516;
        public static final int GL_TEXTURE_CUBE_MAP_POSITIVE_Y = 0x8517;
        public static final int GL_TEXTURE_CUBE_MAP_NEGATIVE_Y = 0x8518;
        public static final int GL_TEXTURE_CUBE_MAP_POSITIVE_Z = 0x8519;
        public static final int GL_TEXTURE_CUBE_MAP_NEGATIVE_Z = 0x851A;
        public static final int GL_TEXTURE_BASE_LEVEL = 0x813C;
	public static final int GL_TEXTURE_MAG_FILTER = 0x2800;
	public static final int GL_TEXTURE_MAX_LEVEL = 0x813D;
	public static final int GL_TEXTURE_MIN_FILTER = 0x2801;
	public static final int GL_TEXTURE_WRAP_S = 0x2802;
	public static final int GL_TEXTURE_WRAP_T = 0x2803;
	public static final int GL_TRIANGLES = 0x4;
	public static final int GL_TRIANGLE_FAN = 0x6;
	public static final int GL_TRIANGLE_STRIP = 0x5;
	public static final int GL_TRUE = 0x1;
	public static final int GL_UNPACK_ALIGNMENT = 0xCF5;
	public static final int GL_UNSIGNED_BYTE = 0x1401;
	public static final int GL_UNSIGNED_INT = 0x1405;
	public static final int GL_UNSIGNED_SHORT = 0x1403;
        public static final int GL_UNSIGNED_SHORT_5_6_5 = 0x8363;
	public static final int GL_UNSIGNED_SHORT_5_5_5_1 = 0x8034;
        public static final int GL_VENDOR = 0x1F00;
	public static final int GL_VERSION = 0x1F02;
	public static final int GL_VERTEX_SHADER = 0x8B31;
	public static final int GL_ZERO = 0x0;

        public void resetStats();
        
	public void glActiveTexture(int texture);
	public void glAttachShader(int program, int shader);
	public void glBindBuffer(int target, int buffer);
	public void glBindTexture(int target, int texture);
    public void glBlendEquationSeparate(int colorMode, int alphaMode);
	public void glBlendFunc(int sfactor, int dfactor);
        public void glBufferData(int target, long data_size, int usage);
	public void glBufferData(int target, FloatBuffer data, int usage);
	public void glBufferData(int target, ShortBuffer data, int usage);
	public void glBufferData(int target, ByteBuffer data, int usage);
	public void glBufferSubData(int target, long offset, FloatBuffer data);
	public void glBufferSubData(int target, long offset, ShortBuffer data);
	public void glBufferSubData(int target, long offset, ByteBuffer data);
	public void glClear(int mask);
	public void glClearColor(float red, float green, float blue, float alpha);
	public void glColorMask(boolean red, boolean green, boolean blue, boolean alpha);
	public void glCompileShader(int shader);
	public void glCompressedTexImage2D(int target, int level, int internalformat, int width, int height, int border, ByteBuffer data);
	public void glCompressedTexSubImage2D(int target, int level, int xoffset, int yoffset, int width, int height, int format, ByteBuffer data);
	public int glCreateProgram();
	public int glCreateShader(int shaderType);
	public void glCullFace(int mode);
	public void glDeleteBuffers(IntBuffer buffers);
	public void glDeleteProgram(int program);
	public void glDeleteShader(int shader);
	public void glDeleteTextures(IntBuffer textures);
	public void glDepthFunc(int func);
	public void glDepthMask(boolean flag);
	public void glDepthRange(double nearVal, double farVal);
	public void glDetachShader(int program, int shader);
	public void glDisable(int cap);
	public void glDisableVertexAttribArray(int index);
	public void glDrawArrays(int mode, int first, int count);
        
	public void glDrawRangeElements(int mode, int start, int end, int count, int type, long indices); /// GL2+
	public void glEnable(int cap);
	public void glEnableVertexAttribArray(int index);
	public void glGenBuffers(IntBuffer buffers);
	public void glGenTextures(IntBuffer textures);
	public int glGetAttribLocation(int program, String name);
	public void glGetBoolean(int pname, ByteBuffer params);
        public void glGetBufferSubData(int target, long offset, ByteBuffer data);
        public int glGetError();
	public void glGetInteger(int pname, IntBuffer params);
	public void glGetProgram(int program, int pname, IntBuffer params);
	public String glGetProgramInfoLog(int program, int maxSize);
	public void glGetShader(int shader, int pname, IntBuffer params);
	public String glGetShaderInfoLog(int shader, int maxSize);
	public String glGetString(int name);
	public int glGetUniformLocation(int program, String name);
	public boolean glIsEnabled(int cap);
	public void glLineWidth(float width);
	public void glLinkProgram(int program);
	public void glPixelStorei(int pname, int param);
	public void glPolygonOffset(float factor, float units);
	public void glReadPixels(int x, int y, int width, int height, int format, int type, ByteBuffer data);
        public void glReadPixels(int x, int y, int width, int height, int format, int type, long offset);
	public void glScissor(int x, int y, int width, int height);
	public void glShaderSource(int shader, String[] string, IntBuffer length);
	public void glStencilFuncSeparate(int face, int func, int ref, int mask);
	public void glStencilOpSeparate(int face, int sfail, int dpfail, int dppass);
	public void glTexImage2D(int target, int level, int internalFormat, int width, int height, int border, int format, int type, ByteBuffer data);
	public void glTexParameterf(int target, int pname, float param);
	public void glTexParameteri(int target, int pname, int param);
	public void glTexSubImage2D(int target, int level, int xoffset, int yoffset, int width, int height, int format, int type, ByteBuffer data);
	public void glUniform1(int location, FloatBuffer value);
	public void glUniform1(int location, IntBuffer value);
	public void glUniform1f(int location, float v0);
	public void glUniform1i(int location, int v0);
	public void glUniform2(int location, IntBuffer value);
	public void glUniform2(int location, FloatBuffer value);
	public void glUniform2f(int location, float v0, float v1);
	public void glUniform3(int location, IntBuffer value);
	public void glUniform3(int location, FloatBuffer value);
	public void glUniform3f(int location, float v0, float v1, float v2);
	public void glUniform4(int location, FloatBuffer value);
	public void glUniform4(int location, IntBuffer value);
	public void glUniform4f(int location, float v0, float v1, float v2, float v3);
	public void glUniformMatrix3(int location, boolean transpose, FloatBuffer value);
	public void glUniformMatrix4(int location, boolean transpose, FloatBuffer value);
	public void glUseProgram(int program);
	public void glVertexAttribPointer(int index, int size, int type, boolean normalized, int stride, long pointer);
	public void glViewport(int x, int y, int width, int height);
=======
    public static final int GL_ALPHA = 0x1906;
    public static final int GL_ALWAYS = 0x207;
    public static final int GL_ARRAY_BUFFER = 0x8892;
    public static final int GL_BACK = 0x405;
    public static final int GL_BLEND = 0xBE2;
    public static final int GL_BYTE = 0x1400;
    public static final int GL_CLAMP_TO_EDGE = 0x812F;
    public static final int GL_COLOR_BUFFER_BIT = 0x4000;
    public static final int GL_COMPILE_STATUS = 0x8B81;
    public static final int GL_CULL_FACE = 0xB44;
    public static final int GL_DECR = 0x1E03;
    public static final int GL_DECR_WRAP = 0x8508;
    public static final int GL_DEPTH_BUFFER_BIT = 0x100;
    public static final int GL_DEPTH_COMPONENT = 0x1902;
    public static final int GL_DEPTH_COMPONENT16 = 0x81A5;
    public static final int GL_DEPTH_TEST = 0xB71;
    public static final int GL_DOUBLE = 0x140A;
    public static final int GL_DST_COLOR = 0x306;
    public static final int GL_DYNAMIC_DRAW = 0x88E8;
    public static final int GL_ELEMENT_ARRAY_BUFFER = 0x8893;
    public static final int GL_EQUAL = 0x202;
    public static final int GL_EXTENSIONS = 0x1F03;
    public static final int GL_FALSE = 0x0;
    public static final int GL_FLOAT = 0x1406;
    public static final int GL_FRAGMENT_SHADER = 0x8B30;
    public static final int GL_FRONT = 0x404;
    public static final int GL_FRONT_AND_BACK = 0x408;
    public static final int GL_GEQUAL = 0x206;
    public static final int GL_GREATER = 0x204;
    public static final int GL_GREEN = 0x1904;
    public static final int GL_INCR = 0x1E02;
    public static final int GL_INCR_WRAP = 0x8507;
    public static final int GL_INFO_LOG_LENGTH = 0x8B84;
    public static final int GL_INT = 0x1404;
    public static final int GL_INVALID_ENUM = 0x500;
    public static final int GL_INVALID_VALUE = 0x501;
    public static final int GL_INVALID_OPERATION = 0x502;
    public static final int GL_INVERT = 0x150A;
    public static final int GL_KEEP = 0x1E00;
    public static final int GL_LEQUAL = 0x203;
    public static final int GL_LESS = 0x201;
    public static final int GL_LINEAR = 0x2601;
    public static final int GL_LINEAR_MIPMAP_LINEAR = 0x2703;
    public static final int GL_LINEAR_MIPMAP_NEAREST = 0x2701;
    public static final int GL_LINES = 0x1;
    public static final int GL_LINE_LOOP = 0x2;
    public static final int GL_LINE_STRIP = 0x3;
    public static final int GL_LINK_STATUS = 0x8B82;
    public static final int GL_LUMINANCE = 0x1909;
    public static final int GL_LUMINANCE_ALPHA = 0x190A;
    public static final int GL_MAX_CUBE_MAP_TEXTURE_SIZE = 0x851C;
    public static final int GL_MAX_FRAGMENT_UNIFORM_COMPONENTS = 0x8B49;
    public static final int GL_MAX_FRAGMENT_UNIFORM_VECTORS = 0x8DFD;
    public static final int GL_MAX_TEXTURE_IMAGE_UNITS = 0x8872;
    public static final int GL_MAX_TEXTURE_SIZE = 0xD33;
    public static final int GL_MAX_VERTEX_ATTRIBS = 0x8869;
    public static final int GL_MAX_VERTEX_TEXTURE_IMAGE_UNITS = 0x8B4C;
    public static final int GL_MAX_VERTEX_UNIFORM_COMPONENTS = 0x8B4A;
    public static final int GL_MAX_VERTEX_UNIFORM_VECTORS = 0x8DFB;
    public static final int GL_MIRRORED_REPEAT = 0x8370;
    public static final int GL_NEAREST = 0x2600;
    public static final int GL_NEAREST_MIPMAP_LINEAR = 0x2702;
    public static final int GL_NEAREST_MIPMAP_NEAREST = 0x2700;
    public static final int GL_NEVER = 0x200;
    public static final int GL_NO_ERROR = 0x0;
    public static final int GL_NONE = 0x0;
    public static final int GL_NOTEQUAL = 0x205;
    public static final int GL_ONE = 0x1;
    public static final int GL_ONE_MINUS_DST_COLOR = 0x307;
    public static final int GL_ONE_MINUS_SRC_ALPHA = 0x303;
    public static final int GL_ONE_MINUS_SRC_COLOR = 0x301;
    public static final int GL_OUT_OF_MEMORY = 0x505;
    public static final int GL_POINTS = 0x0;
    public static final int GL_POLYGON_OFFSET_FILL = 0x8037;
    public static final int GL_RED = 0x1903;
    public static final int GL_RENDERER = 0x1F01;
    public static final int GL_REPEAT = 0x2901;
    public static final int GL_REPLACE = 0x1E01;
    public static final int GL_RGB = 0x1907;
    public static final int GL_RGB565 = 0x8D62;
    public static final int GL_RGB5_A1 = 0x8057;
    public static final int GL_RGBA = 0x1908;
    public static final int GL_RGBA4 = 0x8056;
    public static final int GL_SCISSOR_TEST = 0xC11;
    public static final int GL_SHADING_LANGUAGE_VERSION = 0x8B8C;
    public static final int GL_SHORT = 0x1402;
    public static final int GL_SRC_ALPHA = 0x302;
    public static final int GL_SRC_COLOR = 0x300;
    public static final int GL_STATIC_DRAW = 0x88E4;
    public static final int GL_STENCIL_BUFFER_BIT = 0x400;
    public static final int GL_STENCIL_TEST = 0xB90;
    public static final int GL_STREAM_DRAW = 0x88E0;
    public static final int GL_STREAM_READ = 0x88E1;
    public static final int GL_TEXTURE = 0x1702;
    public static final int GL_TEXTURE0 = 0x84C0;
    public static final int GL_TEXTURE1 = 0x84C1;
    public static final int GL_TEXTURE2 = 0x84C2;
    public static final int GL_TEXTURE3 = 0x84C3;
    public static final int GL_TEXTURE4 = 0x84C4;
    public static final int GL_TEXTURE5 = 0x84C5;
    public static final int GL_TEXTURE6 = 0x84C6;
    public static final int GL_TEXTURE7 = 0x84C7;
    public static final int GL_TEXTURE8 = 0x84C8;
    public static final int GL_TEXTURE9 = 0x84C9;
    public static final int GL_TEXTURE10 = 0x84CA;
    public static final int GL_TEXTURE11 = 0x84CB;
    public static final int GL_TEXTURE12 = 0x84CC;
    public static final int GL_TEXTURE13 = 0x84CD;
    public static final int GL_TEXTURE14 = 0x84CE;
    public static final int GL_TEXTURE15 = 0x84CF;
    public static final int GL_TEXTURE_2D = 0xDE1;
    public static final int GL_TEXTURE_CUBE_MAP = 0x8513;
    public static final int GL_TEXTURE_CUBE_MAP_POSITIVE_X = 0x8515;
    public static final int GL_TEXTURE_CUBE_MAP_NEGATIVE_X = 0x8516;
    public static final int GL_TEXTURE_CUBE_MAP_POSITIVE_Y = 0x8517;
    public static final int GL_TEXTURE_CUBE_MAP_NEGATIVE_Y = 0x8518;
    public static final int GL_TEXTURE_CUBE_MAP_POSITIVE_Z = 0x8519;
    public static final int GL_TEXTURE_CUBE_MAP_NEGATIVE_Z = 0x851A;
    public static final int GL_TEXTURE_BASE_LEVEL = 0x813C;
    public static final int GL_TEXTURE_MAG_FILTER = 0x2800;
    public static final int GL_TEXTURE_MAX_LEVEL = 0x813D;
    public static final int GL_TEXTURE_MIN_FILTER = 0x2801;
    public static final int GL_TEXTURE_WRAP_S = 0x2802;
    public static final int GL_TEXTURE_WRAP_T = 0x2803;
    public static final int GL_TRIANGLES = 0x4;
    public static final int GL_TRIANGLE_FAN = 0x6;
    public static final int GL_TRIANGLE_STRIP = 0x5;
    public static final int GL_TRUE = 0x1;
    public static final int GL_UNPACK_ALIGNMENT = 0xCF5;
    public static final int GL_UNSIGNED_BYTE = 0x1401;
    public static final int GL_UNSIGNED_INT = 0x1405;
    public static final int GL_UNSIGNED_SHORT = 0x1403;
    public static final int GL_UNSIGNED_SHORT_5_6_5 = 0x8363;
    public static final int GL_UNSIGNED_SHORT_5_5_5_1 = 0x8034;
    public static final int GL_VENDOR = 0x1F00;
    public static final int GL_VERSION = 0x1F02;
    public static final int GL_VERTEX_SHADER = 0x8B31;
    public static final int GL_ZERO = 0x0;

    public void resetStats();

    public void glActiveTexture(int texture);

    public void glAttachShader(int program, int shader);

    public void glBindBuffer(int target, int buffer);

    public void glBindTexture(int target, int texture);

    public void glBlendFunc(int sfactor, int dfactor);

    public void glBufferData(int target, long data_size, int usage);

    public void glBufferData(int target, FloatBuffer data, int usage);

    public void glBufferData(int target, ShortBuffer data, int usage);

    public void glBufferData(int target, ByteBuffer data, int usage);

    public void glBufferSubData(int target, long offset, FloatBuffer data);

    public void glBufferSubData(int target, long offset, ShortBuffer data);

    public void glBufferSubData(int target, long offset, ByteBuffer data);

    public void glClear(int mask);

    public void glClearColor(float red, float green, float blue, float alpha);

    public void glColorMask(boolean red, boolean green, boolean blue, boolean alpha);

    public void glCompileShader(int shader);

    public void glCompressedTexImage2D(int target, int level, int internalformat, int width, int height, int border, ByteBuffer data);

    public void glCompressedTexSubImage2D(int target, int level, int xoffset, int yoffset, int width, int height, int format, ByteBuffer data);

    public int glCreateProgram();

    public int glCreateShader(int shaderType);

    public void glCullFace(int mode);

    public void glDeleteBuffers(IntBuffer buffers);

    public void glDeleteProgram(int program);

    public void glDeleteShader(int shader);

    public void glDeleteTextures(IntBuffer textures);

    public void glDepthFunc(int func);

    public void glDepthMask(boolean flag);

    public void glDepthRange(double nearVal, double farVal);

    public void glDetachShader(int program, int shader);

    public void glDisable(int cap);

    public void glDisableVertexAttribArray(int index);

    public void glDrawArrays(int mode, int first, int count);

    public void glDrawRangeElements(int mode, int start, int end, int count, int type, long indices); /// GL2+

    public void glEnable(int cap);

    public void glEnableVertexAttribArray(int index);

    public void glGenBuffers(IntBuffer buffers);

    public void glGenTextures(IntBuffer textures);

    public int glGetAttribLocation(int program, String name);

    public void glGetBoolean(int pname, ByteBuffer params);

    public void glGetBufferSubData(int target, long offset, ByteBuffer data);

    public int glGetError();

    public void glGetInteger(int pname, IntBuffer params);

    public void glGetProgram(int program, int pname, IntBuffer params);

    public String glGetProgramInfoLog(int program, int maxSize);

    public void glGetShader(int shader, int pname, IntBuffer params);

    public String glGetShaderInfoLog(int shader, int maxSize);

    public String glGetString(int name);

    public int glGetUniformLocation(int program, String name);

    public boolean glIsEnabled(int cap);

    public void glLineWidth(float width);

    public void glLinkProgram(int program);

    public void glPixelStorei(int pname, int param);

    public void glPolygonOffset(float factor, float units);

    public void glReadPixels(int x, int y, int width, int height, int format, int type, ByteBuffer data);

    public void glReadPixels(int x, int y, int width, int height, int format, int type, long offset);

    public void glScissor(int x, int y, int width, int height);

    public void glShaderSource(int shader, String[] string, IntBuffer length);

    public void glStencilFuncSeparate(int face, int func, int ref, int mask);

    public void glStencilOpSeparate(int face, int sfail, int dpfail, int dppass);

    public void glTexImage2D(int target, int level, int internalFormat, int width, int height, int border, int format, int type, ByteBuffer data);

    public void glTexParameterf(int target, int pname, float param);

    public void glTexParameteri(int target, int pname, int param);

    public void glTexSubImage2D(int target, int level, int xoffset, int yoffset, int width, int height, int format, int type, ByteBuffer data);

    public void glUniform1(int location, FloatBuffer value);

    public void glUniform1(int location, IntBuffer value);

    public void glUniform1f(int location, float v0);

    public void glUniform1i(int location, int v0);

    public void glUniform2(int location, IntBuffer value);

    public void glUniform2(int location, FloatBuffer value);

    public void glUniform2f(int location, float v0, float v1);

    public void glUniform3(int location, IntBuffer value);

    public void glUniform3(int location, FloatBuffer value);

    public void glUniform3f(int location, float v0, float v1, float v2);

    public void glUniform4(int location, FloatBuffer value);

    public void glUniform4(int location, IntBuffer value);

    public void glUniform4f(int location, float v0, float v1, float v2, float v3);

    public void glUniformMatrix3(int location, boolean transpose, FloatBuffer value);

    public void glUniformMatrix4(int location, boolean transpose, FloatBuffer value);

    public void glUseProgram(int program);

    public void glVertexAttribPointer(int index, int size, int type, boolean normalized, int stride, long pointer);

    public void glViewport(int x, int y, int width, int height);
>>>>>>> 62968196
}<|MERGE_RESOLUTION|>--- conflicted
+++ resolved
@@ -45,148 +45,149 @@
  */
 public interface GL {
 
-<<<<<<< HEAD
-	public static final int GL_ALPHA = 0x1906;
-	public static final int GL_ALWAYS = 0x207;
-	public static final int GL_ARRAY_BUFFER = 0x8892;
-	public static final int GL_BACK = 0x405;
-	public static final int GL_BLEND = 0xBE2;
-	public static final int GL_BYTE = 0x1400;
-	public static final int GL_CLAMP_TO_EDGE = 0x812F;
-	public static final int GL_COLOR_BUFFER_BIT = 0x4000;
-	public static final int GL_COMPILE_STATUS = 0x8B81;
-	public static final int GL_CULL_FACE = 0xB44;
-	public static final int GL_DECR = 0x1E03;
-	public static final int GL_DECR_WRAP = 0x8508;
-	public static final int GL_DEPTH_BUFFER_BIT = 0x100;
-	public static final int GL_DEPTH_COMPONENT = 0x1902;
-	public static final int GL_DEPTH_COMPONENT16 = 0x81A5;
-	public static final int GL_DEPTH_TEST = 0xB71;
-	public static final int GL_DOUBLE = 0x140A;
-	public static final int GL_DST_COLOR = 0x306;
-	public static final int GL_DYNAMIC_DRAW = 0x88E8;
-	public static final int GL_ELEMENT_ARRAY_BUFFER = 0x8893;
-	public static final int GL_EQUAL = 0x202;
-	public static final int GL_EXTENSIONS = 0x1F03;
-	public static final int GL_FALSE = 0x0;
-	public static final int GL_FLOAT = 0x1406;
+    public static final int GL_ALPHA = 0x1906;
+    public static final int GL_ALWAYS = 0x207;
+    public static final int GL_ARRAY_BUFFER = 0x8892;
+    public static final int GL_BACK = 0x405;
+    public static final int GL_BLEND = 0xBE2;
+    public static final int GL_BYTE = 0x1400;
+    public static final int GL_CLAMP_TO_EDGE = 0x812F;
+    public static final int GL_COLOR_BUFFER_BIT = 0x4000;
+    public static final int GL_COMPILE_STATUS = 0x8B81;
+    public static final int GL_CULL_FACE = 0xB44;
+    public static final int GL_DECR = 0x1E03;
+    public static final int GL_DECR_WRAP = 0x8508;
+    public static final int GL_DEPTH_BUFFER_BIT = 0x100;
+    public static final int GL_DEPTH_COMPONENT = 0x1902;
+    public static final int GL_DEPTH_COMPONENT16 = 0x81A5;
+    public static final int GL_DEPTH_TEST = 0xB71;
+    public static final int GL_DOUBLE = 0x140A;
+    public static final int GL_DST_COLOR = 0x306;
+    public static final int GL_DYNAMIC_DRAW = 0x88E8;
+    public static final int GL_ELEMENT_ARRAY_BUFFER = 0x8893;
+    public static final int GL_EQUAL = 0x202;
+    public static final int GL_EXTENSIONS = 0x1F03;
+    public static final int GL_FALSE = 0x0;
+    public static final int GL_FLOAT = 0x1406;
+    public static final int GL_FRAGMENT_SHADER = 0x8B30;
+    public static final int GL_FRONT = 0x404;
     public static final int GL_FUNC_ADD = 0x8006;
     public static final int GL_FUNC_SUBTRACT = 0x800A;
     public static final int GL_FUNC_REVERSE_SUBTRACT = 0x800B;
-	public static final int GL_FRAGMENT_SHADER = 0x8B30;
-	public static final int GL_FRONT = 0x404;
-	public static final int GL_FRONT_AND_BACK = 0x408;
-	public static final int GL_GEQUAL = 0x206;
-	public static final int GL_GREATER = 0x204;
-        public static final int GL_GREEN = 0x1904;
-	public static final int GL_INCR = 0x1E02;
-	public static final int GL_INCR_WRAP = 0x8507;
-	public static final int GL_INFO_LOG_LENGTH = 0x8B84;
-	public static final int GL_INT = 0x1404;
-        public static final int GL_INVALID_ENUM = 0x500;
-        public static final int GL_INVALID_VALUE = 0x501;
-        public static final int GL_INVALID_OPERATION = 0x502;
-	public static final int GL_INVERT = 0x150A;
-	public static final int GL_KEEP = 0x1E00;
-	public static final int GL_LEQUAL = 0x203;
-	public static final int GL_LESS = 0x201;
-	public static final int GL_LINEAR = 0x2601;
-	public static final int GL_LINEAR_MIPMAP_LINEAR = 0x2703;
-	public static final int GL_LINEAR_MIPMAP_NEAREST = 0x2701;
-	public static final int GL_LINES = 0x1;
-	public static final int GL_LINE_LOOP = 0x2;
-	public static final int GL_LINE_STRIP = 0x3;
-	public static final int GL_LINK_STATUS = 0x8B82;
-	public static final int GL_LUMINANCE = 0x1909;
-	public static final int GL_LUMINANCE_ALPHA = 0x190A;
+    public static final int GL_FRONT_AND_BACK = 0x408;
+    public static final int GL_GEQUAL = 0x206;
+    public static final int GL_GREATER = 0x204;
+    public static final int GL_GREEN = 0x1904;
+    public static final int GL_INCR = 0x1E02;
+    public static final int GL_INCR_WRAP = 0x8507;
+    public static final int GL_INFO_LOG_LENGTH = 0x8B84;
+    public static final int GL_INT = 0x1404;
+    public static final int GL_INVALID_ENUM = 0x500;
+    public static final int GL_INVALID_VALUE = 0x501;
+    public static final int GL_INVALID_OPERATION = 0x502;
+    public static final int GL_INVERT = 0x150A;
+    public static final int GL_KEEP = 0x1E00;
+    public static final int GL_LEQUAL = 0x203;
+    public static final int GL_LESS = 0x201;
+    public static final int GL_LINEAR = 0x2601;
+    public static final int GL_LINEAR_MIPMAP_LINEAR = 0x2703;
+    public static final int GL_LINEAR_MIPMAP_NEAREST = 0x2701;
+    public static final int GL_LINES = 0x1;
+    public static final int GL_LINE_LOOP = 0x2;
+    public static final int GL_LINE_STRIP = 0x3;
+    public static final int GL_LINK_STATUS = 0x8B82;
+    public static final int GL_LUMINANCE = 0x1909;
+    public static final int GL_LUMINANCE_ALPHA = 0x190A;
     public static final int GL_MAX = 0x8008;
-	public static final int GL_MAX_CUBE_MAP_TEXTURE_SIZE = 0x851C;
-	public static final int GL_MAX_TEXTURE_IMAGE_UNITS = 0x8872;
-	public static final int GL_MAX_TEXTURE_SIZE = 0xD33;
-	public static final int GL_MAX_VERTEX_ATTRIBS = 0x8869;
-	public static final int GL_MAX_VERTEX_TEXTURE_IMAGE_UNITS = 0x8B4C;
-	public static final int GL_MAX_VERTEX_UNIFORM_COMPONENTS  = 0x8B4A;
-	public static final int GL_MAX_VERTEX_UNIFORM_VECTORS = 0x8DFB;
-	public static final int GL_MIRRORED_REPEAT = 0x8370;
+    public static final int GL_MAX_CUBE_MAP_TEXTURE_SIZE = 0x851C;
+    public static final int GL_MAX_FRAGMENT_UNIFORM_COMPONENTS = 0x8B49;
+    public static final int GL_MAX_FRAGMENT_UNIFORM_VECTORS = 0x8DFD;
+    public static final int GL_MAX_TEXTURE_IMAGE_UNITS = 0x8872;
+    public static final int GL_MAX_TEXTURE_SIZE = 0xD33;
+    public static final int GL_MAX_VERTEX_ATTRIBS = 0x8869;
+    public static final int GL_MAX_VERTEX_TEXTURE_IMAGE_UNITS = 0x8B4C;
+    public static final int GL_MAX_VERTEX_UNIFORM_COMPONENTS = 0x8B4A;
+    public static final int GL_MAX_VERTEX_UNIFORM_VECTORS = 0x8DFB;
+    public static final int GL_MIRRORED_REPEAT = 0x8370;
     public static final int GL_MIN = 0x8007;
-	public static final int GL_NEAREST = 0x2600;
-	public static final int GL_NEAREST_MIPMAP_LINEAR = 0x2702;
-	public static final int GL_NEAREST_MIPMAP_NEAREST = 0x2700;
-	public static final int GL_NEVER = 0x200;
-        public static final int GL_NO_ERROR = 0x0;
-	public static final int GL_NONE = 0x0;
-	public static final int GL_NOTEQUAL = 0x205;
-	public static final int GL_ONE = 0x1;
-	public static final int GL_ONE_MINUS_DST_COLOR = 0x307;
-	public static final int GL_ONE_MINUS_SRC_ALPHA = 0x303;
-	public static final int GL_ONE_MINUS_SRC_COLOR = 0x301;
-        public static final int GL_OUT_OF_MEMORY = 0x505;
-	public static final int GL_POINTS = 0x0;
-	public static final int GL_POLYGON_OFFSET_FILL = 0x8037;
-        public static final int GL_RED = 0x1903;
-        public static final int GL_RENDERER = 0x1F01;
-	public static final int GL_REPEAT = 0x2901;
-	public static final int GL_REPLACE = 0x1E01;
-	public static final int GL_RGB = 0x1907;
-        public static final int GL_RGB565 = 0x8D62;
-        public static final int GL_RGB5_A1 = 0x8057;
-	public static final int GL_RGBA = 0x1908;
-        public static final int GL_RGBA4 = 0x8056;
-	public static final int GL_SCISSOR_TEST = 0xC11;
-	public static final int GL_SHADING_LANGUAGE_VERSION = 0x8B8C;
-	public static final int GL_SHORT = 0x1402;
-	public static final int GL_SRC_ALPHA = 0x302;
-	public static final int GL_SRC_COLOR = 0x300;
-	public static final int GL_STATIC_DRAW = 0x88E4;
-	public static final int GL_STENCIL_BUFFER_BIT = 0x400;
-	public static final int GL_STENCIL_TEST = 0xB90;
-	public static final int GL_STREAM_DRAW = 0x88E0;
-        public static final int GL_STREAM_READ = 0x88E1;
-	public static final int GL_TEXTURE = 0x1702;
-	public static final int GL_TEXTURE0 = 0x84C0;
-        public static final int GL_TEXTURE1 = 0x84C1;
-        public static final int GL_TEXTURE2 = 0x84C2;
-        public static final int GL_TEXTURE3 = 0x84C3;
-        public static final int GL_TEXTURE4 = 0x84C4;
-        public static final int GL_TEXTURE5 = 0x84C5;
-        public static final int GL_TEXTURE6 = 0x84C6;
-        public static final int GL_TEXTURE7 = 0x84C7;
-        public static final int GL_TEXTURE8 = 0x84C8;
-        public static final int GL_TEXTURE9 = 0x84C9;
-        public static final int GL_TEXTURE10 = 0x84CA;
-        public static final int GL_TEXTURE11 = 0x84CB;
-        public static final int GL_TEXTURE12 = 0x84CC;
-        public static final int GL_TEXTURE13 = 0x84CD;
-        public static final int GL_TEXTURE14 = 0x84CE;
-        public static final int GL_TEXTURE15 = 0x84CF;
-	public static final int GL_TEXTURE_2D = 0xDE1;
-	public static final int GL_TEXTURE_CUBE_MAP = 0x8513;
-	public static final int GL_TEXTURE_CUBE_MAP_POSITIVE_X = 0x8515;
-        public static final int GL_TEXTURE_CUBE_MAP_NEGATIVE_X = 0x8516;
-        public static final int GL_TEXTURE_CUBE_MAP_POSITIVE_Y = 0x8517;
-        public static final int GL_TEXTURE_CUBE_MAP_NEGATIVE_Y = 0x8518;
-        public static final int GL_TEXTURE_CUBE_MAP_POSITIVE_Z = 0x8519;
-        public static final int GL_TEXTURE_CUBE_MAP_NEGATIVE_Z = 0x851A;
-        public static final int GL_TEXTURE_BASE_LEVEL = 0x813C;
-	public static final int GL_TEXTURE_MAG_FILTER = 0x2800;
-	public static final int GL_TEXTURE_MAX_LEVEL = 0x813D;
-	public static final int GL_TEXTURE_MIN_FILTER = 0x2801;
-	public static final int GL_TEXTURE_WRAP_S = 0x2802;
-	public static final int GL_TEXTURE_WRAP_T = 0x2803;
-	public static final int GL_TRIANGLES = 0x4;
-	public static final int GL_TRIANGLE_FAN = 0x6;
-	public static final int GL_TRIANGLE_STRIP = 0x5;
-	public static final int GL_TRUE = 0x1;
-	public static final int GL_UNPACK_ALIGNMENT = 0xCF5;
-	public static final int GL_UNSIGNED_BYTE = 0x1401;
-	public static final int GL_UNSIGNED_INT = 0x1405;
-	public static final int GL_UNSIGNED_SHORT = 0x1403;
-        public static final int GL_UNSIGNED_SHORT_5_6_5 = 0x8363;
-	public static final int GL_UNSIGNED_SHORT_5_5_5_1 = 0x8034;
-        public static final int GL_VENDOR = 0x1F00;
-	public static final int GL_VERSION = 0x1F02;
-	public static final int GL_VERTEX_SHADER = 0x8B31;
-	public static final int GL_ZERO = 0x0;
+    public static final int GL_NEAREST = 0x2600;
+    public static final int GL_NEAREST_MIPMAP_LINEAR = 0x2702;
+    public static final int GL_NEAREST_MIPMAP_NEAREST = 0x2700;
+    public static final int GL_NEVER = 0x200;
+    public static final int GL_NO_ERROR = 0x0;
+    public static final int GL_NONE = 0x0;
+    public static final int GL_NOTEQUAL = 0x205;
+    public static final int GL_ONE = 0x1;
+    public static final int GL_ONE_MINUS_DST_COLOR = 0x307;
+    public static final int GL_ONE_MINUS_SRC_ALPHA = 0x303;
+    public static final int GL_ONE_MINUS_SRC_COLOR = 0x301;
+    public static final int GL_OUT_OF_MEMORY = 0x505;
+    public static final int GL_POINTS = 0x0;
+    public static final int GL_POLYGON_OFFSET_FILL = 0x8037;
+    public static final int GL_RED = 0x1903;
+    public static final int GL_RENDERER = 0x1F01;
+    public static final int GL_REPEAT = 0x2901;
+    public static final int GL_REPLACE = 0x1E01;
+    public static final int GL_RGB = 0x1907;
+    public static final int GL_RGB565 = 0x8D62;
+    public static final int GL_RGB5_A1 = 0x8057;
+    public static final int GL_RGBA = 0x1908;
+    public static final int GL_RGBA4 = 0x8056;
+    public static final int GL_SCISSOR_TEST = 0xC11;
+    public static final int GL_SHADING_LANGUAGE_VERSION = 0x8B8C;
+    public static final int GL_SHORT = 0x1402;
+    public static final int GL_SRC_ALPHA = 0x302;
+    public static final int GL_SRC_COLOR = 0x300;
+    public static final int GL_STATIC_DRAW = 0x88E4;
+    public static final int GL_STENCIL_BUFFER_BIT = 0x400;
+    public static final int GL_STENCIL_TEST = 0xB90;
+    public static final int GL_STREAM_DRAW = 0x88E0;
+    public static final int GL_STREAM_READ = 0x88E1;
+    public static final int GL_TEXTURE = 0x1702;
+    public static final int GL_TEXTURE0 = 0x84C0;
+    public static final int GL_TEXTURE1 = 0x84C1;
+    public static final int GL_TEXTURE2 = 0x84C2;
+    public static final int GL_TEXTURE3 = 0x84C3;
+    public static final int GL_TEXTURE4 = 0x84C4;
+    public static final int GL_TEXTURE5 = 0x84C5;
+    public static final int GL_TEXTURE6 = 0x84C6;
+    public static final int GL_TEXTURE7 = 0x84C7;
+    public static final int GL_TEXTURE8 = 0x84C8;
+    public static final int GL_TEXTURE9 = 0x84C9;
+    public static final int GL_TEXTURE10 = 0x84CA;
+    public static final int GL_TEXTURE11 = 0x84CB;
+    public static final int GL_TEXTURE12 = 0x84CC;
+    public static final int GL_TEXTURE13 = 0x84CD;
+    public static final int GL_TEXTURE14 = 0x84CE;
+    public static final int GL_TEXTURE15 = 0x84CF;
+    public static final int GL_TEXTURE_2D = 0xDE1;
+    public static final int GL_TEXTURE_CUBE_MAP = 0x8513;
+    public static final int GL_TEXTURE_CUBE_MAP_POSITIVE_X = 0x8515;
+    public static final int GL_TEXTURE_CUBE_MAP_NEGATIVE_X = 0x8516;
+    public static final int GL_TEXTURE_CUBE_MAP_POSITIVE_Y = 0x8517;
+    public static final int GL_TEXTURE_CUBE_MAP_NEGATIVE_Y = 0x8518;
+    public static final int GL_TEXTURE_CUBE_MAP_POSITIVE_Z = 0x8519;
+    public static final int GL_TEXTURE_CUBE_MAP_NEGATIVE_Z = 0x851A;
+    public static final int GL_TEXTURE_BASE_LEVEL = 0x813C;
+    public static final int GL_TEXTURE_MAG_FILTER = 0x2800;
+    public static final int GL_TEXTURE_MAX_LEVEL = 0x813D;
+    public static final int GL_TEXTURE_MIN_FILTER = 0x2801;
+    public static final int GL_TEXTURE_WRAP_S = 0x2802;
+    public static final int GL_TEXTURE_WRAP_T = 0x2803;
+    public static final int GL_TRIANGLES = 0x4;
+    public static final int GL_TRIANGLE_FAN = 0x6;
+    public static final int GL_TRIANGLE_STRIP = 0x5;
+    public static final int GL_TRUE = 0x1;
+    public static final int GL_UNPACK_ALIGNMENT = 0xCF5;
+    public static final int GL_UNSIGNED_BYTE = 0x1401;
+    public static final int GL_UNSIGNED_INT = 0x1405;
+    public static final int GL_UNSIGNED_SHORT = 0x1403;
+    public static final int GL_UNSIGNED_SHORT_5_6_5 = 0x8363;
+    public static final int GL_UNSIGNED_SHORT_5_5_5_1 = 0x8034;
+    public static final int GL_VENDOR = 0x1F00;
+    public static final int GL_VERSION = 0x1F02;
+    public static final int GL_VERTEX_SHADER = 0x8B31;
+    public static final int GL_ZERO = 0x0;
 
         public void resetStats();
         
@@ -194,7 +195,7 @@
 	public void glAttachShader(int program, int shader);
 	public void glBindBuffer(int target, int buffer);
 	public void glBindTexture(int target, int texture);
-    public void glBlendEquationSeparate(int colorMode, int alphaMode);
+	public void glBlendEquationSeparate(int colorMode, int alphaMode);
 	public void glBlendFunc(int sfactor, int dfactor);
         public void glBufferData(int target, long data_size, int usage);
 	public void glBufferData(int target, FloatBuffer data, int usage);
@@ -273,308 +274,4 @@
 	public void glUseProgram(int program);
 	public void glVertexAttribPointer(int index, int size, int type, boolean normalized, int stride, long pointer);
 	public void glViewport(int x, int y, int width, int height);
-=======
-    public static final int GL_ALPHA = 0x1906;
-    public static final int GL_ALWAYS = 0x207;
-    public static final int GL_ARRAY_BUFFER = 0x8892;
-    public static final int GL_BACK = 0x405;
-    public static final int GL_BLEND = 0xBE2;
-    public static final int GL_BYTE = 0x1400;
-    public static final int GL_CLAMP_TO_EDGE = 0x812F;
-    public static final int GL_COLOR_BUFFER_BIT = 0x4000;
-    public static final int GL_COMPILE_STATUS = 0x8B81;
-    public static final int GL_CULL_FACE = 0xB44;
-    public static final int GL_DECR = 0x1E03;
-    public static final int GL_DECR_WRAP = 0x8508;
-    public static final int GL_DEPTH_BUFFER_BIT = 0x100;
-    public static final int GL_DEPTH_COMPONENT = 0x1902;
-    public static final int GL_DEPTH_COMPONENT16 = 0x81A5;
-    public static final int GL_DEPTH_TEST = 0xB71;
-    public static final int GL_DOUBLE = 0x140A;
-    public static final int GL_DST_COLOR = 0x306;
-    public static final int GL_DYNAMIC_DRAW = 0x88E8;
-    public static final int GL_ELEMENT_ARRAY_BUFFER = 0x8893;
-    public static final int GL_EQUAL = 0x202;
-    public static final int GL_EXTENSIONS = 0x1F03;
-    public static final int GL_FALSE = 0x0;
-    public static final int GL_FLOAT = 0x1406;
-    public static final int GL_FRAGMENT_SHADER = 0x8B30;
-    public static final int GL_FRONT = 0x404;
-    public static final int GL_FRONT_AND_BACK = 0x408;
-    public static final int GL_GEQUAL = 0x206;
-    public static final int GL_GREATER = 0x204;
-    public static final int GL_GREEN = 0x1904;
-    public static final int GL_INCR = 0x1E02;
-    public static final int GL_INCR_WRAP = 0x8507;
-    public static final int GL_INFO_LOG_LENGTH = 0x8B84;
-    public static final int GL_INT = 0x1404;
-    public static final int GL_INVALID_ENUM = 0x500;
-    public static final int GL_INVALID_VALUE = 0x501;
-    public static final int GL_INVALID_OPERATION = 0x502;
-    public static final int GL_INVERT = 0x150A;
-    public static final int GL_KEEP = 0x1E00;
-    public static final int GL_LEQUAL = 0x203;
-    public static final int GL_LESS = 0x201;
-    public static final int GL_LINEAR = 0x2601;
-    public static final int GL_LINEAR_MIPMAP_LINEAR = 0x2703;
-    public static final int GL_LINEAR_MIPMAP_NEAREST = 0x2701;
-    public static final int GL_LINES = 0x1;
-    public static final int GL_LINE_LOOP = 0x2;
-    public static final int GL_LINE_STRIP = 0x3;
-    public static final int GL_LINK_STATUS = 0x8B82;
-    public static final int GL_LUMINANCE = 0x1909;
-    public static final int GL_LUMINANCE_ALPHA = 0x190A;
-    public static final int GL_MAX_CUBE_MAP_TEXTURE_SIZE = 0x851C;
-    public static final int GL_MAX_FRAGMENT_UNIFORM_COMPONENTS = 0x8B49;
-    public static final int GL_MAX_FRAGMENT_UNIFORM_VECTORS = 0x8DFD;
-    public static final int GL_MAX_TEXTURE_IMAGE_UNITS = 0x8872;
-    public static final int GL_MAX_TEXTURE_SIZE = 0xD33;
-    public static final int GL_MAX_VERTEX_ATTRIBS = 0x8869;
-    public static final int GL_MAX_VERTEX_TEXTURE_IMAGE_UNITS = 0x8B4C;
-    public static final int GL_MAX_VERTEX_UNIFORM_COMPONENTS = 0x8B4A;
-    public static final int GL_MAX_VERTEX_UNIFORM_VECTORS = 0x8DFB;
-    public static final int GL_MIRRORED_REPEAT = 0x8370;
-    public static final int GL_NEAREST = 0x2600;
-    public static final int GL_NEAREST_MIPMAP_LINEAR = 0x2702;
-    public static final int GL_NEAREST_MIPMAP_NEAREST = 0x2700;
-    public static final int GL_NEVER = 0x200;
-    public static final int GL_NO_ERROR = 0x0;
-    public static final int GL_NONE = 0x0;
-    public static final int GL_NOTEQUAL = 0x205;
-    public static final int GL_ONE = 0x1;
-    public static final int GL_ONE_MINUS_DST_COLOR = 0x307;
-    public static final int GL_ONE_MINUS_SRC_ALPHA = 0x303;
-    public static final int GL_ONE_MINUS_SRC_COLOR = 0x301;
-    public static final int GL_OUT_OF_MEMORY = 0x505;
-    public static final int GL_POINTS = 0x0;
-    public static final int GL_POLYGON_OFFSET_FILL = 0x8037;
-    public static final int GL_RED = 0x1903;
-    public static final int GL_RENDERER = 0x1F01;
-    public static final int GL_REPEAT = 0x2901;
-    public static final int GL_REPLACE = 0x1E01;
-    public static final int GL_RGB = 0x1907;
-    public static final int GL_RGB565 = 0x8D62;
-    public static final int GL_RGB5_A1 = 0x8057;
-    public static final int GL_RGBA = 0x1908;
-    public static final int GL_RGBA4 = 0x8056;
-    public static final int GL_SCISSOR_TEST = 0xC11;
-    public static final int GL_SHADING_LANGUAGE_VERSION = 0x8B8C;
-    public static final int GL_SHORT = 0x1402;
-    public static final int GL_SRC_ALPHA = 0x302;
-    public static final int GL_SRC_COLOR = 0x300;
-    public static final int GL_STATIC_DRAW = 0x88E4;
-    public static final int GL_STENCIL_BUFFER_BIT = 0x400;
-    public static final int GL_STENCIL_TEST = 0xB90;
-    public static final int GL_STREAM_DRAW = 0x88E0;
-    public static final int GL_STREAM_READ = 0x88E1;
-    public static final int GL_TEXTURE = 0x1702;
-    public static final int GL_TEXTURE0 = 0x84C0;
-    public static final int GL_TEXTURE1 = 0x84C1;
-    public static final int GL_TEXTURE2 = 0x84C2;
-    public static final int GL_TEXTURE3 = 0x84C3;
-    public static final int GL_TEXTURE4 = 0x84C4;
-    public static final int GL_TEXTURE5 = 0x84C5;
-    public static final int GL_TEXTURE6 = 0x84C6;
-    public static final int GL_TEXTURE7 = 0x84C7;
-    public static final int GL_TEXTURE8 = 0x84C8;
-    public static final int GL_TEXTURE9 = 0x84C9;
-    public static final int GL_TEXTURE10 = 0x84CA;
-    public static final int GL_TEXTURE11 = 0x84CB;
-    public static final int GL_TEXTURE12 = 0x84CC;
-    public static final int GL_TEXTURE13 = 0x84CD;
-    public static final int GL_TEXTURE14 = 0x84CE;
-    public static final int GL_TEXTURE15 = 0x84CF;
-    public static final int GL_TEXTURE_2D = 0xDE1;
-    public static final int GL_TEXTURE_CUBE_MAP = 0x8513;
-    public static final int GL_TEXTURE_CUBE_MAP_POSITIVE_X = 0x8515;
-    public static final int GL_TEXTURE_CUBE_MAP_NEGATIVE_X = 0x8516;
-    public static final int GL_TEXTURE_CUBE_MAP_POSITIVE_Y = 0x8517;
-    public static final int GL_TEXTURE_CUBE_MAP_NEGATIVE_Y = 0x8518;
-    public static final int GL_TEXTURE_CUBE_MAP_POSITIVE_Z = 0x8519;
-    public static final int GL_TEXTURE_CUBE_MAP_NEGATIVE_Z = 0x851A;
-    public static final int GL_TEXTURE_BASE_LEVEL = 0x813C;
-    public static final int GL_TEXTURE_MAG_FILTER = 0x2800;
-    public static final int GL_TEXTURE_MAX_LEVEL = 0x813D;
-    public static final int GL_TEXTURE_MIN_FILTER = 0x2801;
-    public static final int GL_TEXTURE_WRAP_S = 0x2802;
-    public static final int GL_TEXTURE_WRAP_T = 0x2803;
-    public static final int GL_TRIANGLES = 0x4;
-    public static final int GL_TRIANGLE_FAN = 0x6;
-    public static final int GL_TRIANGLE_STRIP = 0x5;
-    public static final int GL_TRUE = 0x1;
-    public static final int GL_UNPACK_ALIGNMENT = 0xCF5;
-    public static final int GL_UNSIGNED_BYTE = 0x1401;
-    public static final int GL_UNSIGNED_INT = 0x1405;
-    public static final int GL_UNSIGNED_SHORT = 0x1403;
-    public static final int GL_UNSIGNED_SHORT_5_6_5 = 0x8363;
-    public static final int GL_UNSIGNED_SHORT_5_5_5_1 = 0x8034;
-    public static final int GL_VENDOR = 0x1F00;
-    public static final int GL_VERSION = 0x1F02;
-    public static final int GL_VERTEX_SHADER = 0x8B31;
-    public static final int GL_ZERO = 0x0;
-
-    public void resetStats();
-
-    public void glActiveTexture(int texture);
-
-    public void glAttachShader(int program, int shader);
-
-    public void glBindBuffer(int target, int buffer);
-
-    public void glBindTexture(int target, int texture);
-
-    public void glBlendFunc(int sfactor, int dfactor);
-
-    public void glBufferData(int target, long data_size, int usage);
-
-    public void glBufferData(int target, FloatBuffer data, int usage);
-
-    public void glBufferData(int target, ShortBuffer data, int usage);
-
-    public void glBufferData(int target, ByteBuffer data, int usage);
-
-    public void glBufferSubData(int target, long offset, FloatBuffer data);
-
-    public void glBufferSubData(int target, long offset, ShortBuffer data);
-
-    public void glBufferSubData(int target, long offset, ByteBuffer data);
-
-    public void glClear(int mask);
-
-    public void glClearColor(float red, float green, float blue, float alpha);
-
-    public void glColorMask(boolean red, boolean green, boolean blue, boolean alpha);
-
-    public void glCompileShader(int shader);
-
-    public void glCompressedTexImage2D(int target, int level, int internalformat, int width, int height, int border, ByteBuffer data);
-
-    public void glCompressedTexSubImage2D(int target, int level, int xoffset, int yoffset, int width, int height, int format, ByteBuffer data);
-
-    public int glCreateProgram();
-
-    public int glCreateShader(int shaderType);
-
-    public void glCullFace(int mode);
-
-    public void glDeleteBuffers(IntBuffer buffers);
-
-    public void glDeleteProgram(int program);
-
-    public void glDeleteShader(int shader);
-
-    public void glDeleteTextures(IntBuffer textures);
-
-    public void glDepthFunc(int func);
-
-    public void glDepthMask(boolean flag);
-
-    public void glDepthRange(double nearVal, double farVal);
-
-    public void glDetachShader(int program, int shader);
-
-    public void glDisable(int cap);
-
-    public void glDisableVertexAttribArray(int index);
-
-    public void glDrawArrays(int mode, int first, int count);
-
-    public void glDrawRangeElements(int mode, int start, int end, int count, int type, long indices); /// GL2+
-
-    public void glEnable(int cap);
-
-    public void glEnableVertexAttribArray(int index);
-
-    public void glGenBuffers(IntBuffer buffers);
-
-    public void glGenTextures(IntBuffer textures);
-
-    public int glGetAttribLocation(int program, String name);
-
-    public void glGetBoolean(int pname, ByteBuffer params);
-
-    public void glGetBufferSubData(int target, long offset, ByteBuffer data);
-
-    public int glGetError();
-
-    public void glGetInteger(int pname, IntBuffer params);
-
-    public void glGetProgram(int program, int pname, IntBuffer params);
-
-    public String glGetProgramInfoLog(int program, int maxSize);
-
-    public void glGetShader(int shader, int pname, IntBuffer params);
-
-    public String glGetShaderInfoLog(int shader, int maxSize);
-
-    public String glGetString(int name);
-
-    public int glGetUniformLocation(int program, String name);
-
-    public boolean glIsEnabled(int cap);
-
-    public void glLineWidth(float width);
-
-    public void glLinkProgram(int program);
-
-    public void glPixelStorei(int pname, int param);
-
-    public void glPolygonOffset(float factor, float units);
-
-    public void glReadPixels(int x, int y, int width, int height, int format, int type, ByteBuffer data);
-
-    public void glReadPixels(int x, int y, int width, int height, int format, int type, long offset);
-
-    public void glScissor(int x, int y, int width, int height);
-
-    public void glShaderSource(int shader, String[] string, IntBuffer length);
-
-    public void glStencilFuncSeparate(int face, int func, int ref, int mask);
-
-    public void glStencilOpSeparate(int face, int sfail, int dpfail, int dppass);
-
-    public void glTexImage2D(int target, int level, int internalFormat, int width, int height, int border, int format, int type, ByteBuffer data);
-
-    public void glTexParameterf(int target, int pname, float param);
-
-    public void glTexParameteri(int target, int pname, int param);
-
-    public void glTexSubImage2D(int target, int level, int xoffset, int yoffset, int width, int height, int format, int type, ByteBuffer data);
-
-    public void glUniform1(int location, FloatBuffer value);
-
-    public void glUniform1(int location, IntBuffer value);
-
-    public void glUniform1f(int location, float v0);
-
-    public void glUniform1i(int location, int v0);
-
-    public void glUniform2(int location, IntBuffer value);
-
-    public void glUniform2(int location, FloatBuffer value);
-
-    public void glUniform2f(int location, float v0, float v1);
-
-    public void glUniform3(int location, IntBuffer value);
-
-    public void glUniform3(int location, FloatBuffer value);
-
-    public void glUniform3f(int location, float v0, float v1, float v2);
-
-    public void glUniform4(int location, FloatBuffer value);
-
-    public void glUniform4(int location, IntBuffer value);
-
-    public void glUniform4f(int location, float v0, float v1, float v2, float v3);
-
-    public void glUniformMatrix3(int location, boolean transpose, FloatBuffer value);
-
-    public void glUniformMatrix4(int location, boolean transpose, FloatBuffer value);
-
-    public void glUseProgram(int program);
-
-    public void glVertexAttribPointer(int index, int size, int type, boolean normalized, int stride, long pointer);
-
-    public void glViewport(int x, int y, int width, int height);
->>>>>>> 62968196
 }