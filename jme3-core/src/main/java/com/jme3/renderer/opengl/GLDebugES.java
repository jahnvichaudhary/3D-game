--- conflicted
+++ resolved
@@ -610,7 +610,6 @@
         checkError();
     }
 
-<<<<<<< HEAD
     @Override
     public void glGetQuery(int target, int pname, IntBuffer params) {
         gl.glGetQuery(target, pname, params);
@@ -622,7 +621,6 @@
         gl.glDeleteQueries(ib);
         checkError();
     }
-=======
     public void glAlphaFunc(int func, float ref) {
         ((GL2)gl).glAlphaFunc(func, ref);
         checkError();
@@ -671,6 +669,4 @@
         ((GL2)gl).glTexSubImage3D(target, level, xoffset, yoffset, zoffset, width, height, depth, format, type, data);
         checkError();
     }
-
->>>>>>> cdcf0512
 }