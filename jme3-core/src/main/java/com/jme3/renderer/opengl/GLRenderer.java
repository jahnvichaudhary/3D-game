/*
 * Copyright (c) 2009-2019 jMonkeyEngine
 * All rights reserved.
 *
 * Redistribution and use in source and binary forms, with or without
 * modification, are permitted provided that the following conditions are
 * met:
 *
 * * Redistributions of source code must retain the above copyright
 *   notice, this list of conditions and the following disclaimer.
 *
 * * Redistributions in binary form must reproduce the above copyright
 *   notice, this list of conditions and the following disclaimer in the
 *   documentation and/or other materials provided with the distribution.
 *
 * * Neither the name of 'jMonkeyEngine' nor the names of its contributors
 *   may be used to endorse or promote products derived from this software
 *   without specific prior written permission.
 *
 * THIS SOFTWARE IS PROVIDED BY THE COPYRIGHT HOLDERS AND CONTRIBUTORS
 * "AS IS" AND ANY EXPRESS OR IMPLIED WARRANTIES, INCLUDING, BUT NOT LIMITED
 * TO, THE IMPLIED WARRANTIES OF MERCHANTABILITY AND FITNESS FOR A PARTICULAR
 * PURPOSE ARE DISCLAIMED. IN NO EVENT SHALL THE COPYRIGHT OWNER OR
 * CONTRIBUTORS BE LIABLE FOR ANY DIRECT, INDIRECT, INCIDENTAL, SPECIAL,
 * EXEMPLARY, OR CONSEQUENTIAL DAMAGES (INCLUDING, BUT NOT LIMITED TO,
 * PROCUREMENT OF SUBSTITUTE GOODS OR SERVICES; LOSS OF USE, DATA, OR
 * PROFITS; OR BUSINESS INTERRUPTION) HOWEVER CAUSED AND ON ANY THEORY OF
 * LIABILITY, WHETHER IN CONTRACT, STRICT LIABILITY, OR TORT (INCLUDING
 * NEGLIGENCE OR OTHERWISE) ARISING IN ANY WAY OUT OF THE USE OF THIS
 * SOFTWARE, EVEN IF ADVISED OF THE POSSIBILITY OF SUCH DAMAGE.
 */
package com.jme3.renderer.opengl;

import com.jme3.material.RenderState;
import com.jme3.material.RenderState.BlendFunc;
import com.jme3.material.RenderState.BlendMode;
import com.jme3.material.RenderState.StencilOperation;
import com.jme3.material.RenderState.TestFunction;
import com.jme3.material.TechniqueDef;
import com.jme3.math.*;
import com.jme3.opencl.OpenCLObjectManager;
import com.jme3.renderer.*;
import com.jme3.scene.BufferObject;
import com.jme3.scene.BufferObject.Target;
import com.jme3.scene.Mesh;
import com.jme3.scene.Mesh.Mode;
import com.jme3.scene.TransformFeedbackOutput;
import com.jme3.scene.VertexBuffer;
import com.jme3.scene.VertexBuffer.Format;
import com.jme3.scene.VertexBuffer.Type;
import com.jme3.scene.VertexBuffer.Usage;
import com.jme3.shader.*;
import com.jme3.shader.Shader.ShaderSource;
import com.jme3.shader.Shader.ShaderType;
import com.jme3.texture.FrameBuffer;
import com.jme3.texture.FrameBuffer.RenderBuffer;
import com.jme3.texture.Image;
import com.jme3.texture.Texture;
import com.jme3.texture.Texture2D;
import com.jme3.texture.Texture.ShadowCompareMode;
import com.jme3.texture.Texture.WrapAxis;
import com.jme3.texture.image.LastTextureState;
import com.jme3.util.BufferUtils;
import com.jme3.util.ListMap;
import com.jme3.util.MipMapGenerator;
import com.jme3.util.NativeObjectManager;
import jme3tools.shader.ShaderDebug;

import java.nio.ByteBuffer;
import java.nio.FloatBuffer;
import java.nio.IntBuffer;
import java.nio.ShortBuffer;
import java.util.*;
import java.util.logging.Level;
import java.util.logging.Logger;
import java.util.regex.Matcher;
import java.util.regex.Pattern;


public final class GLRenderer implements Renderer {

    private static final Logger logger = Logger.getLogger(GLRenderer.class.getName());
    private static final boolean VALIDATE_SHADER = false;
    private static final Pattern GLVERSION_PATTERN = Pattern.compile(".*?(\\d+)\\.(\\d+).*");

    private final ByteBuffer nameBuf = BufferUtils.createByteBuffer(250);
    private final StringBuilder stringBuf = new StringBuilder(250);
    private final IntBuffer intBuf1 = BufferUtils.createIntBuffer(1);
    private final IntBuffer intBuf16 = BufferUtils.createIntBuffer(16);
    private final FloatBuffer floatBuf16 = BufferUtils.createFloatBuffer(16);
    private final RenderContext context = new RenderContext();
    private final NativeObjectManager objManager = new NativeObjectManager();
    private final EnumSet<Caps> caps = EnumSet.noneOf(Caps.class);
    private final EnumMap<Limits, Integer> limits = new EnumMap<Limits, Integer>(Limits.class);

    private FrameBuffer mainFbOverride = null;
    private final Statistics statistics = new Statistics();
    private int vpX, vpY, vpW, vpH;
    private int clipX, clipY, clipW, clipH;
    private int defaultAnisotropicFilter = 1;
    private boolean linearizeSrgbImages;
    private HashSet<String> extensions;

    private final GL gl;
    private final GL2 gl2;
    private final GL3 gl3;
    private final GL4 gl4;
    private final GLExt glext;
    private final GLFbo glfbo;
    private final TextureUtil texUtil;

    public GLRenderer(GL gl, GLExt glext, GLFbo glfbo) {
        this.gl = gl;
        this.gl2 = gl instanceof GL2 ? (GL2)gl : null;
        this.gl3 = gl instanceof GL3 ? (GL3)gl : null;
        this.gl4 = gl instanceof GL4 ? (GL4)gl : null;
        this.glfbo = glfbo;
        this.glext = glext;
        this.texUtil = new TextureUtil(gl, gl2, glext);
    }

    @Override
    public Statistics getStatistics() {
        return statistics;
    }

    @Override
    public EnumSet<Caps> getCaps() {
        return caps;
    }

    // Not making public yet ...
    public EnumMap<Limits, Integer> getLimits() {
        return limits;
    }

    private HashSet<String> loadExtensions() {
        HashSet<String> extensionSet = new HashSet<String>(64);
        if (caps.contains(Caps.OpenGL30)) {
            // If OpenGL3+ is available, use the non-deprecated way
            // of getting supported extensions.
            gl3.glGetInteger(GL3.GL_NUM_EXTENSIONS, intBuf16);
            int extensionCount = intBuf16.get(0);
            for (int i = 0; i < extensionCount; i++) {
                String extension = gl3.glGetString(GL.GL_EXTENSIONS, i);
                extensionSet.add(extension);
            }
        } else {
            extensionSet.addAll(Arrays.asList(gl.glGetString(GL.GL_EXTENSIONS).split(" ")));
        }
        return extensionSet;
    }

    public static int extractVersion(String version) {
        Matcher m = GLVERSION_PATTERN.matcher(version);
        if (m.matches()) {
            int major = Integer.parseInt(m.group(1));
            int minor = Integer.parseInt(m.group(2));
            if (minor >= 10 && minor % 10 == 0) {
                // some versions can look like "1.30" instead of "1.3". 
                // make sure to correct for this
                minor /= 10;
            }
            return major * 100 + minor * 10;
        } else {
            return -1;
        }
    }

    private boolean hasExtension(String extensionName) {
        return extensions.contains(extensionName);
    }

    private void loadCapabilitiesES() {
        int oglVer = extractVersion(gl.glGetString(GL.GL_VERSION));
        caps.add(Caps.GLSL100);
        caps.add(Caps.OpenGLES20);

        caps.add(Caps.Multisample);

        if (oglVer >= 300) {
            caps.add(Caps.OpenGLES30);
            caps.add(Caps.GLSL300);
            // Instancing is core in GLES300
            caps.add(Caps.MeshInstancing);
        }
        if (oglVer >= 310) {
            caps.add(Caps.OpenGLES31);
            caps.add(Caps.GLSL310);
        }
        if (oglVer >= 320) {
            caps.add(Caps.OpenGLES32);
            caps.add(Caps.GLSL320);
            caps.add(Caps.GeometryShader);
            caps.add(Caps.TesselationShader);
        }
        // Important: Do not add OpenGL20 - that's the desktop capability!
    }

    private void loadCapabilitiesGL2() {
        int oglVer = extractVersion(gl.glGetString(GL.GL_VERSION));

        if (oglVer >= 200) {
            caps.add(Caps.OpenGL20);
            if (oglVer >= 210) {
                caps.add(Caps.OpenGL21);
            }
            if (oglVer >= 300) {
                caps.add(Caps.OpenGL30);
            }
            if (oglVer >= 310) {
                caps.add(Caps.OpenGL31);
            }
            if (oglVer >= 320) {
                caps.add(Caps.OpenGL32);
            }
            if (oglVer >= 330) {
                caps.add(Caps.OpenGL33);
                caps.add(Caps.GeometryShader);
            }
            if (oglVer >= 400) {
                caps.add(Caps.OpenGL40);
                caps.add(Caps.TesselationShader);
            }
            if (oglVer >= 410) {
                caps.add(Caps.OpenGL41);
            }
            if (oglVer >= 420) {
                caps.add(Caps.OpenGL42);
            }
            if (oglVer >= 430) {
                caps.add(Caps.OpenGL43);
            }
            if (oglVer >= 440) {
                caps.add(Caps.OpenGL44);
            }
            if (oglVer >= 450) {
                caps.add(Caps.OpenGL45);
            }
        }

        int glslVer = extractVersion(gl.glGetString(GL.GL_SHADING_LANGUAGE_VERSION));

        switch (glslVer) {
            default:
                if (glslVer < 400) {
                    break;
                }
                // so that future OpenGL revisions won't break jme3
                // fall through intentional
            case 450:
                caps.add(Caps.GLSL450);
            case 440:
                caps.add(Caps.GLSL440);
            case 430:
                caps.add(Caps.GLSL430);
            case 420:
                caps.add(Caps.GLSL420);
            case 410:
                caps.add(Caps.GLSL410);
            case 400:
                caps.add(Caps.GLSL400);
            case 330:
                caps.add(Caps.GLSL330);
            case 150:
                caps.add(Caps.GLSL150);
            case 140:
                caps.add(Caps.GLSL140);
            case 130:
                caps.add(Caps.GLSL130);
            case 120:
                caps.add(Caps.GLSL120);
            case 110:
                caps.add(Caps.GLSL110);
            case 100:
                caps.add(Caps.GLSL100);
                break;
        }

        // Workaround, always assume we support GLSL100 & GLSL110
        // Supporting OpenGL 2.0 means supporting GLSL 1.10.
        caps.add(Caps.GLSL110);
        caps.add(Caps.GLSL100);

        // Fix issue in TestRenderToMemory when GL.GL_FRONT is the main
        // buffer being used.
        context.initialDrawBuf = getInteger(GL2.GL_DRAW_BUFFER);
        context.initialReadBuf = getInteger(GL2.GL_READ_BUFFER);

        // XXX: This has to be GL.GL_BACK for canvas on Mac
        // Since initialDrawBuf is GL.GL_FRONT for pbuffer, gotta
        // change this value later on ...
//        initialDrawBuf = GL.GL_BACK;
//        initialReadBuf = GL.GL_BACK;
    }

    private void loadCapabilitiesCommon() {
        extensions = loadExtensions();

        limits.put(Limits.VertexTextureUnits, getInteger(GL.GL_MAX_VERTEX_TEXTURE_IMAGE_UNITS));
        if (limits.get(Limits.VertexTextureUnits) > 0) {
            caps.add(Caps.VertexTextureFetch);
        }

        limits.put(Limits.FragmentTextureUnits, getInteger(GL.GL_MAX_TEXTURE_IMAGE_UNITS));

        if (caps.contains(Caps.OpenGLES20)) {
            limits.put(Limits.FragmentUniformVectors, getInteger(GL.GL_MAX_FRAGMENT_UNIFORM_VECTORS));
            limits.put(Limits.VertexUniformVectors, getInteger(GL.GL_MAX_VERTEX_UNIFORM_VECTORS));
        } else {
            limits.put(Limits.FragmentUniformVectors, getInteger(GL.GL_MAX_FRAGMENT_UNIFORM_COMPONENTS) / 4);
            limits.put(Limits.VertexUniformVectors, getInteger(GL.GL_MAX_VERTEX_UNIFORM_COMPONENTS) / 4);
        }

        limits.put(Limits.VertexAttributes, getInteger(GL.GL_MAX_VERTEX_ATTRIBS));
        limits.put(Limits.TextureSize, getInteger(GL.GL_MAX_TEXTURE_SIZE));
        limits.put(Limits.CubemapSize, getInteger(GL.GL_MAX_CUBE_MAP_TEXTURE_SIZE));

        if (hasExtension("GL_ARB_draw_instanced") &&
                hasExtension("GL_ARB_instanced_arrays")) {
            // TODO: If there were a way to call the EXT extension for GLES2, should check also (hasExtension("GL_EXT_draw_instanced") && hasExtension("GL_EXT_instanced_arrays"))
            caps.add(Caps.MeshInstancing);
        }

        if (hasExtension("GL_OES_element_index_uint") || gl2 != null) {
            caps.add(Caps.IntegerIndexBuffer);
        }

        if (hasExtension("GL_ARB_texture_buffer_object")) {
            caps.add(Caps.TextureBuffer);
        }

        // == texture format extensions ==

        boolean hasFloatTexture;

        hasFloatTexture = hasExtension("GL_OES_texture_half_float") &&
                hasExtension("GL_OES_texture_float");

        if (!hasFloatTexture) {
            hasFloatTexture = hasExtension("GL_ARB_texture_float") &&
                    hasExtension("GL_ARB_half_float_pixel");

            if (!hasFloatTexture) {
                hasFloatTexture = caps.contains(Caps.OpenGL30);
            }
        }

        if (hasFloatTexture) {
            caps.add(Caps.FloatTexture);
        }
        
        // integer texture format extensions
        if(hasExtension("GL_EXT_texture_integer") || caps.contains(Caps.OpenGL30))
            caps.add(Caps.IntegerTexture);

        if (hasExtension("GL_OES_depth_texture") || gl2 != null) {
            caps.add(Caps.DepthTexture);
        }

        if (hasExtension("GL_OES_depth24")) {
            caps.add(Caps.Depth24);
        }

        if (hasExtension("GL_OES_rgb8_rgba8") ||
                hasExtension("GL_ARM_rgba8") ||
                hasExtension("GL_EXT_texture_format_BGRA8888")) {
            caps.add(Caps.Rgba8);
        }

        if (caps.contains(Caps.OpenGL30) || caps.contains(Caps.OpenGLES30) || hasExtension("GL_OES_packed_depth_stencil")) {
            caps.add(Caps.PackedDepthStencilBuffer);
        }

        if (hasExtension("GL_ARB_color_buffer_float") &&
                hasExtension("GL_ARB_half_float_pixel")) {
            // XXX: Require both 16 and 32 bit float support for FloatColorBuffer.
            caps.add(Caps.FloatColorBuffer);
        }

        if (caps.contains(Caps.OpenGLES30) || hasExtension("GL_ARB_depth_buffer_float")) {
            caps.add(Caps.FloatDepthBuffer);
        }

        if ((hasExtension("GL_EXT_packed_float") && hasFloatTexture) ||
                caps.contains(Caps.OpenGL30)) {
            // Either OpenGL3 is available or both packed_float & half_float_pixel.
            caps.add(Caps.PackedFloatColorBuffer);
            caps.add(Caps.PackedFloatTexture);
        }

        if (hasExtension("GL_EXT_texture_shared_exponent") || caps.contains(Caps.OpenGL30)) {
            caps.add(Caps.SharedExponentTexture);
        }

        if (hasExtension("GL_EXT_texture_compression_s3tc")) {
            caps.add(Caps.TextureCompressionS3TC);
        }

        if (hasExtension("GL_ARB_ES3_compatibility")) {
            caps.add(Caps.TextureCompressionETC2);
            caps.add(Caps.TextureCompressionETC1);
        } else if (hasExtension("GL_OES_compressed_ETC1_RGB8_texture")) {
            caps.add(Caps.TextureCompressionETC1);
        }

        // == end texture format extensions ==

        if (hasExtension("GL_ARB_vertex_array_object") || caps.contains(Caps.OpenGL30)) {
            caps.add(Caps.VertexBufferArray);
        }

        if (hasExtension("GL_ARB_texture_non_power_of_two") ||
                hasExtension("GL_OES_texture_npot") ||
                caps.contains(Caps.OpenGL30)) {
            caps.add(Caps.NonPowerOfTwoTextures);
        } else {
            logger.log(Level.WARNING, "Your graphics card does not "
                    + "support non-power-of-2 textures. "
                    + "Some features might not work.");
        }
        
        if (caps.contains(Caps.OpenGLES20)) {
            // OpenGL ES 2 has some limited support for NPOT textures
            caps.add(Caps.PartialNonPowerOfTwoTextures);
        }

        if (hasExtension("GL_EXT_texture_array") || caps.contains(Caps.OpenGL30) ||  caps.contains(Caps.OpenGLES30)) {
            caps.add(Caps.TextureArray);
        }

        if (hasExtension("GL_EXT_texture_filter_anisotropic")) {
            caps.add(Caps.TextureFilterAnisotropic);
            limits.put(Limits.TextureAnisotropy, getInteger(GLExt.GL_MAX_TEXTURE_MAX_ANISOTROPY_EXT));
        }

        if (hasExtension("GL_EXT_framebuffer_object") 
                || caps.contains(Caps.OpenGL30)
                || caps.contains(Caps.OpenGLES20)) {
            caps.add(Caps.FrameBuffer);

            limits.put(Limits.RenderBufferSize, getInteger(GLFbo.GL_MAX_RENDERBUFFER_SIZE_EXT));
            limits.put(Limits.FrameBufferAttachments, getInteger(GLFbo.GL_MAX_COLOR_ATTACHMENTS_EXT));

            if (hasExtension("GL_EXT_framebuffer_blit") || caps.contains(Caps.OpenGL30)  || caps.contains(Caps.OpenGLES30)) {
                caps.add(Caps.FrameBufferBlit);
            }

            if (hasExtension("GL_EXT_framebuffer_multisample") || caps.contains(Caps.OpenGLES30)) {
                caps.add(Caps.FrameBufferMultisample);
                limits.put(Limits.FrameBufferSamples, getInteger(GLExt.GL_MAX_SAMPLES_EXT));
            }

            if (hasExtension("GL_ARB_texture_multisample") || caps.contains(Caps.OpenGLES31)) { // GLES31 does not fully support it
                caps.add(Caps.TextureMultisample);
                limits.put(Limits.ColorTextureSamples, getInteger(GLExt.GL_MAX_COLOR_TEXTURE_SAMPLES));
                limits.put(Limits.DepthTextureSamples, getInteger(GLExt.GL_MAX_DEPTH_TEXTURE_SAMPLES));
                if (!limits.containsKey(Limits.FrameBufferSamples)) {
                    // In case they want to query samples on main FB ...
                    limits.put(Limits.FrameBufferSamples, limits.get(Limits.ColorTextureSamples));
                }
            }
 
            if (hasExtension("GL_ARB_draw_buffers") || caps.contains(Caps.OpenGL30) || caps.contains(Caps.OpenGLES30)) {
                limits.put(Limits.FrameBufferMrtAttachments, getInteger(GLExt.GL_MAX_DRAW_BUFFERS_ARB));
                if (limits.get(Limits.FrameBufferMrtAttachments) > 1) {
                    caps.add(Caps.FrameBufferMRT);
                }
            } else {
                limits.put(Limits.FrameBufferMrtAttachments, 1);
            }
        }

        if (hasExtension("GL_ARB_multisample") /*|| caps.contains(Caps.OpenGLES20)*/) {
            boolean available = getInteger(GLExt.GL_SAMPLE_BUFFERS_ARB) != 0;
            int samples = getInteger(GLExt.GL_SAMPLES_ARB);
            logger.log(Level.FINER, "Samples: {0}", samples);
            boolean enabled = gl.glIsEnabled(GLExt.GL_MULTISAMPLE_ARB);
            if (samples > 0 && available && !enabled) {
                // Doesn't seem to be necessary .. OGL spec says it's always
                // set by default?
                gl.glEnable(GLExt.GL_MULTISAMPLE_ARB);
            }
            caps.add(Caps.Multisample);
        }

        // Supports sRGB pipeline.
        if ( (hasExtension("GL_ARB_framebuffer_sRGB") && hasExtension("GL_EXT_texture_sRGB"))
                || caps.contains(Caps.OpenGL30) ) {
            caps.add(Caps.Srgb);
        }

        // Supports seamless cubemap
        if (hasExtension("GL_ARB_seamless_cube_map") || caps.contains(Caps.OpenGL32)) {
            caps.add(Caps.SeamlessCubemap);
        }

        if (caps.contains(Caps.OpenGL32) && !hasExtension("GL_ARB_compatibility")) {
            caps.add(Caps.CoreProfile);
        }

        if (hasExtension("GL_ARB_get_program_binary")) {
            int binaryFormats = getInteger(GLExt.GL_NUM_PROGRAM_BINARY_FORMATS);
            if (binaryFormats > 0) {
                caps.add(Caps.BinaryShader);
            }
        }

        if (hasExtension("GL_ARB_shader_storage_buffer_object")) {
            caps.add(Caps.ShaderStorageBufferObject);
            limits.put(Limits.ShaderStorageBufferObjectMaxBlockSize, getInteger(GL4.GL_MAX_SHADER_STORAGE_BLOCK_SIZE));
            limits.put(Limits.ShaderStorageBufferObjectMaxComputeBlocks, getInteger(GL4.GL_MAX_COMPUTE_SHADER_STORAGE_BLOCKS));
            limits.put(Limits.ShaderStorageBufferObjectMaxGeometryBlocks, getInteger(GL4.GL_MAX_GEOMETRY_SHADER_STORAGE_BLOCKS));
            limits.put(Limits.ShaderStorageBufferObjectMaxFragmentBlocks, getInteger(GL4.GL_MAX_FRAGMENT_SHADER_STORAGE_BLOCKS));
            limits.put(Limits.ShaderStorageBufferObjectMaxVertexBlocks, getInteger(GL4.GL_MAX_VERTEX_SHADER_STORAGE_BLOCKS));
            limits.put(Limits.ShaderStorageBufferObjectMaxTessControlBlocks, getInteger(GL4.GL_MAX_TESS_CONTROL_SHADER_STORAGE_BLOCKS));
            limits.put(Limits.ShaderStorageBufferObjectMaxTessEvaluationBlocks, getInteger(GL4.GL_MAX_TESS_EVALUATION_SHADER_STORAGE_BLOCKS));
            limits.put(Limits.ShaderStorageBufferObjectMaxCombineBlocks, getInteger(GL4.GL_MAX_COMBINED_SHADER_STORAGE_BLOCKS));
        }

        if (hasExtension("GL_ARB_uniform_buffer_object")) {
            caps.add(Caps.UniformBufferObject);
            limits.put(Limits.UniformBufferObjectMaxBlockSize, getInteger(GL3.GL_MAX_UNIFORM_BLOCK_SIZE));
            limits.put(Limits.UniformBufferObjectMaxGeometryBlocks, getInteger(GL3.GL_MAX_GEOMETRY_UNIFORM_BLOCKS));
            limits.put(Limits.UniformBufferObjectMaxFragmentBlocks, getInteger(GL3.GL_MAX_FRAGMENT_UNIFORM_BLOCKS));
            limits.put(Limits.UniformBufferObjectMaxVertexBlocks, getInteger(GL3.GL_MAX_VERTEX_UNIFORM_BLOCKS));
        }
        
        //Transform feedback
        if(caps.contains(Caps.OpenGL30) || hasExtension("GL_EXT_transform_feedback")) {
            caps.add(Caps.TransformFeedback);
            limits.put(Limits.TransformFeedbackMaxSeparateAttribs, getInteger(GL3.GL_MAX_TRANSFORM_FEEDBACK_SEPARATE_ATTRIBS));
            limits.put(Limits.TransformFeedbackMaxSeparateComponents, getInteger(GL3.GL_MAX_TRANSFORM_FEEDBACK_SEPARATE_COMPONENTS));
            limits.put(Limits.TransformFeedbackMaxInterleavedComponents, getInteger(GL3.GL_MAX_TRANSFORM_FEEDBACK_INTERLEAVED_COMPONENTS));
            if(gl2 != null) {
                limits.put(Limits.QueryPrimitivesGeneratedCounterBits, getQueryCounterBits(QueryObject.Type.PrimitivesGenerated));
                limits.put(Limits.QueryTransformFeedbackPrimitivesWrittenCounterBits, getQueryCounterBits(QueryObject.Type.TransformFeedbackPrimitivesGenerated));
            }
        }
        if(caps.contains(Caps.OpenGL40) || hasExtension("GL_ARB_transform_feedback2")) {
            caps.add(Caps.TransformFeedback2);
            limits.put(Limits.TransformFeedbackMaxFeedbackBuffers, limits.get(Limits.TransformFeedbackMaxSeparateAttribs));
        }
        if(caps.contains(Caps.OpenGL40) || hasExtension("GL_ARB_transform_feedback3")) {
            caps.add(Caps.TransformFeedback3);
            limits.put(Limits.TransformFeedbackMaxFeedbackBuffers, GL4.GL_MAX_TRANSFORM_FEEDBACK_BUFFERS);
            limits.put(Limits.MaxVertexStreams, getInteger(GL4.GL_MAX_VERTEX_STREAMS));
        }
        
        //Query objects
        //Note: according to GLES doc: http://docs.gl/es3/glGetQueryiv
        //cannot find counter bits for queries on ES
        //is there a default value in the ES spec or can zero still be returned?
        if(gl2 != null) limits.put(Limits.QuerySamplesPassedCounterBits, getQueryCounterBits(QueryObject.Type.SamplesPassed));
        if(caps.contains(Caps.OpenGL33) || hasExtension("GL_ARB_timer_query") || hasExtension("GL_EXT_timer_query")) {
            caps.add(Caps.TimerQuery);
            if(gl2 != null) { 
                limits.put(Limits.QueryTimeElapsedCounterBits, getQueryCounterBits(QueryObject.Type.TimeElapsed));
                limits.put(Limits.QueryTimestampCounterBits, getQueryCounterBits(GL3.GL_TIMESTAMP));
            }
        }
        if(caps.contains(Caps.OpenGL33) || hasExtension("GL_ARB_occlusion_query2")) {
            caps.add(Caps.OcclusionQuery2);
            if(gl2 != null) limits.put(Limits.QueryAnySamplesCounterBits, getQueryCounterBits(QueryObject.Type.AnySamplesPassed));
        }
        if(caps.contains(Caps.OpenGL43) || hasExtension("GL_ARB_ES3_compatibility")) {
            caps.add(Caps.OcclusionQueryConservative);
            if(gl2 != null && caps.contains(Caps.OpenGL43)) limits.put(Limits.QueryAnySamplesCounterBits, getQueryCounterBits(QueryObject.Type.AnySamplesPassedConservative));
        }
        

        if (hasExtension("GL_OES_geometry_shader") || hasExtension("GL_EXT_geometry_shader")) {
            caps.add(Caps.GeometryShader);
        }

        if (hasExtension("GL_OES_tessellation_shader") || hasExtension("GL_EXT_tessellation_shader")) {
            caps.add(Caps.TesselationShader);
        }
         
        if(caps.contains(Caps.OpenGL20)){
            caps.add(Caps.UnpackRowLength);
        }

        // Print context information
        logger.log(Level.INFO, "OpenGL Renderer Information\n" +
                        " * Vendor: {0}\n" +
                        " * Renderer: {1}\n" +
                        " * OpenGL Version: {2}\n" +
                        " * GLSL Version: {3}\n" +
                        " * Profile: {4}",
                new Object[]{
                        gl.glGetString(GL.GL_VENDOR),
                        gl.glGetString(GL.GL_RENDERER),
                        gl.glGetString(GL.GL_VERSION),
                        gl.glGetString(GL.GL_SHADING_LANGUAGE_VERSION),
                        caps.contains(Caps.CoreProfile) ? "Core" : "Compatibility"
                });

        // Print capabilities (if fine logging is enabled)
        if (logger.isLoggable(Level.FINE)) {
            StringBuilder sb = new StringBuilder();
            sb.append("Supported capabilities: \n");
            for (Caps cap : caps)
            {
                sb.append("\t").append(cap.toString()).append("\n");
            }
            
            sb.append("\nHardware limits: \n");
            for (Limits limit : Limits.values()) {
                Integer value = limits.get(limit);
                if (value == null) {
                    value = 0;
                }
                sb.append("\t").append(limit.name()).append(" = ")
                  .append(value).append("\n");
            }
            
            logger.log(Level.FINE, sb.toString());
        }

        texUtil.initialize(caps);
    }

    private void loadCapabilities() {
        if (gl2 != null && !(gl instanceof GLES_30)) {
            loadCapabilitiesGL2();
        } else {
            loadCapabilitiesES();
        }
        loadCapabilitiesCommon();
    }

    private int getInteger(int en) {
        intBuf16.clear();
        gl.glGetInteger(en, intBuf16);
        return intBuf16.get(0);
    }

    private boolean getBoolean(int en) {
        gl.glGetBoolean(en, nameBuf);
        return nameBuf.get(0) != (byte)0;
    }

    @SuppressWarnings("fallthrough")
    public void initialize() {
        loadCapabilities();

        // Initialize default state..
        gl.glPixelStorei(GL.GL_UNPACK_ALIGNMENT, 1);
        
        if (caps.contains(Caps.SeamlessCubemap)) {
            // Enable this globally. Should be OK.
            gl.glEnable(GLExt.GL_TEXTURE_CUBE_MAP_SEAMLESS);
        }

        if (caps.contains(Caps.CoreProfile)) {
            // Core Profile requires VAO to be bound.
            gl3.glGenVertexArrays(intBuf16);
            int vaoId = intBuf16.get(0);
            gl3.glBindVertexArray(vaoId);
        }
        if (gl2 != null && !(gl instanceof GLES_30)) {
            gl2.glEnable(GL2.GL_VERTEX_PROGRAM_POINT_SIZE);
            if (!caps.contains(Caps.CoreProfile)) {
                gl2.glEnable(GL2.GL_POINT_SPRITE);
            }
        }
    }

    public void invalidateState() {
        context.reset();
        if (gl2 != null) {
            context.initialDrawBuf = getInteger(GL2.GL_DRAW_BUFFER);
            context.initialReadBuf = getInteger(GL2.GL_READ_BUFFER);
        }
    }

    public void resetGLObjects() {
        logger.log(Level.FINE, "Reseting objects and invalidating state");
        objManager.resetObjects();
        statistics.clearMemory();
        invalidateState();
    }

    public void cleanup() {
        logger.log(Level.FINE, "Deleting objects and invalidating state");
        objManager.deleteAllObjects(this);
        OpenCLObjectManager.getInstance().deleteAllObjects();
        statistics.clearMemory();
        invalidateState();
    }

    /*********************************************************************\
     |* Render State                                                      *|
     \*********************************************************************/
    public void setDepthRange(float start, float end) {
        gl.glDepthRange(start, end);
    }

    public void clearBuffers(boolean color, boolean depth, boolean stencil) {
        if(context.rasterizerDiscard) {
            gl.glDisable(GL3.GL_RASTERIZER_DISCARD);
            context.rasterizerDiscard = false;
        }
        int bits = 0;
        if (color) {
            //See explanations of the depth below, we must enable color write to be able to clear the color buffer
            if (context.colorWriteEnabled == false) {
                gl.glColorMask(true, true, true, true);
                context.colorWriteEnabled = true;
            }
            bits = GL.GL_COLOR_BUFFER_BIT;
        }
        if (depth) {
            // glClear(GL.GL_DEPTH_BUFFER_BIT) seems to not work when glDepthMask is false
            // here s some link on openl board
            // http://www.opengl.org/discussion_boards/ubbthreads.php?ubb=showflat&Number=257223
            // if depth clear is requested, we enable the depthMask
            if (context.depthWriteEnabled == false) {
                gl.glDepthMask(true);
                context.depthWriteEnabled = true;
            }
            bits |= GL.GL_DEPTH_BUFFER_BIT;
        }
        if (stencil) {
            // May need to set glStencilMask(0xFF) here if we ever allow users
            // to change the stencil mask.
            bits |= GL.GL_STENCIL_BUFFER_BIT;
        }
        if (bits != 0) {
            gl.glClear(bits);
        }
    }

    public void setBackgroundColor(ColorRGBA color) {
        if (!context.clearColor.equals(color)) {
            gl.glClearColor(color.r, color.g, color.b, color.a);
            context.clearColor.set(color);
        }
    }

    @Override
    public void setDefaultAnisotropicFilter(int level) {
        if (level < 1) {
            throw new IllegalArgumentException("level cannot be less than 1");
        }
        this.defaultAnisotropicFilter = level;
    }

    public void setAlphaToCoverage(boolean value) {
        if (caps.contains(Caps.Multisample)) {
            if (value) {
                gl.glEnable(GLExt.GL_SAMPLE_ALPHA_TO_COVERAGE_ARB);
            } else {
                gl.glDisable(GLExt.GL_SAMPLE_ALPHA_TO_COVERAGE_ARB);
            }
        }
    }

    public void applyRenderState(RenderState state) {
        if(gl3 != null) {
            if(state.isRasterizerDiscard() && !context.rasterizerDiscard) {
                gl.glEnable(GL3.GL_RASTERIZER_DISCARD);
                context.rasterizerDiscard = true;
            }
            else if(!state.isRasterizerDiscard() && context.rasterizerDiscard) {
                gl.glDisable(GL3.GL_RASTERIZER_DISCARD);
                context.rasterizerDiscard = false;
            }
        }
        if (gl2 != null) {
            if (state.isWireframe() && !context.wireframe) {
                gl2.glPolygonMode(GL.GL_FRONT_AND_BACK, GL2.GL_LINE);
                context.wireframe = true;
            } else if (!state.isWireframe() && context.wireframe) {
                gl2.glPolygonMode(GL.GL_FRONT_AND_BACK, GL2.GL_FILL);
                context.wireframe = false;
            }
        }

        if (state.isDepthTest() && !context.depthTestEnabled) {
            gl.glEnable(GL.GL_DEPTH_TEST);
            context.depthTestEnabled = true;
        } else if (!state.isDepthTest() && context.depthTestEnabled) {
            gl.glDisable(GL.GL_DEPTH_TEST);
            context.depthTestEnabled = false;
        }
        if (state.isDepthTest() && state.getDepthFunc() != context.depthFunc) {
            gl.glDepthFunc(convertTestFunction(state.getDepthFunc()));
            context.depthFunc = state.getDepthFunc();
        }
        
        if (state.isDepthWrite() && !context.depthWriteEnabled) {
            gl.glDepthMask(true);
            context.depthWriteEnabled = true;
        } else if (!state.isDepthWrite() && context.depthWriteEnabled) {
            gl.glDepthMask(false);
            context.depthWriteEnabled = false;
        }

        if (state.isColorWrite() && !context.colorWriteEnabled) {
            gl.glColorMask(true, true, true, true);
            context.colorWriteEnabled = true;
        } else if (!state.isColorWrite() && context.colorWriteEnabled) {
            gl.glColorMask(false, false, false, false);
            context.colorWriteEnabled = false;
        }

        if (state.isPolyOffset()) {
            if (!context.polyOffsetEnabled) {
                gl.glEnable(GL.GL_POLYGON_OFFSET_FILL);
                gl.glPolygonOffset(state.getPolyOffsetFactor(),
                        state.getPolyOffsetUnits());
                context.polyOffsetEnabled = true;
                context.polyOffsetFactor = state.getPolyOffsetFactor();
                context.polyOffsetUnits = state.getPolyOffsetUnits();
            } else {
                if (state.getPolyOffsetFactor() != context.polyOffsetFactor
                        || state.getPolyOffsetUnits() != context.polyOffsetUnits) {
                    gl.glPolygonOffset(state.getPolyOffsetFactor(),
                            state.getPolyOffsetUnits());
                    context.polyOffsetFactor = state.getPolyOffsetFactor();
                    context.polyOffsetUnits = state.getPolyOffsetUnits();
                }
            }
        } else {
            if (context.polyOffsetEnabled) {
                gl.glDisable(GL.GL_POLYGON_OFFSET_FILL);
                context.polyOffsetEnabled = false;
                context.polyOffsetFactor = 0;
                context.polyOffsetUnits = 0;
            }
        }

        if (state.getFaceCullMode() != context.cullMode) {
            if (state.getFaceCullMode() == RenderState.FaceCullMode.Off) {
                gl.glDisable(GL.GL_CULL_FACE);
            } else {
                gl.glEnable(GL.GL_CULL_FACE);
            }

            switch (state.getFaceCullMode()) {
                case Off:
                    break;
                case Back:
                    gl.glCullFace(GL.GL_BACK);
                    break;
                case Front:
                    gl.glCullFace(GL.GL_FRONT);
                    break;
                case FrontAndBack:
                    gl.glCullFace(GL.GL_FRONT_AND_BACK);
                    break;
                default:
                    throw new UnsupportedOperationException("Unrecognized face cull mode: "
                            + state.getFaceCullMode());
            }

            context.cullMode = state.getFaceCullMode();
        }

        // Always update the blend equations and factors when using custom blend mode.
        if (state.getBlendMode() == BlendMode.Custom) {
            changeBlendMode(BlendMode.Custom);

            blendFuncSeparate(
                    state.getCustomSfactorRGB(),
                    state.getCustomDfactorRGB(),
                    state.getCustomSfactorAlpha(),
                    state.getCustomDfactorAlpha());
            blendEquationSeparate(state.getBlendEquation(), state.getBlendEquationAlpha());

        // Update the blend equations and factors only on a mode change for all the other (common) blend modes.
        } else if (state.getBlendMode() != context.blendMode) {
            changeBlendMode(state.getBlendMode());

            switch (state.getBlendMode()) {
                case Off:
                    break;
                case Additive:
                    blendFunc(RenderState.BlendFunc.One, RenderState.BlendFunc.One);
                    break;
                case AlphaAdditive:
                    blendFunc(RenderState.BlendFunc.Src_Alpha, RenderState.BlendFunc.One);
                    break;
                case Alpha:
                    blendFunc(RenderState.BlendFunc.Src_Alpha, RenderState.BlendFunc.One_Minus_Src_Alpha);
                    break;
                case AlphaSumA:
                    blendFuncSeparate(
                        RenderState.BlendFunc.Src_Alpha, 
                        RenderState.BlendFunc.One_Minus_Src_Alpha,
                        RenderState.BlendFunc.One,
                        RenderState.BlendFunc.One                    
                    );
                    break;
                case PremultAlpha:
                    blendFunc(RenderState.BlendFunc.One, RenderState.BlendFunc.One_Minus_Src_Alpha);
                    break;
                case Modulate:
                    blendFunc(RenderState.BlendFunc.Dst_Color, RenderState.BlendFunc.Zero);
                    break;
                case ModulateX2:
                    blendFunc(RenderState.BlendFunc.Dst_Color, RenderState.BlendFunc.Src_Color);
                    break;
                case Color:
                case Screen:
                    blendFunc(RenderState.BlendFunc.One, RenderState.BlendFunc.One_Minus_Src_Color);
                    break;
                case Exclusion:
                    blendFunc(RenderState.BlendFunc.One_Minus_Dst_Color, RenderState.BlendFunc.One_Minus_Src_Color);
                    break;
                default:
                    throw new UnsupportedOperationException("Unrecognized blend mode: "
                            + state.getBlendMode());
            }

            // All of the common modes requires the ADD equation.
            // (This might change in the future?)
            blendEquationSeparate(RenderState.BlendEquation.Add, RenderState.BlendEquationAlpha.InheritColor);
        }

        if (context.stencilTest != state.isStencilTest()
                || context.frontStencilStencilFailOperation != state.getFrontStencilStencilFailOperation()
                || context.frontStencilDepthFailOperation != state.getFrontStencilDepthFailOperation()
                || context.frontStencilDepthPassOperation != state.getFrontStencilDepthPassOperation()
                || context.backStencilStencilFailOperation != state.getBackStencilStencilFailOperation()
                || context.backStencilDepthFailOperation != state.getBackStencilDepthFailOperation()
                || context.backStencilDepthPassOperation != state.getBackStencilDepthPassOperation()
                || context.frontStencilFunction != state.getFrontStencilFunction()
                || context.backStencilFunction != state.getBackStencilFunction()) {

            context.frontStencilStencilFailOperation = state.getFrontStencilStencilFailOperation();   //terrible looking, I know
            context.frontStencilDepthFailOperation = state.getFrontStencilDepthFailOperation();
            context.frontStencilDepthPassOperation = state.getFrontStencilDepthPassOperation();
            context.backStencilStencilFailOperation = state.getBackStencilStencilFailOperation();
            context.backStencilDepthFailOperation = state.getBackStencilDepthFailOperation();
            context.backStencilDepthPassOperation = state.getBackStencilDepthPassOperation();
            context.frontStencilFunction = state.getFrontStencilFunction();
            context.backStencilFunction = state.getBackStencilFunction();

            if (state.isStencilTest()) {
                gl.glEnable(GL.GL_STENCIL_TEST);
                gl.glStencilOpSeparate(GL.GL_FRONT,
                        convertStencilOperation(state.getFrontStencilStencilFailOperation()),
                        convertStencilOperation(state.getFrontStencilDepthFailOperation()),
                        convertStencilOperation(state.getFrontStencilDepthPassOperation()));
                gl.glStencilOpSeparate(GL.GL_BACK,
                        convertStencilOperation(state.getBackStencilStencilFailOperation()),
                        convertStencilOperation(state.getBackStencilDepthFailOperation()),
                        convertStencilOperation(state.getBackStencilDepthPassOperation()));
                gl.glStencilFuncSeparate(GL.GL_FRONT,
                        convertTestFunction(state.getFrontStencilFunction()),
                        0, Integer.MAX_VALUE);
                gl.glStencilFuncSeparate(GL.GL_BACK,
                        convertTestFunction(state.getBackStencilFunction()),
                        0, Integer.MAX_VALUE);
            } else {
                gl.glDisable(GL.GL_STENCIL_TEST);
            }
        }
        if (context.lineWidth != state.getLineWidth()) {
            gl.glLineWidth(state.getLineWidth());
            context.lineWidth = state.getLineWidth();
        }
    }

    private void changeBlendMode(RenderState.BlendMode blendMode) {
        if (blendMode != context.blendMode) {
            if (blendMode == RenderState.BlendMode.Off) {
                gl.glDisable(GL.GL_BLEND);
            } else if (context.blendMode == RenderState.BlendMode.Off) {
                gl.glEnable(GL.GL_BLEND);
            }

            context.blendMode = blendMode;
        }
    }

    private void blendEquationSeparate(RenderState.BlendEquation blendEquation, RenderState.BlendEquationAlpha blendEquationAlpha) {
        if (blendEquation != context.blendEquation || blendEquationAlpha != context.blendEquationAlpha) {
            int glBlendEquation = convertBlendEquation(blendEquation);
            int glBlendEquationAlpha = blendEquationAlpha == RenderState.BlendEquationAlpha.InheritColor
                    ? glBlendEquation
                    : convertBlendEquationAlpha(blendEquationAlpha);
            gl.glBlendEquationSeparate(glBlendEquation, glBlendEquationAlpha);
            context.blendEquation = blendEquation;
            context.blendEquationAlpha = blendEquationAlpha;
        }
    }

    private void blendFunc(RenderState.BlendFunc sfactor, RenderState.BlendFunc dfactor) {
        if (sfactor != context.sfactorRGB
                || dfactor != context.dfactorRGB
                || sfactor != context.sfactorAlpha
                || dfactor != context.dfactorAlpha) {

            gl.glBlendFunc(
                    convertBlendFunc(sfactor),
                    convertBlendFunc(dfactor));
            context.sfactorRGB = sfactor;
            context.dfactorRGB = dfactor;
            context.sfactorAlpha = sfactor;
            context.dfactorAlpha = dfactor;
        }
    }

    private void blendFuncSeparate(RenderState.BlendFunc sfactorRGB, RenderState.BlendFunc dfactorRGB,
            RenderState.BlendFunc sfactorAlpha, RenderState.BlendFunc dfactorAlpha) {
        if (sfactorRGB != context.sfactorRGB
                || dfactorRGB != context.dfactorRGB
                || sfactorAlpha != context.sfactorAlpha
                || dfactorAlpha != context.dfactorAlpha) {

            gl.glBlendFuncSeparate(
                    convertBlendFunc(sfactorRGB),
                    convertBlendFunc(dfactorRGB),
                    convertBlendFunc(sfactorAlpha),
                    convertBlendFunc(dfactorAlpha));
            context.sfactorRGB = sfactorRGB;
            context.dfactorRGB = dfactorRGB;
            context.sfactorAlpha = sfactorAlpha;
            context.dfactorAlpha = dfactorAlpha;
        }
    }

    private int convertBlendEquation(RenderState.BlendEquation blendEquation) {
        switch (blendEquation) {
            case Add:
                return GL2.GL_FUNC_ADD;
            case Subtract:
                return GL2.GL_FUNC_SUBTRACT;
            case ReverseSubtract:
                return GL2.GL_FUNC_REVERSE_SUBTRACT;
            case Min:
                return GL2.GL_MIN;
            case Max:
                return GL2.GL_MAX;
            default:
                throw new UnsupportedOperationException("Unrecognized blend operation: " + blendEquation);
        }
    }
    
    private int convertBlendEquationAlpha(RenderState.BlendEquationAlpha blendEquationAlpha) {
        //Note: InheritColor mode should already be handled, that is why it does not belong the switch case.
        switch (blendEquationAlpha) {
            case Add:
                return GL2.GL_FUNC_ADD;
            case Subtract:
                return GL2.GL_FUNC_SUBTRACT;
            case ReverseSubtract:
                return GL2.GL_FUNC_REVERSE_SUBTRACT;
            case Min:
                return GL2.GL_MIN;
            case Max:
                return GL2.GL_MAX;
            default:
                throw new UnsupportedOperationException("Unrecognized alpha blend operation: " + blendEquationAlpha);
        }
    }
    
    private int convertBlendFunc(BlendFunc blendFunc) {
        switch (blendFunc) {
            case Zero:
                return GL.GL_ZERO;
            case One:
                return GL.GL_ONE;
            case Src_Color:
                return GL.GL_SRC_COLOR;
            case One_Minus_Src_Color:
                return GL.GL_ONE_MINUS_SRC_COLOR;
            case Dst_Color:
                return GL.GL_DST_COLOR;
            case One_Minus_Dst_Color:
                return GL.GL_ONE_MINUS_DST_COLOR;
            case Src_Alpha:
                return GL.GL_SRC_ALPHA;
            case One_Minus_Src_Alpha:
                return GL.GL_ONE_MINUS_SRC_ALPHA;
            case Dst_Alpha:
                return GL.GL_DST_ALPHA;
            case One_Minus_Dst_Alpha:
                return GL.GL_ONE_MINUS_DST_ALPHA;
            case Src_Alpha_Saturate:        
                return GL.GL_SRC_ALPHA_SATURATE;
            default:
                throw new UnsupportedOperationException("Unrecognized blend function operation: " + blendFunc);
         }
    }

    private int convertStencilOperation(StencilOperation stencilOp) {
        switch (stencilOp) {
            case Keep:
                return GL.GL_KEEP;
            case Zero:
                return GL.GL_ZERO;
            case Replace:
                return GL.GL_REPLACE;
            case Increment:
                return GL.GL_INCR;
            case IncrementWrap:
                return GL.GL_INCR_WRAP;
            case Decrement:
                return GL.GL_DECR;
            case DecrementWrap:
                return GL.GL_DECR_WRAP;
            case Invert:
                return GL.GL_INVERT;
            default:
                throw new UnsupportedOperationException("Unrecognized stencil operation: " + stencilOp);
        }
    }

    private int convertTestFunction(TestFunction testFunc) {
        switch (testFunc) {
            case Never:
                return GL.GL_NEVER;
            case Less:
                return GL.GL_LESS;
            case LessOrEqual:
                return GL.GL_LEQUAL;
            case Greater:
                return GL.GL_GREATER;
            case GreaterOrEqual:
                return GL.GL_GEQUAL;
            case Equal:
                return GL.GL_EQUAL;
            case NotEqual:
                return GL.GL_NOTEQUAL;
            case Always:
                return GL.GL_ALWAYS;
            default:
                throw new UnsupportedOperationException("Unrecognized test function: " + testFunc);
        }
    }

    /*********************************************************************\
     |* Camera and World transforms                                       *|
     \*********************************************************************/
    public void setViewPort(int x, int y, int w, int h) {
        if (x != vpX || vpY != y || vpW != w || vpH != h) {
            gl.glViewport(x, y, w, h);
            vpX = x;
            vpY = y;
            vpW = w;
            vpH = h;
        }
    }

    public void setClipRect(int x, int y, int width, int height) {
        if (!context.clipRectEnabled) {
            gl.glEnable(GL.GL_SCISSOR_TEST);
            context.clipRectEnabled = true;
        }
        if (clipX != x || clipY != y || clipW != width || clipH != height) {
            gl.glScissor(x, y, width, height);
            clipX = x;
            clipY = y;
            clipW = width;
            clipH = height;
        }
    }

    public void clearClipRect() {
        if (context.clipRectEnabled) {
            gl.glDisable(GL.GL_SCISSOR_TEST);
            context.clipRectEnabled = false;

            clipX = 0;
            clipY = 0;
            clipW = 0;
            clipH = 0;
        }
    }

    @Override
    public void postFrame() {
        objManager.deleteUnused(this);
        OpenCLObjectManager.getInstance().deleteUnusedObjects();
        gl.resetStats();
    }

    protected void bindProgram(Shader shader) {
        int shaderId = shader.getId();
        if (context.boundShaderProgram != shaderId) {
            if(context.transformFeedbackEnabled != -1) throw new RendererException("Cannot use multiple shaders for transform feedback.");
            gl.glUseProgram(shaderId);
            statistics.onShaderUse(shader, true);
            context.boundShader = shader;
            context.boundShaderProgram = shaderId;
        } else {
            statistics.onShaderUse(shader, false);
        }
    }

    /*********************************************************************\
     |* Shaders                                                           *|
     \*********************************************************************/
    protected void updateUniformLocation(Shader shader, Uniform uniform) {
        int loc = gl.glGetUniformLocation(shader.getId(), uniform.getName());
        if (loc < 0) {
            uniform.setLocation(-1);
            // uniform is not declared in shader
            logger.log(Level.FINE, "Uniform {0} is not declared in shader {1}.", new Object[]{uniform.getName(), shader.getSources()});
        } else {
            uniform.setLocation(loc);
        }
    }

    protected void updateUniform(Shader shader, Uniform uniform) {
        int shaderId = shader.getId();

        assert uniform.getName() != null;
        assert shader.getId() > 0;

        bindProgram(shader);

        int loc = uniform.getLocation();
        if (loc == -1) {
            return;
        }

        if (loc == -2) {
            // get uniform location
            updateUniformLocation(shader, uniform);
            if (uniform.getLocation() == -1) {
                // not declared, ignore
                uniform.clearUpdateNeeded();
                return;
            }
            loc = uniform.getLocation();
        }

        if (uniform.getVarType() == null) {
            return; // value not set yet..
        }
        statistics.onUniformSet();

        uniform.clearUpdateNeeded();
        FloatBuffer fb;
        IntBuffer ib;
        switch (uniform.getVarType()) {
            case Float:
                Float f = (Float) uniform.getValue();
                gl.glUniform1f(loc, f.floatValue());
                break;
            case Vector2:
                Vector2f v2 = (Vector2f) uniform.getValue();
                gl.glUniform2f(loc, v2.getX(), v2.getY());
                break;
            case Vector3:
                Vector3f v3 = (Vector3f) uniform.getValue();
                gl.glUniform3f(loc, v3.getX(), v3.getY(), v3.getZ());
                break;
            case Vector4:
                Object val = uniform.getValue();
                if (val instanceof ColorRGBA) {
                    ColorRGBA c = (ColorRGBA) val;
                    gl.glUniform4f(loc, c.r, c.g, c.b, c.a);
                } else if (val instanceof Vector4f) {
                    Vector4f c = (Vector4f) val;
                    gl.glUniform4f(loc, c.x, c.y, c.z, c.w);
                } else {
                    Quaternion c = (Quaternion) uniform.getValue();
                    gl.glUniform4f(loc, c.getX(), c.getY(), c.getZ(), c.getW());
                }
                break;
            case Boolean:
                Boolean b = (Boolean) uniform.getValue();
                gl.glUniform1i(loc, b.booleanValue() ? GL.GL_TRUE : GL.GL_FALSE);
                break;
            case Matrix3:
                fb = uniform.getMultiData();
                assert fb.remaining() == 9;
                gl.glUniformMatrix3(loc, false, fb);
                break;
            case Matrix4:
                fb = uniform.getMultiData();
                assert fb.remaining() == 16;
                gl.glUniformMatrix4(loc, false, fb);
                break;
            case IntArray:
                ib = (IntBuffer) uniform.getValue();
                gl.glUniform1(loc, ib);
                break;
            case FloatArray:
                fb = uniform.getMultiData();
                gl.glUniform1(loc, fb);
                break;
            case Vector2Array:
                fb = uniform.getMultiData();
                gl.glUniform2(loc, fb);
                break;
            case Vector3Array:
                fb = uniform.getMultiData();
                gl.glUniform3(loc, fb);
                break;
            case Vector4Array:
                fb = uniform.getMultiData();
                gl.glUniform4(loc, fb);
                break;
            case Matrix4Array:
                fb = uniform.getMultiData();
                gl.glUniformMatrix4(loc, false, fb);
                break;
            case Int:
                Integer i = (Integer) uniform.getValue();
                gl.glUniform1i(loc, i.intValue());
                break;
            default:
                throw new UnsupportedOperationException("Unsupported uniform type: " + uniform.getVarType());
        }
    }

    /**
     * Updates the buffer block for the shader.
     *
     * @param shader the shader.
     * @param bufferBlock the storage block.
     */
    protected void updateShaderBufferBlock(final Shader shader, final ShaderBufferBlock bufferBlock) {

        assert bufferBlock.getName() != null;
        assert shader.getId() > 0;

        final UniformBufferObject bufferObject = bufferBlock.getBufferObject();
        if (bufferObject.getUniqueId() == -1 || bufferObject.isUpdateNeeded()) {
            updateBufferData(bufferObject);
        }

        if (!bufferBlock.isUpdateNeeded()) {
            return;
        }

        bindProgram(shader);

        final int shaderId = shader.getId();
        final UniformBufferObject.BufferType bufferType = bufferObject.getBufferType();

        bindBuffer(bufferBlock, bufferObject, shaderId, bufferType);

        bufferBlock.clearUpdateNeeded();
    }

    private void bindBuffer(final ShaderBufferBlock bufferBlock, final UniformBufferObject bufferObject, final int shaderId,
                            final UniformBufferObject.BufferType bufferType) {

        switch (bufferType) {
            case UniformBufferObject: {
                final int blockIndex = gl3.glGetUniformBlockIndex(shaderId, bufferBlock.getName());
//                gl3.glBindBufferBase(GL3.GL_UNIFORM_BUFFER, bufferObject.getBinding(), bufferObject.getId());
                bindBufferBase(Target.Uniform, bufferObject.getBinding(), bufferObject.getId());
                gl3.glUniformBlockBinding(GL3.GL_UNIFORM_BUFFER, blockIndex, bufferObject.getBinding());
                break;
            }
            case ShaderStorageBufferObject: {
                final int blockIndex = gl4.glGetProgramResourceIndex(shaderId, GL4.GL_SHADER_STORAGE_BLOCK, bufferBlock.getName());
                gl4.glShaderStorageBlockBinding(shaderId, blockIndex, bufferObject.getBinding());
//                gl4.glBindBufferBase(GL4.GL_SHADER_STORAGE_BUFFER, bufferObject.getBinding(), bufferObject.getId());
                bindBufferBase(Target.ShaderStorage, bufferObject.getBinding(), bufferObject.getId());
                break;
            }
            default: {
                throw new IllegalArgumentException("Doesn't support binding of " + bufferType);
            }
        }
    }

    protected void updateShaderUniforms(Shader shader) {
        ListMap<String, Uniform> uniforms = shader.getUniformMap();
        for (int i = 0; i < uniforms.size(); i++) {
            Uniform uniform = uniforms.getValue(i);
            if (uniform.isUpdateNeeded()) {
                updateUniform(shader, uniform);
            }
        }
    }

    /**
     * Updates all shader's buffer blocks.
     *
     * @param shader the shader.
     */
    protected void updateShaderBufferBlocks(final Shader shader) {
        final ListMap<String, ShaderBufferBlock> bufferBlocks = shader.getBufferBlockMap();
        for (int i = 0; i < bufferBlocks.size(); i++) {
            updateShaderBufferBlock(shader, bufferBlocks.getValue(i));
        }
    }

    protected void resetUniformLocations(Shader shader) {
        ListMap<String, Uniform> uniforms = shader.getUniformMap();
        for (int i = 0; i < uniforms.size(); i++) {
            Uniform uniform = uniforms.getValue(i);
            uniform.reset(); // e.g check location again
        }
    }

    public int convertShaderType(ShaderType type) {
        switch (type) {
            case Fragment:
                return GL.GL_FRAGMENT_SHADER;
            case Vertex:
                return GL.GL_VERTEX_SHADER;
            case Geometry:
                return GL3.GL_GEOMETRY_SHADER;
            case TessellationControl:
                return GL4.GL_TESS_CONTROL_SHADER;
            case TessellationEvaluation:
                return GL4.GL_TESS_EVALUATION_SHADER;
            default:
                throw new UnsupportedOperationException("Unrecognized shader type.");
        }
    }

    public void updateShaderSourceData(ShaderSource source) {
        int id = source.getId();
        if (id == -1) {
            // Create id
            id = gl.glCreateShader(convertShaderType(source.getType()));
            if (id <= 0) {
                throw new RendererException("Invalid ID received when trying to create shader.");
            }

            source.setId(id);
        } else {
            throw new RendererException("Cannot recompile shader source");
        }

        boolean gles3 = caps.contains(Caps.OpenGLES30);
        boolean gles2 = caps.contains(Caps.OpenGLES20);
        String language = source.getLanguage();

        if (!gles3 && gles2 && !language.equals("GLSL100")) { //avoid this check for gles3
            throw new RendererException("This shader cannot run in OpenGL ES 2. "
                    + "Only GLSL 1.00 shaders are supported.");
        }

        boolean insertPrecision = false;
        // Upload shader source.
        // Merge the defines and source code.
        stringBuf.setLength(0);
        int version = Integer.parseInt(language.substring(4));
        if (language.startsWith("GLSL")) {
            if (version > 100) {
                stringBuf.append("#version ");
                stringBuf.append(language.substring(4));
                if (version >= 150) {
                    if(gles3) {
                        stringBuf.append(" es");
                    }
                    else {
                        stringBuf.append(" core");
                    }
                }
                stringBuf.append("\n");
            } else {
                if (gles2 || gles3) {
                    // request GLSL ES (1.00) when compiling under GLES2.
                    stringBuf.append("#version 100\n");
                    
                } else {
                    // version 100 does not exist in desktop GLSL.
                    // put version 110 in that case to enable strict checking
                    // (Only enabled for desktop GL)
                    stringBuf.append("#version 110\n");
                }
            }

            if (gles2 || gles3) {
                //Inserting precision only to fragment shaders creates some link failures because of different precision between shaders
                //But adding the precision to all shaders generates rendering glitches in some devices if not set to highp
                if (source.getType() == ShaderType.Fragment) {
                    // GLES requires precision qualifier.
                    insertPrecision = true;
                }
            }
        }

        if (linearizeSrgbImages) {
            stringBuf.append("#define SRGB 1\n");
        }
        stringBuf.append("#define ").append(source.getType().name().toUpperCase()).append("_SHADER 1\n");

        stringBuf.append(source.getDefines());
        stringBuf.append(source.getSource());

        if(insertPrecision){
            // default precision could be defined in GLSLCompat.glsllib so final users can use custom defined precision instead
            // precision token is not a preprocessor dirrective therefore it must be placed after #extension tokens to avoid
            // Error P0001: Extension directive must occur before any non-preprocessor tokens
            int idx = stringBuf.lastIndexOf("#extension");
            idx = stringBuf.indexOf("\n", idx);

            if(version>=310) {
                stringBuf.insert(idx + 1, "precision highp sampler2DMS;\n");
            }
            if(version>=300) {
                stringBuf.insert(idx + 1, "precision highp sampler2DArray;\n");
                stringBuf.insert(idx + 1, "precision highp sampler2DShadow;\n");
                stringBuf.insert(idx + 1, "precision highp sampler3D;\n");
                stringBuf.insert(idx + 1, "precision highp sampler2D;\n");
            }
            stringBuf.insert(idx + 1, "precision highp float;\n");
        }

        intBuf1.clear();
        intBuf1.put(0, stringBuf.length());
        gl.glShaderSource(id, new String[]{ stringBuf.toString() }, intBuf1);
        gl.glCompileShader(id);

        gl.glGetShader(id, GL.GL_COMPILE_STATUS, intBuf1);

        boolean compiledOK = intBuf1.get(0) == GL.GL_TRUE;
        String infoLog = null;

        if (VALIDATE_SHADER || !compiledOK) {
            // even if compile succeeded, check
            // log for warnings
            gl.glGetShader(id, GL.GL_INFO_LOG_LENGTH, intBuf1);
            int length = intBuf1.get(0);
            if (length > 3) {
                // get infos
                infoLog = gl.glGetShaderInfoLog(id, length);
            }
        }

        if (compiledOK) {
            if (infoLog != null) {
                logger.log(Level.WARNING, "{0} compiled successfully, compiler warnings: \n{1}",
                        new Object[]{source.getName(), infoLog});
            } else {
                logger.log(Level.FINE, "{0} compiled successfully.", source.getName());
            }
            source.clearUpdateNeeded();
        } else {
            logger.log(Level.WARNING, "Bad compile of:\n{0}",
                    new Object[]{ShaderDebug.formatShaderSource(stringBuf.toString())});
            if (infoLog != null) {
                throw new RendererException("compile error in: " + source + "\n" + infoLog);
            } else {
                throw new RendererException("compile error in: " + source + "\nerror: <not provided>");
            }
        }
    }

    public void updateShaderData(Shader shader) {
        if(context.transformFeedbackEnabled != -1) throw new RendererException("Cannot use multiple shaders for transform feedback.");
        
        int id = shader.getId();
        boolean needRegister = false;
        if (id == -1) {
            // create program
            id = gl.glCreateProgram();
            if (id == 0) {
                throw new RendererException("Invalid ID (" + id + ") received when trying to create shader program.");
            }

            shader.setId(id);
            needRegister = true;
        }

        // If using GLSL 1.5, we bind the outputs for the user
        // For versions 3.3 and up, user should use layout qualifiers instead.
        boolean bindFragDataRequired = false;

        for (ShaderSource source : shader.getSources()) {
            if (source.isUpdateNeeded()) {
                updateShaderSourceData(source);
            }
            if (source.getType() == ShaderType.Fragment
                    && source.getLanguage().equals("GLSL150")) {
                bindFragDataRequired = true;
            }
            gl.glAttachShader(id, source.getId());
        }

        if (bindFragDataRequired) {
            // Check if GLSL version is 1.5 for shader
            gl3.glBindFragDataLocation(id, 0, "outFragColor");
            // For MRT
            for (int i = 0; i < limits.get(Limits.FrameBufferMrtAttachments); i++) {
                gl3.glBindFragDataLocation(id, i, "outFragData[" + i + "]");
            }
        }
        
        // Transform feedback linking
        TechniqueDef.TransformFeedbackMode tfMode = shader.getBoundTransformFeedbackMode();
        if(tfMode != null && (tfMode == TechniqueDef.TransformFeedbackMode.Interleaved || tfMode == TechniqueDef.TransformFeedbackMode.Separate) ) {
            String[] varyings = shader.getBoundTransformFeedbackVaryings();
            switch(tfMode) {
                case Interleaved:
                    gl3.glTransformFeedbackVaryings(id, varyings, GL3.GL_INTERLEAVED_ATTRIBS);
                    break;
                case Separate:
                    gl3.glTransformFeedbackVaryings(id, varyings, GL3.GL_SEPARATE_ATTRIBS);
                    break;
            }
        }
        
        // Link shaders to program
        gl.glLinkProgram(id);

        // Check link status
        gl.glGetProgram(id, GL.GL_LINK_STATUS, intBuf1);
        boolean linkOK = intBuf1.get(0) == GL.GL_TRUE;
        String infoLog = null;

        if (VALIDATE_SHADER || !linkOK) {
            gl.glGetProgram(id, GL.GL_INFO_LOG_LENGTH, intBuf1);
            int length = intBuf1.get(0);
            if (length > 3) {
                // get infos
                infoLog = gl.glGetProgramInfoLog(id, length);
            }
        }

        if (linkOK) {
            if (infoLog != null) {
                logger.log(Level.WARNING, "Shader linked successfully. Linker warnings: \n{0}", infoLog);
            } else {
                logger.fine("Shader linked successfully.");
            }
            shader.clearUpdateNeeded();
            if (needRegister) {
                // Register shader for clean up if it was created in this method.
                objManager.registerObject(shader);
                statistics.onNewShader();
            } else {
                // OpenGL spec: uniform locations may change after re-link
                resetUniformLocations(shader);
            }
        } else {
            if (infoLog != null) {
                throw new RendererException("Shader failed to link, shader:" + shader + "\n" + infoLog);
            } else {
                throw new RendererException("Shader failed to link, shader:" + shader + "\ninfo: <not provided>");
            }
        }
    }

    public void setShader(Shader shader) {
        if (shader == null) {
            throw new IllegalArgumentException("Shader cannot be null");
        } else {
            if (shader.isUpdateNeeded()) {
                updateShaderData(shader);
            }

            // NOTE: might want to check if any of the
            // sources need an update?

            assert shader.getId() > 0;

            updateShaderUniforms(shader);
            updateShaderBufferBlocks(shader);
            bindProgram(shader);
        }
    }

    public void deleteShaderSource(ShaderSource source) {
        if (source.getId() < 0) {
            logger.warning("Shader source is not uploaded to GPU, cannot delete.");
            return;
        }
        source.clearUpdateNeeded();
        gl.glDeleteShader(source.getId());
        source.resetObject();
    }

    public void deleteShader(Shader shader) {
        if (shader.getId() == -1) {
            logger.warning("Shader is not uploaded to GPU, cannot delete.");
            return;
        }

        for (ShaderSource source : shader.getSources()) {
            if (source.getId() != -1) {
                gl.glDetachShader(shader.getId(), source.getId());
                deleteShaderSource(source);
            }
        }

        gl.glDeleteProgram(shader.getId());
        statistics.onDeleteShader();
        shader.resetObject();
    }

    /*********************************************************************\
     |* Framebuffers                                                      *|
     \*********************************************************************/
    public void copyFrameBuffer(FrameBuffer src, FrameBuffer dst) {
        copyFrameBuffer(src, dst, true);
    }

    public void copyFrameBuffer(FrameBuffer src, FrameBuffer dst, boolean copyDepth) {
        if (caps.contains(Caps.FrameBufferBlit)) {
            int srcX0 = 0;
            int srcY0 = 0;
            int srcX1;
            int srcY1;

            int dstX0 = 0;
            int dstY0 = 0;
            int dstX1;
            int dstY1;

            int prevFBO = context.boundFBO;

            if (mainFbOverride != null) {
                if (src == null) {
                    src = mainFbOverride;
                }
                if (dst == null) {
                    dst = mainFbOverride;
                }
            }

            if (src != null && src.isUpdateNeeded()) {
                updateFrameBuffer(src);
            }

            if (dst != null && dst.isUpdateNeeded()) {
                updateFrameBuffer(dst);
            }

            if (src == null) {
                glfbo.glBindFramebufferEXT(GLFbo.GL_READ_FRAMEBUFFER_EXT, 0);
                srcX0 = vpX;
                srcY0 = vpY;
                srcX1 = vpX + vpW;
                srcY1 = vpY + vpH;
            } else {
                glfbo.glBindFramebufferEXT(GLFbo.GL_READ_FRAMEBUFFER_EXT, src.getId());
                srcX1 = src.getWidth();
                srcY1 = src.getHeight();
            }
            if (dst == null) {
                glfbo.glBindFramebufferEXT(GLFbo.GL_DRAW_FRAMEBUFFER_EXT, 0);
                dstX0 = vpX;
                dstY0 = vpY;
                dstX1 = vpX + vpW;
                dstY1 = vpY + vpH;
            } else {
                glfbo.glBindFramebufferEXT(GLFbo.GL_DRAW_FRAMEBUFFER_EXT, dst.getId());
                dstX1 = dst.getWidth();
                dstY1 = dst.getHeight();
            }
            int mask = GL.GL_COLOR_BUFFER_BIT;
            if (copyDepth) {
                mask |= GL.GL_DEPTH_BUFFER_BIT;
            }

            glfbo.glBlitFramebufferEXT(srcX0, srcY0, srcX1, srcY1,
                    dstX0, dstY0, dstX1, dstY1, mask,
                    GL.GL_NEAREST);


            glfbo.glBindFramebufferEXT(GLFbo.GL_FRAMEBUFFER_EXT, prevFBO);
        } else {
            throw new RendererException("Framebuffer blitting not supported by the video hardware");
        }
    }

    private void checkFrameBufferError() {
        int status = glfbo.glCheckFramebufferStatusEXT(GLFbo.GL_FRAMEBUFFER_EXT);
        switch (status) {
            case GLFbo.GL_FRAMEBUFFER_COMPLETE_EXT:
                break;
            case GLFbo.GL_FRAMEBUFFER_UNSUPPORTED_EXT:
                //Choose different formats
                throw new IllegalStateException("Framebuffer object format is "
                        + "unsupported by the video hardware.");
            case GLFbo.GL_FRAMEBUFFER_INCOMPLETE_ATTACHMENT_EXT:
                throw new IllegalStateException("Framebuffer has erronous attachment.");
            case GLFbo.GL_FRAMEBUFFER_INCOMPLETE_MISSING_ATTACHMENT_EXT:
                throw new IllegalStateException("Framebuffer doesn't have any renderbuffers attached.");
            case GLFbo.GL_FRAMEBUFFER_INCOMPLETE_DIMENSIONS_EXT:
                throw new IllegalStateException("Framebuffer attachments must have same dimensions.");
            case GLFbo.GL_FRAMEBUFFER_INCOMPLETE_FORMATS_EXT:
                throw new IllegalStateException("Framebuffer attachments must have same formats.");
            case GLFbo.GL_FRAMEBUFFER_INCOMPLETE_DRAW_BUFFER_EXT:
                throw new IllegalStateException("Incomplete draw buffer.");
            case GLFbo.GL_FRAMEBUFFER_INCOMPLETE_READ_BUFFER_EXT:
                throw new IllegalStateException("Incomplete read buffer.");
            case GLFbo.GL_FRAMEBUFFER_INCOMPLETE_MULTISAMPLE_EXT:
                throw new IllegalStateException("Incomplete multisample buffer.");
            default:
                //Programming error; will fail on all hardware
                throw new IllegalStateException("Some video driver error "
                        + "or programming error occurred. "
                        + "Framebuffer object status is invalid. ");
        }
    }

    private void updateRenderBuffer(FrameBuffer fb, RenderBuffer rb) {
        int id = rb.getId();
        if (id == -1) {
            glfbo.glGenRenderbuffersEXT(intBuf1);
            id = intBuf1.get(0);
            rb.setId(id);
        }

        if (context.boundRB != id) {
            glfbo.glBindRenderbufferEXT(GLFbo.GL_RENDERBUFFER_EXT, id);
            context.boundRB = id;
        }

        int rbSize = limits.get(Limits.RenderBufferSize);
        if (fb.getWidth() > rbSize || fb.getHeight() > rbSize) {
            throw new RendererException("Resolution " + fb.getWidth()
                    + ":" + fb.getHeight() + " is not supported.");
        }

        GLImageFormat glFmt = texUtil.getImageFormatWithError(rb.getFormat(), fb.isSrgb());

        if (fb.getSamples() > 1 && caps.contains(Caps.FrameBufferMultisample)) {
            int samples = fb.getSamples();
            int maxSamples = limits.get(Limits.FrameBufferSamples);
            if (maxSamples < samples) {
                samples = maxSamples;
            }
            glfbo.glRenderbufferStorageMultisampleEXT(GLFbo.GL_RENDERBUFFER_EXT,
                    samples,
                    glFmt.internalFormat,
                    fb.getWidth(),
                    fb.getHeight());
        } else {
            glfbo.glRenderbufferStorageEXT(GLFbo.GL_RENDERBUFFER_EXT,
                    glFmt.internalFormat,
                    fb.getWidth(),
                    fb.getHeight());
        }
    }

    private int convertAttachmentSlot(int attachmentSlot) {
        // can also add support for stencil here
        if (attachmentSlot == FrameBuffer.SLOT_DEPTH) {
            return GLFbo.GL_DEPTH_ATTACHMENT_EXT;
        } else if (attachmentSlot == FrameBuffer.SLOT_DEPTH_STENCIL) {
            // NOTE: Using depth stencil format requires GL3, this is already
            // checked via render caps.
            return GL3.GL_DEPTH_STENCIL_ATTACHMENT;
        } else if (attachmentSlot < 0 || attachmentSlot >= 16) {
            throw new UnsupportedOperationException("Invalid FBO attachment slot: " + attachmentSlot);
        }

        return GLFbo.GL_COLOR_ATTACHMENT0_EXT + attachmentSlot;
    }

    public void updateRenderTexture(FrameBuffer fb, RenderBuffer rb) {
        Texture tex = rb.getTexture();
        Image image = tex.getImage();
        if (image.isUpdateNeeded()) {
            // Check NPOT requirements
            checkNonPowerOfTwo(tex);

            updateTexImageData(image, tex.getType(), 0, false);

            // NOTE: For depth textures, sets nearest/no-mips mode
            // Required to fix "framebuffer unsupported"
            // for old NVIDIA drivers!
            setupTextureParams(0, tex);
        }

        if (rb.getLayer() < 0){
            glfbo.glFramebufferTexture2DEXT(GLFbo.GL_FRAMEBUFFER_EXT,
                    convertAttachmentSlot(rb.getSlot()),
                    convertTextureType(tex.getType(), image.getMultiSamples(), rb.getFace()),
                    image.getId(),
                    0);
        } else {
            glfbo.glFramebufferTextureLayerEXT(GLFbo.GL_FRAMEBUFFER_EXT, 
                    convertAttachmentSlot(rb.getSlot()), 
                    image.getId(), 
                    0,
                    rb.getLayer());
        }
    }

    public void updateFrameBufferAttachment(FrameBuffer fb, RenderBuffer rb) {
        boolean needAttach;
        if (rb.getTexture() == null) {
            // if it hasn't been created yet, then attach is required.
            needAttach = rb.getId() == -1;
            updateRenderBuffer(fb, rb);
        } else {
            needAttach = false;
            updateRenderTexture(fb, rb);
        }
        if (needAttach) {
            glfbo.glFramebufferRenderbufferEXT(GLFbo.GL_FRAMEBUFFER_EXT,
                    convertAttachmentSlot(rb.getSlot()),
                    GLFbo.GL_RENDERBUFFER_EXT,
                    rb.getId());
        }
    }
    
    private void bindFrameBuffer(FrameBuffer fb) {
        if (fb == null) {
            if (context.boundFBO != 0) {
                glfbo.glBindFramebufferEXT(GLFbo.GL_FRAMEBUFFER_EXT, 0);
                statistics.onFrameBufferUse(null, true);
                context.boundFBO = 0;
                context.boundFB = null;
            }
        } else {
            assert fb.getId() != -1 && fb.getId() != 0;
            if (context.boundFBO != fb.getId()) {
                glfbo.glBindFramebufferEXT(GLFbo.GL_FRAMEBUFFER_EXT, fb.getId());
                context.boundFBO = fb.getId();
                context.boundFB = fb;
                statistics.onFrameBufferUse(fb, true);
            } else {
                statistics.onFrameBufferUse(fb, false);
            }
        }
    }

    public void updateFrameBuffer(FrameBuffer fb) {
        if (fb.getNumColorBuffers() == 0 && fb.getDepthBuffer() == null) {
            throw new IllegalArgumentException("The framebuffer: " + fb
                    + "\nDoesn't have any color/depth buffers");
        }

        int id = fb.getId();
        if (id == -1) {
            glfbo.glGenFramebuffersEXT(intBuf1);
            id = intBuf1.get(0);
            fb.setId(id);
            objManager.registerObject(fb);
            statistics.onNewFrameBuffer();
        }

        bindFrameBuffer(fb);

        FrameBuffer.RenderBuffer depthBuf = fb.getDepthBuffer();
        if (depthBuf != null) {
            updateFrameBufferAttachment(fb, depthBuf);
        }

        for (int i = 0; i < fb.getNumColorBuffers(); i++) {
            FrameBuffer.RenderBuffer colorBuf = fb.getColorBuffer(i);
            updateFrameBufferAttachment(fb, colorBuf);
        }
        
        setReadDrawBuffers(fb);
        checkFrameBufferError();

        fb.clearUpdateNeeded();
    }

    public Vector2f[] getFrameBufferSamplePositions(FrameBuffer fb) {
        if (fb.getSamples() <= 1) {
            throw new IllegalArgumentException("Framebuffer must be multisampled");
        }
        if (!caps.contains(Caps.TextureMultisample)) {
            throw new RendererException("Multisampled textures are not supported");
        }

        setFrameBuffer(fb);

        Vector2f[] samplePositions = new Vector2f[fb.getSamples()];
        FloatBuffer samplePos = BufferUtils.createFloatBuffer(2);
        for (int i = 0; i < samplePositions.length; i++) {
            glext.glGetMultisample(GLExt.GL_SAMPLE_POSITION, i, samplePos);
            samplePos.clear();
            samplePositions[i] = new Vector2f(samplePos.get(0) - 0.5f,
                    samplePos.get(1) - 0.5f);
        }
        return samplePositions;
    }

    public void setMainFrameBufferOverride(FrameBuffer fb) {
        mainFbOverride = null;
        if (context.boundFBO == 0) {
            // Main FB is now set to fb, make sure its bound
            setFrameBuffer(fb);
        }
        mainFbOverride = fb;
    }

    public void setReadDrawBuffers(FrameBuffer fb) {
        if (gl2 == null || gl instanceof GLES_30) {
            return;
        }
        
        final int NONE    = -2;
        final int INITIAL = -1;
        final int MRT_OFF = 100;
        
        if (fb == null) {
            // Set Read/Draw buffers to initial value.
            if (context.boundDrawBuf != INITIAL) {
                gl2.glDrawBuffer(context.initialDrawBuf);
                context.boundDrawBuf = INITIAL;
            }
            if (context.boundReadBuf != INITIAL) {
                gl2.glReadBuffer(context.initialReadBuf);
                context.boundReadBuf = INITIAL;
            }
        } else {
            if (fb.getNumColorBuffers() == 0) {
                // make sure to select NONE as draw buf
                // no color buffer attached.
                if (context.boundDrawBuf != NONE) {
                    gl2.glDrawBuffer(GL.GL_NONE);
                    context.boundDrawBuf = NONE;
                }
                if (context.boundReadBuf != NONE) {
                    gl2.glReadBuffer(GL.GL_NONE);
                    context.boundReadBuf = NONE;
                }
            } else {
                if (fb.getNumColorBuffers() > limits.get(Limits.FrameBufferAttachments)) {
                    throw new RendererException("Framebuffer has more color "
                            + "attachments than are supported"
                            + " by the video hardware!");
                }
                if (fb.isMultiTarget()) {
                    if (!caps.contains(Caps.FrameBufferMRT)) {
                        throw new RendererException("Multiple render targets "
                                + " are not supported by the video hardware");
                    }
                    if (fb.getNumColorBuffers() > limits.get(Limits.FrameBufferMrtAttachments)) {
                        throw new RendererException("Framebuffer has more"
                                + " multi targets than are supported"
                                + " by the video hardware!");
                    }

                    intBuf16.clear();
                    for (int i = 0; i < fb.getNumColorBuffers(); i++) {
                        intBuf16.put(GLFbo.GL_COLOR_ATTACHMENT0_EXT + i);
                    }

                    intBuf16.flip();
                    glext.glDrawBuffers(intBuf16);
                    context.boundDrawBuf = MRT_OFF + fb.getNumColorBuffers();
                    
                } else {
                    RenderBuffer rb = fb.getColorBuffer(fb.getTargetIndex());
                    // select this draw buffer
                    if (context.boundDrawBuf != rb.getSlot()) {
                        gl2.glDrawBuffer(GLFbo.GL_COLOR_ATTACHMENT0_EXT + rb.getSlot());
                        context.boundDrawBuf = rb.getSlot();
                    }
                }
            }
        }
        
    }
    
    public void setFrameBuffer(FrameBuffer fb) {
        if (fb == null && mainFbOverride != null) {
            fb = mainFbOverride;
        }

        if (context.boundFB == fb) {
            if (fb == null || !fb.isUpdateNeeded()) {
                return;
            }
        }

        if (!caps.contains(Caps.FrameBuffer)) {
            throw new RendererException("Framebuffer objects are not supported"
                    + " by the video hardware");
        }

        // generate mipmaps for last FB if needed
        if (context.boundFB != null) {
            for (int i = 0; i < context.boundFB.getNumColorBuffers(); i++) {
                RenderBuffer rb = context.boundFB.getColorBuffer(i);
                Texture tex = rb.getTexture();
                if (tex != null
                        && tex.getMinFilter().usesMipMapLevels()) {
                    setTexture(0, rb.getTexture());

                    int textureType = convertTextureType(tex.getType(), tex.getImage().getMultiSamples(), rb.getFace());
                    glfbo.glGenerateMipmapEXT(textureType);
                }
            }
        }

        if (fb == null) {
            bindFrameBuffer(null);
            setReadDrawBuffers(null);
        } else {
            if (fb.isUpdateNeeded()) {
                updateFrameBuffer(fb);
            } else {
                bindFrameBuffer(fb);
                setReadDrawBuffers(fb);
            }

            // update viewport to reflect framebuffer's resolution
            setViewPort(0, 0, fb.getWidth(), fb.getHeight());

            assert fb.getId() > 0;
            assert context.boundFBO == fb.getId();

            context.boundFB = fb;
        }
    }

    public void readFrameBuffer(FrameBuffer fb, ByteBuffer byteBuf) {
        readFrameBufferWithGLFormat(fb, byteBuf, GL.GL_RGBA, GL.GL_UNSIGNED_BYTE);
    }

    private void readFrameBufferWithGLFormat(FrameBuffer fb, ByteBuffer byteBuf, int glFormat, int dataType) {
        if (fb != null) {
            RenderBuffer rb = fb.getColorBuffer();
            if (rb == null) {
                throw new IllegalArgumentException("Specified framebuffer"
                        + " does not have a colorbuffer");
            }

            setFrameBuffer(fb);
            if (gl2 != null) {
                if (context.boundReadBuf != rb.getSlot()) {
                    gl2.glReadBuffer(GLFbo.GL_COLOR_ATTACHMENT0_EXT + rb.getSlot());
                    context.boundReadBuf = rb.getSlot();
                }
            }
 
        } else {
            setFrameBuffer(null);
        }

        gl.glReadPixels(vpX, vpY, vpW, vpH, glFormat, dataType, byteBuf);
    }

    public void readFrameBufferWithFormat(FrameBuffer fb, ByteBuffer byteBuf, Image.Format format) {
        GLImageFormat glFormat = texUtil.getImageFormatWithError(format, false);
        readFrameBufferWithGLFormat(fb, byteBuf, glFormat.format, glFormat.dataType);
    }

    private void deleteRenderBuffer(FrameBuffer fb, RenderBuffer rb) {
        intBuf1.put(0, rb.getId());
        glfbo.glDeleteRenderbuffersEXT(intBuf1);
    }

    public void deleteFrameBuffer(FrameBuffer fb) {
        if (fb.getId() != -1) {
            if (context.boundFBO == fb.getId()) {
                glfbo.glBindFramebufferEXT(GLFbo.GL_FRAMEBUFFER_EXT, 0);
                context.boundFBO = 0;
            }

            if (fb.getDepthBuffer() != null) {
                deleteRenderBuffer(fb, fb.getDepthBuffer());
            }
            if (fb.getColorBuffer() != null) {
                deleteRenderBuffer(fb, fb.getColorBuffer());
            }

            intBuf1.put(0, fb.getId());
            glfbo.glDeleteFramebuffersEXT(intBuf1);
            fb.resetObject();

            statistics.onDeleteFrameBuffer();
        }
    }

    /*********************************************************************\
     |* Textures                                                          *|
     \*********************************************************************/
    private int convertTextureType(Texture.Type type, int samples, int face) {
        if (samples > 1 && !caps.contains(Caps.TextureMultisample)) {
            throw new RendererException("Multisample textures are not supported" +
                    " by the video hardware.");
        }

        switch (type) {
            case TwoDimensional:
                if (samples > 1) {
                    return GLExt.GL_TEXTURE_2D_MULTISAMPLE;
                } else {
                    return GL.GL_TEXTURE_2D;
                }
            case TwoDimensionalArray:
                if (!caps.contains(Caps.TextureArray)) {
                    throw new RendererException("Array textures are not supported"
                            + " by the video hardware.");
                }
                if (samples > 1) {
                    return GLExt.GL_TEXTURE_2D_MULTISAMPLE_ARRAY;
                } else {
                    return GLExt.GL_TEXTURE_2D_ARRAY_EXT;
                }
            case ThreeDimensional:
                if (!caps.contains(Caps.OpenGL20) && !caps.contains(Caps.OpenGLES30)) {
                    throw new RendererException("3D textures are not supported" +
                            " by the video hardware.");
                }
                return GL2.GL_TEXTURE_3D;
            case CubeMap:
                if (face < 0) {
                    return GL.GL_TEXTURE_CUBE_MAP;
                } else if (face < 6) {
                    return GL.GL_TEXTURE_CUBE_MAP_POSITIVE_X + face;
                } else {
                    throw new UnsupportedOperationException("Invalid cube map face index: " + face);
                }
            default:
                throw new UnsupportedOperationException("Unknown texture type: " + type);
        }
    }

    private int convertMagFilter(Texture.MagFilter filter) {
        switch (filter) {
            case Bilinear:
                return GL.GL_LINEAR;
            case Nearest:
                return GL.GL_NEAREST;
            default:
                throw new UnsupportedOperationException("Unknown mag filter: " + filter);
        }
    }

    private int convertMinFilter(Texture.MinFilter filter, boolean haveMips) {
        if (haveMips){
            switch (filter) {
                case Trilinear:
                    return GL.GL_LINEAR_MIPMAP_LINEAR;
                case BilinearNearestMipMap:
                    return GL.GL_LINEAR_MIPMAP_NEAREST;
                case NearestLinearMipMap:
                    return GL.GL_NEAREST_MIPMAP_LINEAR;
                case NearestNearestMipMap:
                    return GL.GL_NEAREST_MIPMAP_NEAREST;
                case BilinearNoMipMaps:
                    return GL.GL_LINEAR;
                case NearestNoMipMaps:
                    return GL.GL_NEAREST;
                default:
                    throw new UnsupportedOperationException("Unknown min filter: " + filter);
            }
        } else {
            switch (filter) {
                case Trilinear:
                case BilinearNearestMipMap:
                case BilinearNoMipMaps:
                    return GL.GL_LINEAR;
                case NearestLinearMipMap:
                case NearestNearestMipMap:
                case NearestNoMipMaps:
                    return GL.GL_NEAREST;
                default:
                    throw new UnsupportedOperationException("Unknown min filter: " + filter);
            }
        }
    }

    private int convertWrapMode(Texture.WrapMode mode) {
        switch (mode) {
            case BorderClamp:
            case Clamp:
            case EdgeClamp:
                // Falldown intentional.
                return GL.GL_CLAMP_TO_EDGE;
            case Repeat:
                return GL.GL_REPEAT;
            case MirroredRepeat:
                return GL.GL_MIRRORED_REPEAT;
            default:
                throw new UnsupportedOperationException("Unknown wrap mode: " + mode);
        }
    }

    @SuppressWarnings("fallthrough")
    private void setupTextureParams(int unit, Texture tex) {
        Image image = tex.getImage();
        int samples = image != null ? image.getMultiSamples() : 1;
        int target = convertTextureType(tex.getType(), samples, -1);

        if (samples > 1) {
            bindTextureOnly(target, image, unit);
            return;
        }

        boolean haveMips = true;
        if (image != null) {
            haveMips = image.isGeneratedMipmapsRequired() || image.hasMipmaps();
        }
        
        LastTextureState curState = image.getLastTextureState();

        if (curState.magFilter != tex.getMagFilter()) {
            bindTextureAndUnit(target, image, unit);
            gl.glTexParameteri(target, GL.GL_TEXTURE_MAG_FILTER, convertMagFilter(tex.getMagFilter()));
            curState.magFilter = tex.getMagFilter();
        }
        if (curState.minFilter != tex.getMinFilter()) {
            bindTextureAndUnit(target, image, unit);
            gl.glTexParameteri(target, GL.GL_TEXTURE_MIN_FILTER, convertMinFilter(tex.getMinFilter(), haveMips));
            curState.minFilter = tex.getMinFilter();
        }

        int desiredAnisoFilter = tex.getAnisotropicFilter() == 0
                ? defaultAnisotropicFilter
                : tex.getAnisotropicFilter();

        if (caps.contains(Caps.TextureFilterAnisotropic)
                && curState.anisoFilter != desiredAnisoFilter) {
            bindTextureAndUnit(target, image, unit);
            gl.glTexParameterf(target,
                    GLExt.GL_TEXTURE_MAX_ANISOTROPY_EXT,
                    desiredAnisoFilter);
            curState.anisoFilter = desiredAnisoFilter;
        }

        switch (tex.getType()) {
            case ThreeDimensional:
            case CubeMap: // cubemaps use 3D coords
                if (gl2 != null && (caps.contains(Caps.OpenGL20) || caps.contains(Caps.OpenGLES30)) && curState.rWrap != tex.getWrap(WrapAxis.R)) {
                    bindTextureAndUnit(target, image, unit);
                    gl.glTexParameteri(target, GL2.GL_TEXTURE_WRAP_R, convertWrapMode(tex.getWrap(WrapAxis.R)));
                    curState.rWrap = tex.getWrap(WrapAxis.R);
                }
                //There is no break statement on purpose here
            case TwoDimensional:
            case TwoDimensionalArray:
                if (curState.tWrap != tex.getWrap(WrapAxis.T)) {
                    bindTextureAndUnit(target, image, unit);
                    gl.glTexParameteri(target, GL.GL_TEXTURE_WRAP_T, convertWrapMode(tex.getWrap(WrapAxis.T)));
                    image.getLastTextureState().tWrap = tex.getWrap(WrapAxis.T);
                }
                if (curState.sWrap != tex.getWrap(WrapAxis.S)) {
                    bindTextureAndUnit(target, image, unit);
                    gl.glTexParameteri(target, GL.GL_TEXTURE_WRAP_S, convertWrapMode(tex.getWrap(WrapAxis.S)));
                    curState.sWrap = tex.getWrap(WrapAxis.S);
                }
                break;
            default:
                throw new UnsupportedOperationException("Unknown texture type: " + tex.getType());
        }

        ShadowCompareMode texCompareMode = tex.getShadowCompareMode();
        if ( (gl2 != null || caps.contains(Caps.OpenGLES30)) && curState.shadowCompareMode != texCompareMode) {
            bindTextureAndUnit(target, image, unit);
            if (texCompareMode != ShadowCompareMode.Off) {
                gl.glTexParameteri(target, GL2.GL_TEXTURE_COMPARE_MODE, GL2.GL_COMPARE_REF_TO_TEXTURE);
                if (texCompareMode == ShadowCompareMode.GreaterOrEqual) {
                    gl.glTexParameteri(target, GL2.GL_TEXTURE_COMPARE_FUNC, GL.GL_GEQUAL);
                } else {
                    gl.glTexParameteri(target, GL2.GL_TEXTURE_COMPARE_FUNC, GL.GL_LEQUAL);
                }
            } else {
                gl.glTexParameteri(target, GL2.GL_TEXTURE_COMPARE_MODE, GL.GL_NONE);
            }
            curState.shadowCompareMode = texCompareMode;
        }
        
        // If at this point we didn't bind the texture, bind it now
        bindTextureOnly(target, image, unit);
    }

    /**
     * Validates if a potentially NPOT texture is supported by the hardware.
     * <p>
     * Textures with power-of-2 dimensions are supported on all hardware, however 
     * non-power-of-2 textures may or may not be supported depending on which
     * texturing features are used.
     *
     * @param tex The texture to validate.
     * @throws RendererException If the texture is not supported by the hardware
     */
    private void checkNonPowerOfTwo(Texture tex) {
        if (!tex.getImage().isNPOT()) {
            // Texture is power-of-2, safe to use.
            return;
        }

        if (caps.contains(Caps.NonPowerOfTwoTextures)) {
            // Texture is NPOT but it is supported by video hardware.
            return;
        }

        // Maybe we have some / partial support for NPOT?
        if (!caps.contains(Caps.PartialNonPowerOfTwoTextures)) {
            // Cannot use any type of NPOT texture (uncommon)
            throw new RendererException("non-power-of-2 textures are not "
                    + "supported by the video hardware");
        }

        // Partial NPOT supported..
        if (tex.getMinFilter().usesMipMapLevels()) {
            throw new RendererException("non-power-of-2 textures with mip-maps "
                    + "are not supported by the video hardware");
        }

        switch (tex.getType()) {
            case CubeMap:
            case ThreeDimensional:
                if (tex.getWrap(WrapAxis.R) != Texture.WrapMode.EdgeClamp) {
                    throw new RendererException("repeating non-power-of-2 textures "
                            + "are not supported by the video hardware");
                }
                // fallthrough intentional!!!
            case TwoDimensionalArray:
            case TwoDimensional:
                if (tex.getWrap(WrapAxis.S) != Texture.WrapMode.EdgeClamp
                        || tex.getWrap(WrapAxis.T) != Texture.WrapMode.EdgeClamp) {
                    throw new RendererException("repeating non-power-of-2 textures "
                            + "are not supported by the video hardware");
                }
                break;
            default:
                throw new UnsupportedOperationException("unrecongized texture type");
        }
    }

    /**
     * Ensures that the texture is bound to the given unit
     * and that the unit is currently active (for modification).
     * 
     * @param target The texture target, one of GL_TEXTURE_***
     * @param img The image texture to bind
     * @param unit At what unit to bind the texture.
     */
    private void bindTextureAndUnit(int target, Image img, int unit) {
        if (context.boundTextureUnit != unit) {
            gl.glActiveTexture(GL.GL_TEXTURE0 + unit);
            context.boundTextureUnit = unit;
        }
        if (context.boundTextures[unit] != img) {
            gl.glBindTexture(target, img.getId());
            context.boundTextures[unit] = img;
            statistics.onTextureUse(img, true);
        } else {
            statistics.onTextureUse(img, false);
        }
    }
    
    /**
     * Ensures that the texture is bound to the given unit,
     * but does not care if the unit is active (for rendering).
     * 
     * @param target The texture target, one of GL_TEXTURE_***
     * @param img The image texture to bind
     * @param unit At what unit to bind the texture.
     */
    private void bindTextureOnly(int target, Image img, int unit) {
        if (context.boundTextures[unit] != img) {
            if (context.boundTextureUnit != unit) {
                gl.glActiveTexture(GL.GL_TEXTURE0 + unit);
                context.boundTextureUnit = unit;
            }
            gl.glBindTexture(target, img.getId());
            context.boundTextures[unit] = img;
            statistics.onTextureUse(img, true);
        } else {
            statistics.onTextureUse(img, false);
        }
    }
    
    /**
     * Uploads the given image to the GL driver.
     *
     * @param img The image to upload
     * @param type How the data in the image argument should be interpreted.
     * @param unit The texture slot to be used to upload the image, not important
     * @param scaleToPot If true, the image will be scaled to power-of-2 dimensions
     * before being uploaded.
     */
    public void updateTexImageData(Image img, Texture.Type type, int unit, boolean scaleToPot) {
        int texId = img.getId();
        if (texId == -1) {
            // create texture
            gl.glGenTextures(intBuf1);
            texId = intBuf1.get(0);
            img.setId(texId);
            objManager.registerObject(img);

            statistics.onNewTexture();
        }

        // bind texture
        int target = convertTextureType(type, img.getMultiSamples(), -1);
        bindTextureAndUnit(target, img, unit);

        int imageSamples = img.getMultiSamples();
        if (imageSamples <= 1) {
            if (!img.hasMipmaps() && img.isGeneratedMipmapsRequired()) {
                // Image does not have mipmaps, but they are required.
                // Generate from base level.

                if (!caps.contains(Caps.FrameBuffer) && gl2 != null) {
                    gl2.glTexParameteri(target, GL2.GL_GENERATE_MIPMAP, GL.GL_TRUE);
                    img.setMipmapsGenerated(true);
                } else {
                    // For OpenGL3 and up.
                    // We'll generate mipmaps via glGenerateMipmapEXT (see below)
                }
            } else if (caps.contains(Caps.OpenGL20) || caps.contains(Caps.OpenGLES30)) {
                if (img.hasMipmaps()) {
                    // Image already has mipmaps, set the max level based on the 
                    // number of mipmaps we have.
                    gl.glTexParameteri(target, GL2.GL_TEXTURE_MAX_LEVEL, img.getMipMapSizes().length - 1);
                } else {
                    // Image does not have mipmaps and they are not required.
                    // Specify that that the texture has no mipmaps.
                    gl.glTexParameteri(target, GL2.GL_TEXTURE_MAX_LEVEL, 0);
                }
            }
        } else {
            // Check if graphics card doesn't support multisample textures
            if (!caps.contains(Caps.TextureMultisample)) {
                throw new RendererException("Multisample textures are not supported by the video hardware");
            }

            if (img.isGeneratedMipmapsRequired() || img.hasMipmaps()) {
                throw new RendererException("Multisample textures do not support mipmaps");
            }

            if (img.getFormat().isDepthFormat()) {
                img.setMultiSamples(Math.min(limits.get(Limits.DepthTextureSamples), imageSamples));
            } else {
                img.setMultiSamples(Math.min(limits.get(Limits.ColorTextureSamples), imageSamples));
            }

            scaleToPot = false;
        }

        // Check if graphics card doesn't support depth textures
        if (img.getFormat().isDepthFormat() && !caps.contains(Caps.DepthTexture)) {
            throw new RendererException("Depth textures are not supported by the video hardware");
        }

        if (target == GL.GL_TEXTURE_CUBE_MAP) {
            // Check max texture size before upload
            int cubeSize = limits.get(Limits.CubemapSize);
            if (img.getWidth() > cubeSize || img.getHeight() > cubeSize) {
                throw new RendererException("Cannot upload cubemap " + img + ". The maximum supported cubemap resolution is " + cubeSize);
            }
            if (img.getWidth() != img.getHeight()) {
                throw new RendererException("Cubemaps must have square dimensions");
            }
        } else {
            int texSize = limits.get(Limits.TextureSize);
            if (img.getWidth() > texSize || img.getHeight() > texSize) {
                throw new RendererException("Cannot upload texture " + img + ". The maximum supported texture resolution is " + texSize);
            }
        }

        Image imageForUpload;
        if (scaleToPot) {
            imageForUpload = MipMapGenerator.resizeToPowerOf2(img);
        } else {
            imageForUpload = img;
        }
        if (target == GL.GL_TEXTURE_CUBE_MAP) {
            List<ByteBuffer> data = imageForUpload.getData();
            if (data.size() != 6) {
                logger.log(Level.WARNING, "Invalid texture: {0}\n"
                        + "Cubemap textures must contain 6 data units.", img);
                return;
            }
            for (int i = 0; i < 6; i++) {
                texUtil.uploadTexture(imageForUpload, GL.GL_TEXTURE_CUBE_MAP_POSITIVE_X + i, i, linearizeSrgbImages);
            }
        } else if (target == GLExt.GL_TEXTURE_2D_ARRAY_EXT) {
            if (!caps.contains(Caps.TextureArray)) {
                throw new RendererException("Texture arrays not supported by graphics hardware");
            }

            List<ByteBuffer> data = imageForUpload.getData();

            // -1 index specifies prepare data for 2D Array
            texUtil.uploadTexture(imageForUpload, target, -1, linearizeSrgbImages);

            for (int i = 0; i < data.size(); i++) {
                // upload each slice of 2D array in turn
                // this time with the appropriate index
                texUtil.uploadTexture(imageForUpload, target, i, linearizeSrgbImages);
            }
        } else {
            texUtil.uploadTexture(imageForUpload, target, 0, linearizeSrgbImages);
        }

        if (img.getMultiSamples() != imageSamples) {
            img.setMultiSamples(imageSamples);
        }

        if (caps.contains(Caps.FrameBuffer) || gl2 == null) {
            if (!img.hasMipmaps() && img.isGeneratedMipmapsRequired() && img.getData(0) != null) {
                glfbo.glGenerateMipmapEXT(target);
                img.setMipmapsGenerated(true);
            }
        }

        img.clearUpdateNeeded();
    }

    @Override
    public void setTexture(int unit, Texture tex) {
        Image image = tex.getImage();
        if (image.isUpdateNeeded() || (image.isGeneratedMipmapsRequired() && !image.isMipmapsGenerated())) {
            // Check NPOT requirements
            boolean scaleToPot = false;

            try {
                checkNonPowerOfTwo(tex);
            } catch (RendererException ex) {
                if (logger.isLoggable(Level.WARNING)) {
                    int nextWidth = FastMath.nearestPowerOfTwo(tex.getImage().getWidth());
                    int nextHeight = FastMath.nearestPowerOfTwo(tex.getImage().getHeight());
                    logger.log(Level.WARNING,
                            "Non-power-of-2 textures are not supported! Scaling texture '" + tex.getName() +
                                    "' of size " + tex.getImage().getWidth() + "x" + tex.getImage().getHeight() +
                                    " to " + nextWidth + "x" + nextHeight);
                }
                scaleToPot = true;
            }

            updateTexImageData(image, tex.getType(), unit, scaleToPot);
        }

        int texId = image.getId();
        assert texId != -1;

        setupTextureParams(unit, tex);
    }


    /**
     * @deprecated Use modifyTexture(Texture2D dest, Image src, int destX, int destY, int srcX, int srcY, int areaW, int areaH)
     */
    @Deprecated
    public void modifyTexture(Texture tex, Image pixels, int x, int y) {
        setTexture(0, tex);
        int target = convertTextureType(tex.getType(), pixels.getMultiSamples(), -1);
        texUtil.uploadSubTexture(target,pixels, 0, x, y,0,0,pixels.getWidth(),pixels.getHeight(), linearizeSrgbImages);     
    }

     /**
     * Copy a part of an image to a texture 2d.
     * @param dest The destination image, where the source will be copied
     * @param src The source image that contains the data to copy
     * @param destX First pixel of the destination image from where the src image will be drawn (x component)
     * @param destY First pixel of the destination image from where the src image will be drawn (y component)
     * @param srcX  First pixel to copy (x component)
     * @param srcY  First pixel to copy (y component)
     * @param areaW Width of the area to copy
     * @param areaH Height of the area to copy
     */
    public void modifyTexture(Texture2D dest, Image src, int destX, int destY, int srcX, int srcY, int areaW, int areaH) {
        setTexture(0, dest);
        int target = convertTextureType(dest.getType(), src.getMultiSamples(), -1);
        texUtil.uploadSubTexture(target, src, 0, destX, destY, srcX, srcY, areaW, areaH, linearizeSrgbImages);
    }
  
    public void deleteImage(Image image) {
        int texId = image.getId();
        if (texId != -1) {
            intBuf1.put(0, texId);
            intBuf1.position(0).limit(1);
            gl.glDeleteTextures(intBuf1);
            image.resetObject();

            statistics.onDeleteTexture();
        }
    }

    /*********************************************************************\
     |* Buffer Objects and Attributes                                    *|
     \*********************************************************************/
    public int convertUsage(Usage usage) {
        switch (usage) {
            case Static:        return GL.GL_STATIC_DRAW;
            case Dynamic:       return GL.GL_DYNAMIC_DRAW;
            case Stream:        return GL.GL_STREAM_DRAW;
            case StaticRead:    return GL.GL_STATIC_READ;
            case DynamicRead:   return GL.GL_DYNAMIC_READ;
            case StreamRead:    return GL.GL_STREAM_READ;
            case StaticCopy:    return GL.GL_STATIC_COPY;
            case DynamicCopy:   return GL.GL_DYNAMIC_COPY;
            case StreamCopy:    return GL.GL_STREAM_COPY;
            default:
                throw new UnsupportedOperationException("Unknown usage type.");
        }
    }

    private int convertFormat(Format format) {
        switch (format) {
            case Byte:
                return GL.GL_BYTE;
            case UnsignedByte:
                return GL.GL_UNSIGNED_BYTE;
            case Short:
                return GL.GL_SHORT;
            case UnsignedShort:
                return GL.GL_UNSIGNED_SHORT;
            case Int:
                return GL.GL_INT;
            case UnsignedInt:
                return GL.GL_UNSIGNED_INT;
            case Float:
                return GL.GL_FLOAT;
            case Double:
                return GL.GL_DOUBLE;
            default:
                throw new UnsupportedOperationException("Unknown buffer format.");
        }
    }
    public int convertTarget(Target target) {
        switch (target) {
            case Array: return GL.GL_ARRAY_BUFFER;
            case AtomicCounter: return GL4.GL_ATOMIC_COUNTER_BUFFER;
            case CopyRead: return GL3.GL_COPY_READ_BUFFER;
            case CopyWrite: return GL3.GL_COPY_WRITE_BUFFER;
            case DispatchIndirect: return GL4.GL_DISPATCH_INDIRECT_BUFFER;
            case DrawIndirect: return GL4.GL_DRAW_INDIRECT_BUFFER;
            case ElementArray: return GL.GL_ELEMENT_ARRAY_BUFFER;
            case PixelPack: return GL2.GL_PIXEL_PACK_BUFFER;
            case PixelUnpack: return GL2.GL_PIXEL_UNPACK_BUFFER;
            case Query: return GL4.GL_QUERY_BUFFER;
            case ShaderStorage: 
                if(!caps.contains(Caps.ShaderStorageBufferObject))
                    throw new RendererException("UniformBuffer object not supported by current hardware.");
                return GL4.GL_SHADER_STORAGE_BUFFER;
            case Texture: return GL3.GL_TEXTURE_BUFFER;
            case TransformFeedback: return GL3.GL_TRANSFORM_FEEDBACK_BUFFER;
            case Uniform: 
                if(!caps.contains(Caps.UniformBufferObject))
                    throw new RendererException("UniformBuffer object not supported by current hardware.");
                return GL3.GL_UNIFORM_BUFFER;
            default:
                throw new UnsupportedOperationException("Unknown target type.");
        }
    }
    public int convertTargetBase(Target target) {
        switch (target) {
            case TransformFeedback: return GL3.GL_TRANSFORM_FEEDBACK_BUFFER;
            case Uniform: 
                if(!caps.contains(Caps.UniformBufferObject))
                    throw new RendererException("UniformBuffer object not supported by current hardware.");
                return GL3.GL_UNIFORM_BUFFER;
            default:
                throw new UnsupportedOperationException("Unsupported target type. " + target);
        }
    }
     public int convertTargetRange(Target target) {
        switch (target) {
            case AtomicCounter: return GL4.GL_ATOMIC_COUNTER_BUFFER;
            case ShaderStorage: 
                if(!caps.contains(Caps.ShaderStorageBufferObject))
                    throw new RendererException("UniformBuffer object not supported by current hardware.");
                return GL4.GL_SHADER_STORAGE_BUFFER;
            case TransformFeedback: return GL3.GL_TRANSFORM_FEEDBACK_BUFFER;
            case Uniform: 
                if(!caps.contains(Caps.UniformBufferObject))
                    throw new RendererException("UniformBuffer object not supported by current hardware.");
                return GL3.GL_UNIFORM_BUFFER;
            default:
                throw new UnsupportedOperationException("Unsupported target type. " + target);
        }
    }
    
    public int bindBuffer(BufferObject bo) {
        int bufId = bo.getId();
        if (bufId == -1) {
            gl.glGenBuffers(intBuf1);
            bufId = intBuf1.get(0);
            bo.setId(bufId);
            objManager.registerObject(bo);
        }
        return bindBuffer(bo.getTarget(), bufId);
    }
    public int bindBuffer(Target target, int bufId) {
        if(bufId == -1) throw new IllegalArgumentException("Buffer id cannot be -1.");
        int t = convertTarget(target);
        if(context.boundBO[target.ordinal()] != bufId) {
            gl.glBindBuffer(t, bufId);
            context.boundBO[target.ordinal()] = bufId;
        }
        return t;
    }
    
    public int bindBufferBase(Target target, int index, int bufId) {
        if(bufId == -1) throw new IllegalArgumentException("Buffer id cannot be -1.");
        //not caching bindBufferBase
        //but got to set context.boundBO
        int t = convertTargetBase(target);
        gl3.glBindBufferBase(t, index, bufId);
        context.boundBO[target.ordinal()] = bufId;
        return t;
    }
    public int bindBufferRange(Target target, int index, int bufId, long offset, long size) {
        if(bufId == -1) throw new IllegalArgumentException("Buffer id cannot be -1.");
        //not caching bindBufferRange
        //but got to set context.boundBO
        int t = convertTargetRange(target);
        gl3.glBindBufferRange(t, index, bufId, offset, size);
        context.boundBO[target.ordinal()] = bufId;
        return t;
    }

    @Override
    public void updateBufferData(BufferObject bo) {
        int target = bindBuffer(bo);

        int usage = convertUsage(bo.getUsage());
        bo.getData().rewind();

        switch (bo.getFormat()) {
            case Byte:
            case UnsignedByte:
                gl.glBufferData(target, (ByteBuffer) bo.getData(), usage);
                break;
            case Short:
            case UnsignedShort:
                gl.glBufferData(target, (ShortBuffer) bo.getData(), usage);
                break;
            case Int:
            case UnsignedInt:
                glext.glBufferData(target, (IntBuffer) bo.getData(), usage);
                break;
            case Float:
                gl.glBufferData(target, (FloatBuffer) bo.getData(), usage);
                break;
            default:
                throw new UnsupportedOperationException("Unknown buffer format.");
        }

        bo.clearUpdateNeeded();
    }

    @Override
    public void deleteBuffer(BufferObject bo) {
        int bufId = bo.getId();
        if (bufId != -1) {
            // delete buffer
            intBuf1.clear();
            intBuf1.put(bufId);
            intBuf1.flip();
            gl.glDeleteBuffers(intBuf1);
            bo.resetObject();
//            statistics.onDeleteBufferObject();
        }
    }

    public void clearVertexAttribs() {
        IDList attribList = context.attribIndexList;
        for (int i = 0; i < attribList.oldLen; i++) {
            int idx = attribList.oldList[i];
            gl.glDisableVertexAttribArray(idx);
            if (context.boundAttribs[idx].isInstanced()) {
                glext.glVertexAttribDivisorARB(idx, 0);
            }
            context.boundAttribs[idx] = null;
        }
        context.attribIndexList.copyNewToOld();
    }

    public void setVertexAttrib(VertexBuffer vb, VertexBuffer idb) {
        if (vb.getBufferType() == VertexBuffer.Type.Index) {
            throw new IllegalArgumentException("Index buffers not allowed to be set to vertex attrib");
        }

        if (context.boundShaderProgram <= 0) {
            throw new IllegalStateException("Cannot render mesh without shader bound");
        }

        Attribute attrib = context.boundShader.getAttribute(vb.getBufferType());
        int loc = attrib.getLocation();
        if (loc == -1) {
            return; // not defined
        }
        if (loc == -2) {
            loc = gl.glGetAttribLocation(context.boundShaderProgram, "in" + vb.getBufferType().name());

            // not really the name of it in the shader (inPosition) but
            // the internal name of the enum (Position).
            if (loc < 0) {
                attrib.setLocation(-1);
                return; // not available in shader.
            } else {
                attrib.setLocation(loc);
            }
        }

        if (vb.isInstanced()) {
            if (!caps.contains(Caps.MeshInstancing)) {
                throw new RendererException("Instancing is required, "
                        + "but not supported by the "
                        + "graphics hardware");
            }
        }
        int slotsRequired = 1;
        if (vb.getNumComponents() > 4) {
            if (vb.getNumComponents() % 4 != 0) {
                throw new RendererException("Number of components in multi-slot "
                        + "buffers must be divisible by 4");
            }
            slotsRequired = vb.getNumComponents() / 4;
        }

        if (vb.isUpdateNeeded() && idb == null) {
            updateBufferData(vb);
        }

        VertexBuffer[] attribs = context.boundAttribs;
        for (int i = 0; i < slotsRequired; i++) {
            if (!context.attribIndexList.moveToNew(loc + i)) {
                gl.glEnableVertexAttribArray(loc + i);
            }
        }
        if (attribs[loc] != vb) {
            // NOTE: Use id from interleaved buffer if specified
            int bufId = idb != null ? idb.getId() : vb.getId();
            assert bufId != -1;
            bindBuffer(Target.Array, bufId);
//            if (context.boundArrayVBO != bufId) {
//                gl.glBindBuffer(GL.GL_ARRAY_BUFFER, bufId);
//                context.boundArrayVBO = bufId;
//                //statistics.onVertexBufferUse(vb, true);
//            } else {
//                //statistics.onVertexBufferUse(vb, false);
//            }

            if (slotsRequired == 1) {
                gl.glVertexAttribPointer(loc,
                        vb.getNumComponents(),
                        convertFormat(vb.getFormat()),
                        vb.isNormalized(),
                        vb.getStride(),
                        vb.getOffset());
            } else {
                for (int i = 0; i < slotsRequired; i++) {
                    // The pointer maps the next 4 floats in the slot.
                    // E.g.
                    // P1: XXXX____________XXXX____________
                    // P2: ____XXXX____________XXXX________
                    // P3: ________XXXX____________XXXX____
                    // P4: ____________XXXX____________XXXX
                    // stride = 4 bytes in float * 4 floats in slot * num slots
                    // offset = 4 bytes in float * 4 floats in slot * slot index
                    gl.glVertexAttribPointer(loc + i,
                            4,
                            convertFormat(vb.getFormat()),
                            vb.isNormalized(),
                            4 * 4 * slotsRequired,
                            4 * 4 * i);
                }
            }

            for (int i = 0; i < slotsRequired; i++) {
                int slot = loc + i;
                if (vb.isInstanced() && (attribs[slot] == null || !attribs[slot].isInstanced())) {
                    // non-instanced -> instanced
                    glext.glVertexAttribDivisorARB(slot, vb.getInstanceSpan());
                } else if (!vb.isInstanced() && attribs[slot] != null && attribs[slot].isInstanced()) {
                    // instanced -> non-instanced
                    glext.glVertexAttribDivisorARB(slot, 0);
                }
                attribs[slot] = vb;
            }
        }
    }

    public void setVertexAttrib(VertexBuffer vb) {
        setVertexAttrib(vb, null);
    }

    public void drawTriangleArray(Mesh.Mode mode, int count, int vertCount) {
        boolean useInstancing = count > 1 && caps.contains(Caps.MeshInstancing);
        if (useInstancing) {
            glext.glDrawArraysInstancedARB(convertElementMode(mode), 0,
                    vertCount, count);
        } else {
            gl.glDrawArrays(convertElementMode(mode), 0, vertCount);
        }
    }

    public void drawTriangleList(VertexBuffer indexBuf, Mesh mesh, int count) {
        if (indexBuf.getBufferType() != VertexBuffer.Type.Index) {
            throw new IllegalArgumentException("Only index buffers are allowed as triangle lists.");
        }

        switch (indexBuf.getFormat()) {
            case UnsignedByte:
            case UnsignedShort:
                // OK: Works on all platforms.
                break;
            case UnsignedInt:
                // Requires extension on OpenGL ES 2.
                if (!caps.contains(Caps.IntegerIndexBuffer)) {
                    throw new RendererException("32-bit index buffers are not supported by the video hardware");
                }
                break;
            default:
                // What is this?
                throw new RendererException("Unexpected format for index buffer: " + indexBuf.getFormat());
        }

        if (indexBuf.isUpdateNeeded()) {
            updateBufferData(indexBuf);
        }

        int bufId = indexBuf.getId();
        assert bufId != -1;

        bindBuffer(Target.ElementArray, bufId);
//        if (context.boundElementArrayVBO != bufId) {
//            gl.glBindBuffer(GL.GL_ELEMENT_ARRAY_BUFFER, bufId);
//            context.boundElementArrayVBO = bufId;
//            //statistics.onVertexBufferUse(indexBuf, true);
//        } else {
//            //statistics.onVertexBufferUse(indexBuf, true);
//        }

        int vertCount = mesh.getVertexCount();
        boolean useInstancing = count > 1 && caps.contains(Caps.MeshInstancing);

        if (mesh.getMode() == Mode.Hybrid) {
            int[] modeStart = mesh.getModeStart();
            int[] elementLengths = mesh.getElementLengths();

            int elMode = convertElementMode(Mode.Triangles);
            int fmt = convertFormat(indexBuf.getFormat());
            int elSize = indexBuf.getFormat().getComponentSize();
            int listStart = modeStart[0];
            int stripStart = modeStart[1];
            int fanStart = modeStart[2];
            int curOffset = 0;
            for (int i = 0; i < elementLengths.length; i++) {
                if (i == stripStart) {
                    elMode = convertElementMode(Mode.TriangleStrip);
                } else if (i == fanStart) {
                    elMode = convertElementMode(Mode.TriangleFan);
                }
                int elementLength = elementLengths[i];

                if (useInstancing) {
                    glext.glDrawElementsInstancedARB(elMode,
                            elementLength,
                            fmt,
                            curOffset,
                            count);
                } else {
                    gl.glDrawRangeElements(elMode,
                            0,
                            vertCount,
                            elementLength,
                            fmt,
                            curOffset);
                }

                curOffset += elementLength * elSize;
            }
        } else {
            if (useInstancing) {
                glext.glDrawElementsInstancedARB(convertElementMode(mesh.getMode()),
                        indexBuf.getData().limit(),
                        convertFormat(indexBuf.getFormat()),
                        0,
                        count);
            } else {
                gl.glDrawRangeElements(convertElementMode(mesh.getMode()),
                        0,
                        vertCount,
                        indexBuf.getData().limit(),
                        convertFormat(indexBuf.getFormat()),
                        0);
            }
        }
    }

    /*********************************************************************\
     |* Render Calls                                                      *|
     \*********************************************************************/
    public int convertElementMode(Mesh.Mode mode) {
        switch (mode) {
            case Points:
                return GL.GL_POINTS;
            case Lines:
                return GL.GL_LINES;
            case LineLoop:
                return GL.GL_LINE_LOOP;
            case LineStrip:
                return GL.GL_LINE_STRIP;
            case Triangles:
                return GL.GL_TRIANGLES;
            case TriangleFan:
                return GL.GL_TRIANGLE_FAN;
            case TriangleStrip:
                return GL.GL_TRIANGLE_STRIP;
            case Patch:
                return GL4.GL_PATCHES;
            default:
                throw new UnsupportedOperationException("Unrecognized mesh mode: " + mode);
        }
    }

    public void updateVertexArray(Mesh mesh, VertexBuffer instanceData) {
        int id = mesh.getId();
        if (id == -1) {
            IntBuffer temp = intBuf1;
            gl3.glGenVertexArrays(temp);
            id = temp.get(0);
            mesh.setId(id);
        }

        if (context.boundVertexArray != id) {
            gl3.glBindVertexArray(id);
            context.boundVertexArray = id;
        }

        VertexBuffer interleavedData = mesh.getBuffer(Type.InterleavedData);
        if (interleavedData != null && interleavedData.isUpdateNeeded()) {
            updateBufferData(interleavedData);
        }

        if (instanceData != null) {
            setVertexAttrib(instanceData, null);
        }

        for (VertexBuffer vb : mesh.getBufferList().getArray()) {
            if (vb.getBufferType() == Type.InterleavedData
                    || vb.getUsage() == Usage.CpuOnly // ignore cpu-only buffers
                    || vb.getBufferType() == Type.Index) {
                continue;
            }

            if (vb.getStride() == 0) {
                // not interleaved
                setVertexAttrib(vb);
            } else {
                // interleaved
                setVertexAttrib(vb, interleavedData);
            }
        }
    }

    private void renderMeshVertexArray(Mesh mesh, int lod, int count, VertexBuffer instanceData) {
        if (mesh.getId() == -1) {
            updateVertexArray(mesh, instanceData);
        } else {
            // TODO: Check if it was updated
        }

        if (context.boundVertexArray != mesh.getId()) {
            gl3.glBindVertexArray(mesh.getId());
            context.boundVertexArray = mesh.getId();
        }

//        IntMap<VertexBuffer> buffers = mesh.getBuffers();
        VertexBuffer indices;
        if (mesh.getNumLodLevels() > 0) {
            indices = mesh.getLodLevel(lod);
        } else {
            indices = mesh.getBuffer(Type.Index);
        }
        if (indices != null) {
            drawTriangleList(indices, mesh, count);
        } else {
            drawTriangleArray(mesh.getMode(), count, mesh.getVertexCount());
        }
        clearVertexAttribs();
    }

    private void renderMeshDefault(Mesh mesh, int lod, int count, VertexBuffer[] instanceData) {

        // Here while count is still passed in.  Can be removed when/if
        // the method is collapsed again.  -pspeed        
        count = Math.max(mesh.getInstanceCount(), count);

        VertexBuffer interleavedData = mesh.getBuffer(Type.InterleavedData);
        if (interleavedData != null && interleavedData.isUpdateNeeded()) {
            updateBufferData(interleavedData);
        }

        VertexBuffer indices;
        if (mesh.getNumLodLevels() > 0) {
            indices = mesh.getLodLevel(lod);
        } else {
            indices = mesh.getBuffer(Type.Index);
        }

        if (instanceData != null) {
            for (VertexBuffer vb : instanceData) {
                setVertexAttrib(vb, null);
            }
        }

        for (VertexBuffer vb : mesh.getBufferList().getArray()) {
            if (vb.getBufferType() == Type.InterleavedData
                    || vb.getUsage() == Usage.CpuOnly // ignore cpu-only buffers
                    || vb.getBufferType() == Type.Index) {
                continue;
            }

            if (vb.getStride() == 0) {
                // not interleaved
                setVertexAttrib(vb);
            } else {
                // interleaved
                setVertexAttrib(vb, interleavedData);
            }
        }

        clearVertexAttribs();
        
        if(context.transformFeedbackOutput != null && context.transformFeedbackEnabled == -1) {
            beginTransformFeedback(context.transformFeedbackOutput.getMode());
        }
        
        if (indices != null) {
            drawTriangleList(indices, mesh, count);
        } else {
            drawTriangleArray(mesh.getMode(), count, mesh.getVertexCount());
        }
    }

    public void renderMesh(Mesh mesh, int lod, int count, VertexBuffer[] instanceData) {
        if (mesh.getVertexCount() == 0 || mesh.getTriangleCount() == 0 || count == 0) {
            return;
        }

        if (count > 1 && !caps.contains(Caps.MeshInstancing)) {
            throw new RendererException("Mesh instancing is not supported by the video hardware");
        }

        if (mesh.getLineWidth() != 1f && context.lineWidth != mesh.getLineWidth()) {
            gl.glLineWidth(mesh.getLineWidth());
            context.lineWidth = mesh.getLineWidth();
        }

        if (gl4 != null && mesh.getMode().equals(Mode.Patch)) {
            gl4.glPatchParameter(mesh.getPatchVertexCount());
        }
        statistics.onMeshDrawn(mesh, lod, count);
//        if (ctxCaps.GL_ARB_vertex_array_object){
//            renderMeshVertexArray(mesh, lod, count);
//        }else{
        renderMeshDefault(mesh, lod, count, instanceData);
//        }
    }

    public void setMainFrameBufferSrgb(boolean enableSrgb) {
        // Gamma correction
        if (!caps.contains(Caps.Srgb) && enableSrgb) {
            // Not supported, sorry.
            logger.warning("sRGB framebuffer is not supported " +
                    "by video hardware, but was requested.");

            return;
        }

        setFrameBuffer(null);

        if (enableSrgb) {
            if (!getBoolean(GLExt.GL_FRAMEBUFFER_SRGB_CAPABLE_EXT)) {
                logger.warning("Driver claims that default framebuffer "
                        + "is not sRGB capable. Enabling anyway.");
            }

            gl.glEnable(GLExt.GL_FRAMEBUFFER_SRGB_EXT);

            logger.log(Level.FINER, "SRGB FrameBuffer enabled (Gamma Correction)");
        } else {
            gl.glDisable(GLExt.GL_FRAMEBUFFER_SRGB_EXT);
        }
    }

    public void setLinearizeSrgbImages(boolean linearize) {
        if (caps.contains(Caps.Srgb)) {
            linearizeSrgbImages = linearize;
        }
    }

    @Override
    public int[] generateProfilingTasks(int numTasks) {
        IntBuffer ids = BufferUtils.createIntBuffer(numTasks);
        gl.glGenQueries(numTasks, ids);
        return BufferUtils.getIntArray(ids);
    }

    @Override
    public void startProfiling(int taskId) {
        //Todo
        //profiling can now use queries instead
        if(context.startedQueries[QueryObject.Type.TimeElapsed.ordinal()] != 0)
            throw new RendererException("Query of type TimeElapsed already started.");
        gl.glBeginQuery(GL.GL_TIME_ELAPSED, taskId);
        context.startedQueries[QueryObject.Type.TimeElapsed.ordinal()] = taskId;
    }

    @Override
    public void stopProfiling() {
        if(context.startedQueries[QueryObject.Type.TimeElapsed.ordinal()] == 0)
                throw new RendererException("Query of type TimeElapsed is not started!");
        gl.glEndQuery(GL.GL_TIME_ELAPSED);
        context.startedQueries[QueryObject.Type.TimeElapsed.ordinal()] = 0;
    }

    @Override
    public long getProfilingTime(int taskId) {
        return gl.glGetQueryObjectui64(taskId, GL.GL_QUERY_RESULT);
    }

    @Override
    public boolean isTaskResultAvailable(int taskId) {
        //glGetQueryObjectiv generates error if query is not started
        return gl.glGetQueryObjectiv(taskId, GL.GL_QUERY_RESULT_AVAILABLE) == 1;
    }
<<<<<<< HEAD
    /**********************************************************************\
    |* Transform Feedback                                                *|
    \*********************************************************************/
    public int convertTFMode(Mesh.Mode mode) {
        switch (mode) {
            case Points:
                return GL.GL_POINTS;
            case Lines:
            case LineLoop:
            case LineStrip:
                return GL.GL_LINES;
            case Triangles:
            case TriangleFan:
            case TriangleStrip:
                return GL.GL_TRIANGLES;
            default:
                throw new UnsupportedOperationException("Unrecognized transform feedback mode: " + mode);
        }
    }
    @Override
    public void setTransformFeedbackOutput(TransformFeedbackOutput output) {
        if(!caps.contains(Caps.TransformFeedback)) throw new RendererException("Transform feedback not supported by video hardware.");
        if(context.transformFeedbackOutput == output) return;
        
        if(context.transformFeedbackEnabled == -1) {
            context.transformFeedbackOutput = output;
        }
        else {
            if(output != null) throw new RendererException("Cannot change transform feedback output in middle of transform feedback.");
            endTransformFeedback();
            context.transformFeedbackOutput.setInUse(false);
            context.transformFeedbackOutput = null;
        }
    }
    public void beginTransformFeedback(Mesh.Mode meshMode) {
        int mode = convertTFMode(meshMode);
        if(context.transformFeedbackEnabled == -1) {
            TransformFeedbackOutput output = context.transformFeedbackOutput;
            output.setInUse(true);
            int size = output.getNumberOfBufferBindings();
            for(int i = 0; i < size; i++) {
                TransformFeedbackOutput.OutputBuffer b = output.getOutputBinding(i);
                if(b.buf.isUpdateNeeded()) updateBufferData(b.buf);
                if(b.range) bindBufferRange(Target.TransformFeedback, b.slot, b.buf.getId(), b.offset, b.size);
                else bindBufferBase(Target.TransformFeedback, b.slot, b.buf.getId());
            }
            
            gl3.glBeginTransformFeedback(mode);
            context.transformFeedbackEnabled = mode;
        }
        else {
            if(context.transformFeedbackEnabled != mode)
                throw new RendererException("Transform feedback already enabled for mode: " + context.transformFeedbackEnabled);
        }
    }
    public void endTransformFeedback() {
        if(context.transformFeedbackEnabled != -1) {
            gl3.glEndTransformFeedback();
            context.transformFeedbackEnabled = -1;
            //do we clear transform feedback bindings? or not needed?
            
//            TransformFeedbackOutput output = context.transformFeedbackOutput;
//            int size = output.getNumberOfBufferBindings();
//            for(int i = 0; i < size; i++) {
//                TransformFeedbackOutput.OutputBuffer b = output.getOutputBinding(i);
//                bindBufferBase(Target.TransformFeedback, b.slot, 0);
//            }
        }
    }
    /**********************************************************************\
    |* Queries                                                            *|
    \**********************************************************************/
    public int convertQueryType(QueryObject.Type type) {
        switch (type) {
            case AnySamplesPassed:
                return GL3.GL_ANY_SAMPLES_PASSED;
            case AnySamplesPassedConservative:
                return GL4.GL_ANY_SAMPLES_PASSED_CONSERVATIVE;
            case PrimitivesGenerated:
                return GL3.GL_PRIMITIVES_GENERATED;
            case SamplesPassed:
                return GL.GL_SAMPLES_PASSED;
            case TimeElapsed:
                return GL3.GL_TIME_ELAPSED;
            case TransformFeedbackPrimitivesGenerated:
                return GL3.GL_TRANSFORM_FEEDBACK_PRIMITIVES_WRITTEN;
            default:
                throw new UnsupportedOperationException("Unrecognized query object type: " + type);
        }
    }

    private int getQueryCounterBits(QueryObject.Type type) {
        return getQueryCounterBits(convertQueryType(type));
    }
    private int getQueryCounterBits(int target) {
        intBuf1.clear();
        gl.glGetQuery(target, GL.GL_QUERY_COUNTER_BITS, intBuf1);
        return intBuf1.get(0);
    }

    @Override
    public boolean isQueryResultReady(QueryObject q) {
        int id = q.getId();
        if(id == -1) throw new RendererException("Id cannot be -1");
        return gl.glGetQueryObjectiv(id, GL.GL_QUERY_RESULT_AVAILABLE) == GL.GL_TRUE;
    }

    @Override
    public long getQueryResult(QueryObject q) {
        int id = q.getId();
        if(id == -1) throw new RendererException("Id cannot be -1");
        //TODO
        //return 64 bit value is possible (requires openGL 3.3+)
        //currently glGetQueryObjectui64 is implemented
        //in jme-lwjgl with ARBTimerQuery.glGetQueryObjectui64(query, target);
        //thus its used with timeElapsed only for now.
        if(q.getType() == QueryObject.Type.TimeElapsed)
            return gl.glGetQueryObjectui64(id, GL.GL_QUERY_RESULT);
        return gl.glGetQueryObjectiv(id, GL.GL_QUERY_RESULT);
    }

    @Override
    public void beginQuery(QueryObject q) {
        //TODO
        //Can multiple indexed queries with same target different index
        //be started simultainously?
        //For now check and cache index 0
        int target = convertQueryType(q.getType());
        if(q.getIndex() == 0 && context.startedQueries[q.getType().ordinal()] != 0)
            throw new RendererException("Query of type " + q.getType() + " already started.");
        int id = q.getId();
        if(id == -1) {
            if(!Caps.supports(caps, q))
                throw new RendererException("Query of type and index is not supported by video hardware. Type: " + q.getType() + ", index " + q.getIndex());
            gl.glGenQueries(1, intBuf1);
            id = intBuf1.get(0);
            q.setId(id);
            objManager.registerObject(q);
        }
        if(q.getIndex() == 0) {
            gl.glBeginQuery(target, id);
            context.startedQueries[q.getType().ordinal()] = id;
        }
        else gl4.glBeginQueryIndexed(target, q.getIndex(), id);
        q.setState(QueryObject.State.CanEnd);
    }

    @Override
    public void endQuery(QueryObject q) {
        int id = q.getId();
        if(id == -1) throw new RendererException("Id cannot be -1");
        int target = convertQueryType(q.getType());
        if(q.getIndex() == 0) {
            int arrIndex = q.getType().ordinal();
            if(context.startedQueries[arrIndex] != id)
                throw new RendererException("Query " + q.getType() + " is not started!");
            gl.glEndQuery(target);
            context.startedQueries[arrIndex] = 0;
        }
        else gl4.glEndQueryIndexed(target, q.getIndex());
        q.setState(QueryObject.State.CanBegin);
    }

    @Override
    public void deleteQuery(QueryObject q) {
        int id = q.getId();
        if (id != -1) {
            // delete query
            intBuf1.clear();
            intBuf1.put(id);
            intBuf1.flip();
            gl.glDeleteQueries(intBuf1);
            q.resetObject();
        }
    }
=======

>>>>>>> cdcf0512
    @Override
    public boolean getAlphaToCoverage() {
        if (caps.contains(Caps.Multisample)) {
            return gl.glIsEnabled(GLExt.GL_SAMPLE_ALPHA_TO_COVERAGE_ARB);

        }
        return false;
    }

    @Override
    public int getDefaultAnisotropicFilter() {
        return this.defaultAnisotropicFilter;
    }
}<|MERGE_RESOLUTION|>--- conflicted
+++ resolved
@@ -3305,7 +3305,6 @@
         //glGetQueryObjectiv generates error if query is not started
         return gl.glGetQueryObjectiv(taskId, GL.GL_QUERY_RESULT_AVAILABLE) == 1;
     }
-<<<<<<< HEAD
     /**********************************************************************\
     |* Transform Feedback                                                *|
     \*********************************************************************/
@@ -3481,9 +3480,7 @@
             q.resetObject();
         }
     }
-=======
-
->>>>>>> cdcf0512
+
     @Override
     public boolean getAlphaToCoverage() {
         if (caps.contains(Caps.Multisample)) {
