/*
 * Copyright (c) 2009-2014 jMonkeyEngine
 * All rights reserved.
 *
 * Redistribution and use in source and binary forms, with or without
 * modification, are permitted provided that the following conditions are
 * met:
 *
 * * Redistributions of source code must retain the above copyright
 *   notice, this list of conditions and the following disclaimer.
 *
 * * Redistributions in binary form must reproduce the above copyright
 *   notice, this list of conditions and the following disclaimer in the
 *   documentation and/or other materials provided with the distribution.
 *
 * * Neither the name of 'jMonkeyEngine' nor the names of its contributors
 *   may be used to endorse or promote products derived from this software
 *   without specific prior written permission.
 *
 * THIS SOFTWARE IS PROVIDED BY THE COPYRIGHT HOLDERS AND CONTRIBUTORS
 * "AS IS" AND ANY EXPRESS OR IMPLIED WARRANTIES, INCLUDING, BUT NOT LIMITED
 * TO, THE IMPLIED WARRANTIES OF MERCHANTABILITY AND FITNESS FOR A PARTICULAR
 * PURPOSE ARE DISCLAIMED. IN NO EVENT SHALL THE COPYRIGHT OWNER OR
 * CONTRIBUTORS BE LIABLE FOR ANY DIRECT, INDIRECT, INCIDENTAL, SPECIAL,
 * EXEMPLARY, OR CONSEQUENTIAL DAMAGES (INCLUDING, BUT NOT LIMITED TO,
 * PROCUREMENT OF SUBSTITUTE GOODS OR SERVICES; LOSS OF USE, DATA, OR
 * PROFITS; OR BUSINESS INTERRUPTION) HOWEVER CAUSED AND ON ANY THEORY OF
 * LIABILITY, WHETHER IN CONTRACT, STRICT LIABILITY, OR TORT (INCLUDING
 * NEGLIGENCE OR OTHERWISE) ARISING IN ANY WAY OUT OF THE USE OF THIS
 * SOFTWARE, EVEN IF ADVISED OF THE POSSIBILITY OF SUCH DAMAGE.
 */
package com.jme3.renderer.opengl;

import java.nio.ByteBuffer;
import java.nio.FloatBuffer;
import java.nio.IntBuffer;
import java.nio.ShortBuffer;
import java.util.Arrays;
import java.util.EnumMap;
import java.util.EnumSet;
import java.util.HashSet;
import java.util.List;
import java.util.logging.Level;
import java.util.logging.Logger;
import java.util.regex.Matcher;
import java.util.regex.Pattern;

import jme3tools.shader.ShaderDebug;

import com.jme3.material.RenderState;
import com.jme3.material.RenderState.StencilOperation;
import com.jme3.material.RenderState.TestFunction;
import com.jme3.math.ClipRectangle;
import com.jme3.math.ColorRGBA;
import com.jme3.math.FastMath;
import com.jme3.math.Quaternion;
import com.jme3.math.Vector2f;
import com.jme3.math.Vector3f;
import com.jme3.math.Vector4f;
import com.jme3.renderer.Caps;
import com.jme3.renderer.IDList;
import com.jme3.renderer.Limits;
import com.jme3.renderer.RenderContext;
import com.jme3.renderer.Renderer;
import com.jme3.renderer.RendererException;
import com.jme3.renderer.Statistics;
import com.jme3.scene.ClipState;
import com.jme3.scene.Mesh;
import com.jme3.scene.Mesh.Mode;
import com.jme3.scene.VertexBuffer;
import com.jme3.scene.VertexBuffer.Format;
import com.jme3.scene.VertexBuffer.Type;
import com.jme3.scene.VertexBuffer.Usage;
import com.jme3.shader.Attribute;
import com.jme3.shader.Shader;
import com.jme3.shader.Shader.ShaderSource;
import com.jme3.shader.Shader.ShaderType;
import com.jme3.shader.Uniform;
import com.jme3.texture.FrameBuffer;
import com.jme3.texture.FrameBuffer.RenderBuffer;
import com.jme3.texture.Image;
import com.jme3.texture.Texture;
import com.jme3.texture.Texture.WrapAxis;
import com.jme3.util.BufferUtils;
import com.jme3.util.ListMap;
import com.jme3.util.MipMapGenerator;
import com.jme3.util.NativeObjectManager;

public class GLRenderer implements Renderer {

    private static final Logger logger = Logger.getLogger(GLRenderer.class.getName());
    private static final boolean VALIDATE_SHADER = false;
    private static final Pattern GLVERSION_PATTERN = Pattern.compile(".*?(\\d+)\\.(\\d+).*");

    private final ByteBuffer nameBuf = BufferUtils.createByteBuffer(250);
    private final StringBuilder stringBuf = new StringBuilder(250);
    private final IntBuffer intBuf1 = BufferUtils.createIntBuffer(1);
    private final IntBuffer intBuf16 = BufferUtils.createIntBuffer(16);
    private final FloatBuffer floatBuf16 = BufferUtils.createFloatBuffer(16);
    private final RenderContext context = new RenderContext();
    private final NativeObjectManager objManager = new NativeObjectManager();
    private final EnumSet<Caps> caps = EnumSet.noneOf(Caps.class);
    private final EnumMap<Limits, Integer> limits = new EnumMap<Limits, Integer>(Limits.class);
<<<<<<< HEAD

//    private int vertexTextureUnits;
//    private int fragTextureUnits;
//    private int vertexUniforms;
//    private int fragUniforms;
//    private int vertexAttribs;
//    private int maxFBOSamples;
//    private int maxFBOAttachs;
//    private int maxMRTFBOAttachs;
//    private int maxRBSize;
//    private int maxTexSize;
//    private int maxCubeTexSize;
//    private int maxVertCount;
//    private int maxTriCount;
//    private int maxColorTexSamples;
//    private int maxDepthTexSamples;
=======
    
>>>>>>> f6a2452a
    private FrameBuffer mainFbOverride = null;
    private final Statistics statistics = new Statistics();
    private int vpX, vpY, vpW, vpH;
    private ClipRectangle currentClipRect = new ClipRectangle();
    private ClipRectangle rendererClipRect = new ClipRectangle();
    private ClipRectangle geometryClipRect = new ClipRectangle();
    private ClipRectangle intersectionClipRect = new ClipRectangle();
    private boolean linearizeSrgbImages;
    private HashSet<String> extensions;

    private final GL gl;
    private final GL2 gl2;
    private final GL3 gl3;
    private final GL4 gl4;
    private final GLExt glext;
    private final GLFbo glfbo;
    private final TextureUtil texUtil;

    public GLRenderer(GL gl, GLExt glext, GLFbo glfbo) {
        this.gl = gl;
        this.gl2 = gl instanceof GL2 ? (GL2)gl : null;
        this.gl3 = gl instanceof GL3 ? (GL3)gl : null;
        this.gl4 = gl instanceof GL4 ? (GL4)gl : null;
        this.glfbo = glfbo;
        this.glext = glext;
        this.texUtil = new TextureUtil(gl, gl2, glext, context);
    }

    @Override
    public Statistics getStatistics() {
        return statistics;
    }

    @Override
    public EnumSet<Caps> getCaps() {
        return caps;
    }

    // Not making public yet ...
    public EnumMap<Limits, Integer> getLimits() {
        return limits;
    }

    private HashSet<String> loadExtensions() {
        HashSet<String> extensionSet = new HashSet<String>(64);
        if (caps.contains(Caps.OpenGL30)) {
            // If OpenGL3+ is available, use the non-deprecated way
            // of getting supported extensions.
            gl3.glGetInteger(GL3.GL_NUM_EXTENSIONS, intBuf16);
            int extensionCount = intBuf16.get(0);
            for (int i = 0; i < extensionCount; i++) {
                String extension = gl3.glGetString(GL.GL_EXTENSIONS, i);
                extensionSet.add(extension);
            }
        } else {
            extensionSet.addAll(Arrays.asList(gl.glGetString(GL.GL_EXTENSIONS).split(" ")));
        }
        return extensionSet;
    }

    public static int extractVersion(String version) {
        Matcher m = GLVERSION_PATTERN.matcher(version);
        if (m.matches()) {
            int major = Integer.parseInt(m.group(1));
            int minor = Integer.parseInt(m.group(2));
            if (minor >= 10 && minor % 10 == 0) {
                // some versions can look like "1.30" instead of "1.3".
                // make sure to correct for this
                minor /= 10;
            }
            return major * 100 + minor * 10;
        } else {
            return -1;
        }
    }

    private boolean hasExtension(String extensionName) {
        return extensions.contains(extensionName);
    }

    private void loadCapabilitiesES() {
        caps.add(Caps.GLSL100);
        caps.add(Caps.OpenGLES20);

        // Important: Do not add OpenGL20 - that's the desktop capability!
    }

    private void loadCapabilitiesGL2() {
        int oglVer = extractVersion(gl.glGetString(GL.GL_VERSION));

        if (oglVer >= 200) {
            caps.add(Caps.OpenGL20);
            if (oglVer >= 210) {
                caps.add(Caps.OpenGL21);
                if (oglVer >= 300) {
                    caps.add(Caps.OpenGL30);
                    if (oglVer >= 310) {
                        caps.add(Caps.OpenGL31);
                        if (oglVer >= 320) {
                            caps.add(Caps.OpenGL32);
                        }
                        if (oglVer >= 330) {
                            caps.add(Caps.OpenGL33);
                            caps.add(Caps.GeometryShader);
                        }
                        if (oglVer >= 400) {
                            caps.add(Caps.OpenGL40);
                            caps.add(Caps.TesselationShader);
                        }
                    }
                }
            }
        }

        int glslVer = extractVersion(gl.glGetString(GL.GL_SHADING_LANGUAGE_VERSION));

        switch (glslVer) {
            default:
                if (glslVer < 400) {
                    break;
                }
                // so that future OpenGL revisions wont break jme3
                // fall through intentional
            case 400:
                caps.add(Caps.GLSL400);
            case 330:
                caps.add(Caps.GLSL330);
            case 150:
                caps.add(Caps.GLSL150);
            case 140:
                caps.add(Caps.GLSL140);
            case 130:
                caps.add(Caps.GLSL130);
            case 120:
                caps.add(Caps.GLSL120);
            case 110:
                caps.add(Caps.GLSL110);
            case 100:
                caps.add(Caps.GLSL100);
                break;
        }

        // Workaround, always assume we support GLSL100 & GLSL110
        // Supporting OpenGL 2.0 means supporting GLSL 1.10.
        caps.add(Caps.GLSL110);
        caps.add(Caps.GLSL100);

        // Fix issue in TestRenderToMemory when GL.GL_FRONT is the main
        // buffer being used.
        context.initialDrawBuf = getInteger(GL2.GL_DRAW_BUFFER);
        context.initialReadBuf = getInteger(GL2.GL_READ_BUFFER);

        // XXX: This has to be GL.GL_BACK for canvas on Mac
        // Since initialDrawBuf is GL.GL_FRONT for pbuffer, gotta
        // change this value later on ...
//        initialDrawBuf = GL.GL_BACK;
//        initialReadBuf = GL.GL_BACK;
    }

    private void loadCapabilitiesCommon() {
        extensions = loadExtensions();

        limits.put(Limits.VertexTextureUnits, getInteger(GL.GL_MAX_VERTEX_TEXTURE_IMAGE_UNITS));
        if (limits.get(Limits.VertexTextureUnits) > 0) {
            caps.add(Caps.VertexTextureFetch);
        }

        limits.put(Limits.FragmentTextureUnits, getInteger(GL.GL_MAX_TEXTURE_IMAGE_UNITS));

//        gl.glGetInteger(GL.GL_MAX_VERTEX_UNIFORM_COMPONENTS, intBuf16);
//        vertexUniforms = intBuf16.get(0);
//        logger.log(Level.FINER, "Vertex Uniforms: {0}", vertexUniforms);
//
//        gl.glGetInteger(GL.GL_MAX_FRAGMENT_UNIFORM_COMPONENTS, intBuf16);
//        fragUniforms = intBuf16.get(0);
//        logger.log(Level.FINER, "Fragment Uniforms: {0}", fragUniforms);

        limits.put(Limits.VertexAttributes, getInteger(GL.GL_MAX_VERTEX_ATTRIBS));
        limits.put(Limits.TextureSize, getInteger(GL.GL_MAX_TEXTURE_SIZE));
        limits.put(Limits.CubemapSize, getInteger(GL.GL_MAX_CUBE_MAP_TEXTURE_SIZE));

        if (hasExtension("GL_ARB_draw_instanced") &&
            hasExtension("GL_ARB_instanced_arrays")) {
            caps.add(Caps.MeshInstancing);
        }

        if (hasExtension("GL_OES_element_index_uint") || gl2 != null) {
            caps.add(Caps.IntegerIndexBuffer);
        }

        if (hasExtension("GL_ARB_texture_buffer_object")) {
            caps.add(Caps.TextureBuffer);
        }

        // == texture format extensions ==

        boolean hasFloatTexture;

        hasFloatTexture = hasExtension("GL_OES_texture_half_float") &&
                          hasExtension("GL_OES_texture_float");

        if (!hasFloatTexture) {
            hasFloatTexture = hasExtension("GL_ARB_texture_float") &&
                              hasExtension("GL_ARB_half_float_pixel");

            if (!hasFloatTexture) {
                hasFloatTexture = caps.contains(Caps.OpenGL30);
            }
        }

        if (hasFloatTexture) {
            caps.add(Caps.FloatTexture);
        }

        if (hasExtension("GL_OES_depth_texture") || gl2 != null) {
            caps.add(Caps.DepthTexture);

            // TODO: GL_OES_depth24
        }

        if (hasExtension("GL_OES_rgb8_rgba8") ||
            hasExtension("GL_ARM_rgba8") ||
            hasExtension("GL_EXT_texture_format_BGRA8888")) {
            caps.add(Caps.Rgba8);
        }

        if (caps.contains(Caps.OpenGL30) || hasExtension("GL_OES_packed_depth_stencil")) {
            caps.add(Caps.PackedDepthStencilBuffer);
        }

        if (hasExtension("GL_ARB_color_buffer_float") &&
            hasExtension("GL_ARB_half_float_pixel")) {
            // XXX: Require both 16 and 32 bit float support for FloatColorBuffer.
            caps.add(Caps.FloatColorBuffer);
        }

        if (hasExtension("GL_ARB_depth_buffer_float")) {
            caps.add(Caps.FloatDepthBuffer);
        }

        if ((hasExtension("GL_EXT_packed_float") && hasFloatTexture) ||
             caps.contains(Caps.OpenGL30)) {
            // Either OpenGL3 is available or both packed_float & half_float_pixel.
            caps.add(Caps.PackedFloatColorBuffer);
            caps.add(Caps.PackedFloatTexture);
        }

        if (hasExtension("GL_EXT_texture_shared_exponent") || caps.contains(Caps.OpenGL30)) {
            caps.add(Caps.SharedExponentTexture);
        }

        if (hasExtension("GL_EXT_texture_compression_s3tc")) {
            caps.add(Caps.TextureCompressionS3TC);
        }

        if (hasExtension("GL_ARB_ES3_compatibility")) {
            caps.add(Caps.TextureCompressionETC2);
            caps.add(Caps.TextureCompressionETC1);
        } else if (hasExtension("GL_OES_compressed_ETC1_RGB8_texture")) {
            caps.add(Caps.TextureCompressionETC1);
        }

        // == end texture format extensions ==

        if (hasExtension("GL_ARB_vertex_array_object") || caps.contains(Caps.OpenGL30)) {
            caps.add(Caps.VertexBufferArray);
        }

        if (hasExtension("GL_ARB_texture_non_power_of_two") ||
            hasExtension("GL_OES_texture_npot") ||
            caps.contains(Caps.OpenGL30)) {
            caps.add(Caps.NonPowerOfTwoTextures);
        } else {
            logger.log(Level.WARNING, "Your graphics card does not "
                                    + "support non-power-of-2 textures. "
                                    + "Some features might not work.");
        }

        if (caps.contains(Caps.OpenGLES20)) {
            // OpenGL ES 2 has some limited support for NPOT textures
            caps.add(Caps.PartialNonPowerOfTwoTextures);
        }

        if (hasExtension("GL_EXT_texture_array") || caps.contains(Caps.OpenGL30)) {
            caps.add(Caps.TextureArray);
        }

        if (hasExtension("GL_EXT_texture_filter_anisotropic")) {
            caps.add(Caps.TextureFilterAnisotropic);
        }

        if (hasExtension("GL_EXT_framebuffer_object") || gl3 != null) {
            caps.add(Caps.FrameBuffer);

            limits.put(Limits.RenderBufferSize, getInteger(GLFbo.GL_MAX_RENDERBUFFER_SIZE_EXT));
            limits.put(Limits.FrameBufferAttachments, getInteger(GLFbo.GL_MAX_COLOR_ATTACHMENTS_EXT));

            if (hasExtension("GL_EXT_framebuffer_blit")) {
                caps.add(Caps.FrameBufferBlit);
            }

            if (hasExtension("GL_EXT_framebuffer_multisample")) {
                caps.add(Caps.FrameBufferMultisample);
                limits.put(Limits.FrameBufferSamples, getInteger(GLExt.GL_MAX_SAMPLES_EXT));
            }

            if (hasExtension("GL_ARB_texture_multisample")) {
                caps.add(Caps.TextureMultisample);
                limits.put(Limits.ColorTextureSamples, getInteger(GLExt.GL_MAX_COLOR_TEXTURE_SAMPLES));
                limits.put(Limits.DepthTextureSamples, getInteger(GLExt.GL_MAX_DEPTH_TEXTURE_SAMPLES));
                if (!limits.containsKey(Limits.FrameBufferSamples)) {
                    // In case they want to query samples on main FB ...
                    limits.put(Limits.FrameBufferSamples, limits.get(Limits.ColorTextureSamples));
                }
            }

            if (hasExtension("GL_ARB_draw_buffers")) {
                limits.put(Limits.FrameBufferMrtAttachments, getInteger(GLExt.GL_MAX_DRAW_BUFFERS_ARB));
                if (limits.get(Limits.FrameBufferMrtAttachments) > 1) {
                    caps.add(Caps.FrameBufferMRT);
                }
            } else {
                limits.put(Limits.FrameBufferMrtAttachments, 1);
            }
        }

        if (hasExtension("GL_ARB_multisample")) {
            boolean available = getInteger(GLExt.GL_SAMPLE_BUFFERS_ARB) != 0;
            int samples = getInteger(GLExt.GL_SAMPLES_ARB);
            logger.log(Level.FINER, "Samples: {0}", samples);
            boolean enabled = gl.glIsEnabled(GLExt.GL_MULTISAMPLE_ARB);
            if (samples > 0 && available && !enabled) {
                // Doesn't seem to be neccessary .. OGL spec says its always
                // set by default?
                gl.glEnable(GLExt.GL_MULTISAMPLE_ARB);
            }
            caps.add(Caps.Multisample);
        }

        // Supports sRGB pipeline.
        if ( (hasExtension("GL_ARB_framebuffer_sRGB") && hasExtension("GL_EXT_texture_sRGB"))
           || caps.contains(Caps.OpenGL30) ) {
            caps.add(Caps.Srgb);
        }

        // Supports seamless cubemap
        if (hasExtension("GL_ARB_seamless_cube_map") || caps.contains(Caps.OpenGL32)) {
            caps.add(Caps.SeamlessCubemap);
        }

        if (caps.contains(Caps.OpenGL32) && !hasExtension("GL_ARB_compatibility")) {
            caps.add(Caps.CoreProfile);
        }

        if (hasExtension("GL_ARB_get_program_binary")) {
            int binaryFormats = getInteger(GLExt.GL_NUM_PROGRAM_BINARY_FORMATS);
            if (binaryFormats > 0) {
                caps.add(Caps.BinaryShader);
            }
        }

        // Print context information
        logger.log(Level.INFO, "OpenGL Renderer Information\n" +
                               " * Vendor: {0}\n" +
                               " * Renderer: {1}\n" +
                               " * OpenGL Version: {2}\n" +
                               " * GLSL Version: {3}\n" +
                               " * Profile: {4}",
                               new Object[]{
                                   gl.glGetString(GL.GL_VENDOR),
                                   gl.glGetString(GL.GL_RENDERER),
                                   gl.glGetString(GL.GL_VERSION),
                                   gl.glGetString(GL.GL_SHADING_LANGUAGE_VERSION),
                                   caps.contains(Caps.CoreProfile) ? "Core" : "Compatibility"
                               });

        // Print capabilities (if fine logging is enabled)
        if (logger.isLoggable(Level.FINE)) {
            StringBuilder sb = new StringBuilder();
            sb.append("Supported capabilities: \n");
            for (Caps cap : caps)
            {
                sb.append("\t").append(cap.toString()).append("\n");
            }
            logger.log(Level.FINE, sb.toString());
        }

        texUtil.initialize(caps);
    }

    private void loadCapabilities() {
        if (gl2 != null) {
            loadCapabilitiesGL2();
        } else {
            loadCapabilitiesES();
        }
        loadCapabilitiesCommon();
    }

    private int getInteger(int en) {
        intBuf16.clear();
        gl.glGetInteger(en, intBuf16);
        return intBuf16.get(0);
    }

    private boolean getBoolean(int en) {
        gl.glGetBoolean(en, nameBuf);
        return nameBuf.get(0) != (byte)0;
    }

    @Override
    @SuppressWarnings("fallthrough")
    public void initialize() {
        loadCapabilities();

        // Initialize default state..
        gl.glPixelStorei(GL.GL_UNPACK_ALIGNMENT, 1);

        if (caps.contains(Caps.CoreProfile)) {
            // Core Profile requires VAO to be bound.
            gl3.glGenVertexArrays(intBuf16);
            int vaoId = intBuf16.get(0);
            gl3.glBindVertexArray(vaoId);
        }
        if (gl2 != null) {
            gl2.glEnable(GL2.GL_VERTEX_PROGRAM_POINT_SIZE);
            if (!caps.contains(Caps.CoreProfile)) {
                gl2.glEnable(GL2.GL_POINT_SPRITE);
                context.pointSprite = true;
            }
        }
    }

    @Override
    public void invalidateState() {
        context.reset();
        if (gl2 != null) {
            context.initialDrawBuf = getInteger(GL2.GL_DRAW_BUFFER);
            context.initialReadBuf = getInteger(GL2.GL_READ_BUFFER);
        }
    }

    @Override
    public void resetGLObjects() {
        logger.log(Level.FINE, "Reseting objects and invalidating state");
        objManager.resetObjects();
        statistics.clearMemory();
        invalidateState();
    }

    @Override
    public void cleanup() {
        logger.log(Level.FINE, "Deleting objects and invalidating state");
        objManager.deleteAllObjects(this);
        statistics.clearMemory();
        invalidateState();
    }

    /*********************************************************************\
    |* Render State                                                      *|
    \*********************************************************************/
    @Override
    public void setDepthRange(float start, float end) {
        gl.glDepthRange(start, end);
    }

    @Override
    public void clearBuffers(boolean color, boolean depth, boolean stencil) {
        int bits = 0;
        if (color) {
            //See explanations of the depth below, we must enable color write to be able to clear the color buffer
            if (context.colorWriteEnabled == false) {
                gl.glColorMask(true, true, true, true);
                context.colorWriteEnabled = true;
            }
            bits = GL.GL_COLOR_BUFFER_BIT;
        }
        if (depth) {
            // glClear(GL.GL_DEPTH_BUFFER_BIT) seems to not work when glDepthMask is false
            // here s some link on openl board
            // http://www.opengl.org/discussion_boards/ubbthreads.php?ubb=showflat&Number=257223
            // if depth clear is requested, we enable the depthMask
            if (context.depthWriteEnabled == false) {
                gl.glDepthMask(true);
                context.depthWriteEnabled = true;
            }
            bits |= GL.GL_DEPTH_BUFFER_BIT;
        }
        if (stencil) {
            // May need to set glStencilMask(0xFF) here if we ever allow users
            // to change the stencil mask.
            bits |= GL.GL_STENCIL_BUFFER_BIT;
        }
        if (bits != 0) {
            gl.glClear(bits);
        }
    }

    @Override
    public void setBackgroundColor(ColorRGBA color) {
        if (!context.clearColor.equals(color)) {
            gl.glClearColor(color.r, color.g, color.b, color.a);
            context.clearColor.set(color);
        }
    }

    @Override
    public void setAlphaToCoverage(boolean value) {
        if (caps.contains(Caps.Multisample)) {
            if (value) {
                gl.glEnable(GLExt.GL_SAMPLE_ALPHA_TO_COVERAGE_ARB);
            } else {
                gl.glDisable(GLExt.GL_SAMPLE_ALPHA_TO_COVERAGE_ARB);
            }
        }
    }

    @Override
    public void applyRenderState(RenderState state) {
        if (gl2 != null) {
            if (state.isWireframe() && !context.wireframe) {
                gl2.glPolygonMode(GL.GL_FRONT_AND_BACK, GL2.GL_LINE);
                context.wireframe = true;
            } else if (!state.isWireframe() && context.wireframe) {
                gl2.glPolygonMode(GL.GL_FRONT_AND_BACK, GL2.GL_FILL);
                context.wireframe = false;
            }
        }

        if (state.isDepthTest() && !context.depthTestEnabled) {
            gl.glEnable(GL.GL_DEPTH_TEST);
            gl.glDepthFunc(convertTestFunction(context.depthFunc));
            context.depthTestEnabled = true;
        } else if (!state.isDepthTest() && context.depthTestEnabled) {
            gl.glDisable(GL.GL_DEPTH_TEST);
            context.depthTestEnabled = false;
        }
        if (state.getDepthFunc() != context.depthFunc) {
            gl.glDepthFunc(convertTestFunction(state.getDepthFunc()));
            context.depthFunc = state.getDepthFunc();
        }

        if (state.isDepthWrite() && !context.depthWriteEnabled) {
            gl.glDepthMask(true);
            context.depthWriteEnabled = true;
        } else if (!state.isDepthWrite() && context.depthWriteEnabled) {
            gl.glDepthMask(false);
            context.depthWriteEnabled = false;
        }

        if (state.isColorWrite() && !context.colorWriteEnabled) {
            gl.glColorMask(true, true, true, true);
            context.colorWriteEnabled = true;
        } else if (!state.isColorWrite() && context.colorWriteEnabled) {
            gl.glColorMask(false, false, false, false);
            context.colorWriteEnabled = false;
        }

        if (state.isPolyOffset()) {
            if (!context.polyOffsetEnabled) {
                gl.glEnable(GL.GL_POLYGON_OFFSET_FILL);
                gl.glPolygonOffset(state.getPolyOffsetFactor(),
                        state.getPolyOffsetUnits());
                context.polyOffsetEnabled = true;
                context.polyOffsetFactor = state.getPolyOffsetFactor();
                context.polyOffsetUnits = state.getPolyOffsetUnits();
            } else {
                if (state.getPolyOffsetFactor() != context.polyOffsetFactor
                        || state.getPolyOffsetUnits() != context.polyOffsetUnits) {
                    gl.glPolygonOffset(state.getPolyOffsetFactor(),
                            state.getPolyOffsetUnits());
                    context.polyOffsetFactor = state.getPolyOffsetFactor();
                    context.polyOffsetUnits = state.getPolyOffsetUnits();
                }
            }
        } else {
            if (context.polyOffsetEnabled) {
                gl.glDisable(GL.GL_POLYGON_OFFSET_FILL);
                context.polyOffsetEnabled = false;
                context.polyOffsetFactor = 0;
                context.polyOffsetUnits = 0;
            }
        }

        if (state.getFaceCullMode() != context.cullMode) {
            if (state.getFaceCullMode() == RenderState.FaceCullMode.Off) {
                gl.glDisable(GL.GL_CULL_FACE);
            } else {
                gl.glEnable(GL.GL_CULL_FACE);
            }

            switch (state.getFaceCullMode()) {
                case Off:
                    break;
                case Back:
                    gl.glCullFace(GL.GL_BACK);
                    break;
                case Front:
                    gl.glCullFace(GL.GL_FRONT);
                    break;
                case FrontAndBack:
                    gl.glCullFace(GL.GL_FRONT_AND_BACK);
                    break;
                default:
                    throw new UnsupportedOperationException("Unrecognized face cull mode: "
                            + state.getFaceCullMode());
            }

            context.cullMode = state.getFaceCullMode();
        }

        if (state.getBlendMode() != context.blendMode) {
            if (state.getBlendMode() == RenderState.BlendMode.Off) {
                gl.glDisable(GL.GL_BLEND);
            } else {
                if (context.blendMode == RenderState.BlendMode.Off) {
                    gl.glEnable(GL.GL_BLEND);
                }
                switch (state.getBlendMode()) {
                    case Off:
                        break;
                    case Additive:
                        gl.glBlendFunc(GL.GL_ONE, GL.GL_ONE);
                        break;
                    case AlphaAdditive:
                        gl.glBlendFunc(GL.GL_SRC_ALPHA, GL.GL_ONE);
                        break;
                    case Alpha:
                        gl.glBlendFunc(GL.GL_SRC_ALPHA, GL.GL_ONE_MINUS_SRC_ALPHA);
                        break;
                    case PremultAlpha:
                        gl.glBlendFunc(GL.GL_ONE, GL.GL_ONE_MINUS_SRC_ALPHA);
                        break;
                    case Modulate:
                        gl.glBlendFunc(GL.GL_DST_COLOR, GL.GL_ZERO);
                        break;
                    case ModulateX2:
                        gl.glBlendFunc(GL.GL_DST_COLOR, GL.GL_SRC_COLOR);
                        break;
                    case Color:
                    case Screen:
                        gl.glBlendFunc(GL.GL_ONE, GL.GL_ONE_MINUS_SRC_COLOR);
                        break;
                    case Exclusion:
                        gl.glBlendFunc(GL.GL_ONE_MINUS_DST_COLOR, GL.GL_ONE_MINUS_SRC_COLOR);
                        break;
                    default:
                        throw new UnsupportedOperationException("Unrecognized blend mode: "
                                + state.getBlendMode());
                }
            }

            context.blendMode = state.getBlendMode();
        }

        if (context.stencilTest != state.isStencilTest()
                || context.frontStencilStencilFailOperation != state.getFrontStencilStencilFailOperation()
                || context.frontStencilDepthFailOperation != state.getFrontStencilDepthFailOperation()
                || context.frontStencilDepthPassOperation != state.getFrontStencilDepthPassOperation()
                || context.backStencilStencilFailOperation != state.getBackStencilStencilFailOperation()
                || context.backStencilDepthFailOperation != state.getBackStencilDepthFailOperation()
                || context.backStencilDepthPassOperation != state.getBackStencilDepthPassOperation()
                || context.frontStencilFunction != state.getFrontStencilFunction()
                || context.backStencilFunction != state.getBackStencilFunction()) {

            context.frontStencilStencilFailOperation = state.getFrontStencilStencilFailOperation();   //terrible looking, I know
            context.frontStencilDepthFailOperation = state.getFrontStencilDepthFailOperation();
            context.frontStencilDepthPassOperation = state.getFrontStencilDepthPassOperation();
            context.backStencilStencilFailOperation = state.getBackStencilStencilFailOperation();
            context.backStencilDepthFailOperation = state.getBackStencilDepthFailOperation();
            context.backStencilDepthPassOperation = state.getBackStencilDepthPassOperation();
            context.frontStencilFunction = state.getFrontStencilFunction();
            context.backStencilFunction = state.getBackStencilFunction();

            if (state.isStencilTest()) {
                gl.glEnable(GL.GL_STENCIL_TEST);
                gl.glStencilOpSeparate(GL.GL_FRONT,
                        convertStencilOperation(state.getFrontStencilStencilFailOperation()),
                        convertStencilOperation(state.getFrontStencilDepthFailOperation()),
                        convertStencilOperation(state.getFrontStencilDepthPassOperation()));
                gl.glStencilOpSeparate(GL.GL_BACK,
                        convertStencilOperation(state.getBackStencilStencilFailOperation()),
                        convertStencilOperation(state.getBackStencilDepthFailOperation()),
                        convertStencilOperation(state.getBackStencilDepthPassOperation()));
                gl.glStencilFuncSeparate(GL.GL_FRONT,
                        convertTestFunction(state.getFrontStencilFunction()),
                        0, Integer.MAX_VALUE);
                gl.glStencilFuncSeparate(GL.GL_BACK,
                        convertTestFunction(state.getBackStencilFunction()),
                        0, Integer.MAX_VALUE);
            } else {
                gl.glDisable(GL.GL_STENCIL_TEST);
            }
        }
    }

    @Override
    public final void applyClipState(final ClipState state)
    {
        if ((state != null) && state.isClippingEnabled()) {
            geometryClipRect.set(state.getX(), state.getY(), state.getW(), state.getH());
            if (context.clipRectEnabled) {
                if (!context.geometryClipRectEnabled) {
                    context.geometryClipRectEnabled = true;
                }
                if (ClipRectangle.intersect(rendererClipRect, geometryClipRect, intersectionClipRect)) {
                    if (!currentClipRect.equals(intersectionClipRect)) {
                        int iClipX = intersectionClipRect.getX();
                        int iClipY = intersectionClipRect.getY();
                        int iClipW = intersectionClipRect.getW();
                        int iClipH = intersectionClipRect.getH();
                        currentClipRect.set(iClipX, iClipY, iClipW, iClipH);
                        gl.glScissor(iClipX, iClipY, iClipW, iClipH);
                    }
                } else {
                    if (currentClipRect.getX() != 0 || currentClipRect.getY() != 0 ||
                        currentClipRect.getW() != 0 || currentClipRect.getH() != 0) {
                        currentClipRect.set(0, 0, 0, 0);
                        gl.glScissor(0, 0, 0, 0);
                    }
                }
            } else {
                if (!context.geometryClipRectEnabled) {
                    context.geometryClipRectEnabled = true;
                    gl.glEnable(GL.GL_SCISSOR_TEST);
                }
                if (!currentClipRect.equals(geometryClipRect)) {
                    int gClipX = geometryClipRect.getX();
                    int gClipY = geometryClipRect.getY();
                    int gClipW = geometryClipRect.getW();
                    int gClipH = geometryClipRect.getH();
                    currentClipRect.set(gClipX, gClipY, gClipW, gClipH);
                    gl.glScissor(gClipX, gClipY, gClipW, gClipH);
                }
            }
        } else {
            if (context.clipRectEnabled) {
                if (context.geometryClipRectEnabled) {
                    context.geometryClipRectEnabled = false;
                }
                if (!currentClipRect.equals(rendererClipRect)) {
                    int rClipX = rendererClipRect.getX();
                    int rClipY = rendererClipRect.getY();
                    int rClipW = rendererClipRect.getW();
                    int rClipH = rendererClipRect.getH();
                    currentClipRect.set(rClipX, rClipY, rClipW, rClipH);
                    gl.glScissor(rClipX, rClipY, rClipW, rClipH);
                }
            } else {
                if (context.geometryClipRectEnabled) {
                    context.geometryClipRectEnabled = false;
                    gl.glDisable(GL.GL_SCISSOR_TEST);
                }
            }
        }
    }

    private int convertStencilOperation(StencilOperation stencilOp) {
        switch (stencilOp) {
            case Keep:
                return GL.GL_KEEP;
            case Zero:
                return GL.GL_ZERO;
            case Replace:
                return GL.GL_REPLACE;
            case Increment:
                return GL.GL_INCR;
            case IncrementWrap:
                return GL.GL_INCR_WRAP;
            case Decrement:
                return GL.GL_DECR;
            case DecrementWrap:
                return GL.GL_DECR_WRAP;
            case Invert:
                return GL.GL_INVERT;
            default:
                throw new UnsupportedOperationException("Unrecognized stencil operation: " + stencilOp);
        }
    }

    private int convertTestFunction(TestFunction testFunc) {
        switch (testFunc) {
            case Never:
                return GL.GL_NEVER;
            case Less:
                return GL.GL_LESS;
            case LessOrEqual:
                return GL.GL_LEQUAL;
            case Greater:
                return GL.GL_GREATER;
            case GreaterOrEqual:
                return GL.GL_GEQUAL;
            case Equal:
                return GL.GL_EQUAL;
            case NotEqual:
                return GL.GL_NOTEQUAL;
            case Always:
                return GL.GL_ALWAYS;
            default:
                throw new UnsupportedOperationException("Unrecognized test function: " + testFunc);
        }
    }

    /*********************************************************************\
    |* Camera and World transforms                                       *|
    \*********************************************************************/
    @Override
    public void setViewPort(int x, int y, int w, int h) {
        if (x != vpX || vpY != y || vpW != w || vpH != h) {
            gl.glViewport(x, y, w, h);
            vpX = x;
            vpY = y;
            vpW = w;
            vpH = h;
        }
    }

    @Override
    public final void setClipRect(final int x, final int y, final int width, final int height) {
        if (!context.clipRectEnabled && !context.geometryClipRectEnabled) {
            gl.glEnable(GL.GL_SCISSOR_TEST);
        }
        context.clipRectEnabled = true;
        context.geometryClipRectEnabled = false;
        rendererClipRect.set(x, y, width, height);
        if (currentClipRect.getX() != x || currentClipRect.getY() != y ||
            currentClipRect.getW() != width || currentClipRect.getH() != height) {
            currentClipRect.set(x, y, width, height);
            gl.glScissor(x, y, width, height);
        }
    }

    @Override
    public final void clearClipRect() {
        if (context.clipRectEnabled || context.geometryClipRectEnabled) {
            gl.glDisable(GL.GL_SCISSOR_TEST);
        }
        context.clipRectEnabled = false;
        context.geometryClipRectEnabled = false;
    }

    @Override
    public void postFrame() {
        objManager.deleteUnused(this);
        gl.resetStats();
    }

    /*********************************************************************\
    |* Shaders                                                           *|
    \*********************************************************************/
    protected void updateUniformLocation(Shader shader, Uniform uniform) {
        int loc = gl.glGetUniformLocation(shader.getId(), uniform.getName());
        if (loc < 0) {
            uniform.setLocation(-1);
            // uniform is not declared in shader
            logger.log(Level.FINE, "Uniform {0} is not declared in shader {1}.", new Object[]{uniform.getName(), shader.getSources()});
        } else {
            uniform.setLocation(loc);
        }
    }

    protected void bindProgram(Shader shader) {
        int shaderId = shader.getId();
        if (context.boundShaderProgram != shaderId) {
            gl.glUseProgram(shaderId);
            statistics.onShaderUse(shader, true);
            context.boundShader = shader;
            context.boundShaderProgram = shaderId;
        } else {
            statistics.onShaderUse(shader, false);
        }
    }

    protected void updateUniform(Shader shader, Uniform uniform) {
        int shaderId = shader.getId();

        assert uniform.getName() != null;
        assert shader.getId() > 0;

        bindProgram(shader);

        int loc = uniform.getLocation();
        if (loc == -1) {
            return;
        }

        if (loc == -2) {
            // get uniform location
            updateUniformLocation(shader, uniform);
            if (uniform.getLocation() == -1) {
                // not declared, ignore
                uniform.clearUpdateNeeded();
                return;
            }
            loc = uniform.getLocation();
        }

        if (uniform.getVarType() == null) {
            return; // value not set yet..
        }
        statistics.onUniformSet();

        uniform.clearUpdateNeeded();
        FloatBuffer fb;
        IntBuffer ib;
        switch (uniform.getVarType()) {
            case Float:
                Float f = (Float) uniform.getValue();
                gl.glUniform1f(loc, f.floatValue());
                break;
            case Vector2:
                Vector2f v2 = (Vector2f) uniform.getValue();
                gl.glUniform2f(loc, v2.getX(), v2.getY());
                break;
            case Vector3:
                Vector3f v3 = (Vector3f) uniform.getValue();
                gl.glUniform3f(loc, v3.getX(), v3.getY(), v3.getZ());
                break;
            case Vector4:
                Object val = uniform.getValue();
                if (val instanceof ColorRGBA) {
                    ColorRGBA c = (ColorRGBA) val;
                    gl.glUniform4f(loc, c.r, c.g, c.b, c.a);
                } else if (val instanceof Vector4f) {
                    Vector4f c = (Vector4f) val;
                    gl.glUniform4f(loc, c.x, c.y, c.z, c.w);
                } else {
                    Quaternion c = (Quaternion) uniform.getValue();
                    gl.glUniform4f(loc, c.getX(), c.getY(), c.getZ(), c.getW());
                }
                break;
            case Boolean:
                Boolean b = (Boolean) uniform.getValue();
                gl.glUniform1i(loc, b.booleanValue() ? GL.GL_TRUE : GL.GL_FALSE);
                break;
            case Matrix3:
                fb = (FloatBuffer) uniform.getValue();
                assert fb.remaining() == 9;
                gl.glUniformMatrix3(loc, false, fb);
                break;
            case Matrix4:
                fb = (FloatBuffer) uniform.getValue();
                assert fb.remaining() == 16;
                gl.glUniformMatrix4(loc, false, fb);
                break;
            case IntArray:
                ib = (IntBuffer) uniform.getValue();
                gl.glUniform1(loc, ib);
                break;
            case FloatArray:
                fb = (FloatBuffer) uniform.getValue();
                gl.glUniform1(loc, fb);
                break;
            case Vector2Array:
                fb = (FloatBuffer) uniform.getValue();
                gl.glUniform2(loc, fb);
                break;
            case Vector3Array:
                fb = (FloatBuffer) uniform.getValue();
                gl.glUniform3(loc, fb);
                break;
            case Vector4Array:
                fb = (FloatBuffer) uniform.getValue();
                gl.glUniform4(loc, fb);
                break;
            case Matrix4Array:
                fb = (FloatBuffer) uniform.getValue();
                gl.glUniformMatrix4(loc, false, fb);
                break;
            case Int:
                Integer i = (Integer) uniform.getValue();
                gl.glUniform1i(loc, i.intValue());
                break;
            default:
                throw new UnsupportedOperationException("Unsupported uniform type: " + uniform.getVarType());
        }
    }

    protected void updateShaderUniforms(Shader shader) {
        ListMap<String, Uniform> uniforms = shader.getUniformMap();
        for (int i = 0; i < uniforms.size(); i++) {
            Uniform uniform = uniforms.getValue(i);
            if (uniform.isUpdateNeeded()) {
                updateUniform(shader, uniform);
            }
        }
    }

    protected void resetUniformLocations(Shader shader) {
        ListMap<String, Uniform> uniforms = shader.getUniformMap();
        for (int i = 0; i < uniforms.size(); i++) {
            Uniform uniform = uniforms.getValue(i);
            uniform.reset(); // e.g check location again
        }
    }

    public int convertShaderType(ShaderType type) {
        switch (type) {
            case Fragment:
                return GL.GL_FRAGMENT_SHADER;
            case Vertex:
                return GL.GL_VERTEX_SHADER;
            case Geometry:
                return GL3.GL_GEOMETRY_SHADER;
            case TessellationControl:
                return GL4.GL_TESS_CONTROL_SHADER;
            case TessellationEvaluation:
                return GL4.GL_TESS_EVALUATION_SHADER;
            default:
                throw new UnsupportedOperationException("Unrecognized shader type.");
        }
    }

    public void updateShaderSourceData(ShaderSource source) {
        int id = source.getId();
        if (id == -1) {
            // Create id
            id = gl.glCreateShader(convertShaderType(source.getType()));
            if (id <= 0) {
                throw new RendererException("Invalid ID received when trying to create shader.");
            }

            source.setId(id);
        } else {
            throw new RendererException("Cannot recompile shader source");
        }

        boolean gles2 = caps.contains(Caps.OpenGLES20);
        String language = source.getLanguage();

        if (gles2 && !language.equals("GLSL100")) {
            throw new RendererException("This shader cannot run in OpenGL ES 2. "
                                      + "Only GLSL 1.00 shaders are supported.");
        }

        // Upload shader source.
        // Merge the defines and source code.
        stringBuf.setLength(0);
        if (language.startsWith("GLSL")) {
            int version = Integer.parseInt(language.substring(4));
            if (version > 100) {
                stringBuf.append("#version ");
                stringBuf.append(language.substring(4));
                if (version >= 150) {
                    stringBuf.append(" core");
                }
                stringBuf.append("\n");
            } else {
                if (gles2) {
                    if (source.getType() == ShaderType.Fragment) {
                        // GLES2 requires precision qualifier.
                        stringBuf.append("precision mediump float;\n");
                    }
                } else {
                    // version 100 does not exist in desktop GLSL.
                    // put version 110 in that case to enable strict checking
                    // (Only enabled for desktop GL)
                    stringBuf.append("#version 110\n");
                }
            }
        }

        if (linearizeSrgbImages) {
            stringBuf.append("#define SRGB 1\n");
        }

        stringBuf.append(source.getDefines());
        stringBuf.append(source.getSource());

        intBuf1.clear();
        intBuf1.put(0, stringBuf.length());
        gl.glShaderSource(id, new String[]{ stringBuf.toString() }, intBuf1);
        gl.glCompileShader(id);

        gl.glGetShader(id, GL.GL_COMPILE_STATUS, intBuf1);

        boolean compiledOK = intBuf1.get(0) == GL.GL_TRUE;
        String infoLog = null;

        if (VALIDATE_SHADER || !compiledOK) {
            // even if compile succeeded, check
            // log for warnings
            gl.glGetShader(id, GL.GL_INFO_LOG_LENGTH, intBuf1);
            int length = intBuf1.get(0);
            if (length > 3) {
                // get infos
                infoLog = gl.glGetShaderInfoLog(id, length);
            }
        }

        if (compiledOK) {
            if (infoLog != null) {
                logger.log(Level.WARNING, "{0} compiled successfully, compiler warnings: \n{1}",
                        new Object[]{source.getName(), infoLog});
            } else {
                logger.log(Level.FINE, "{0} compiled successfully.", source.getName());
            }
            source.clearUpdateNeeded();
        } else {
            logger.log(Level.WARNING, "Bad compile of:\n{0}",
                    new Object[]{ShaderDebug.formatShaderSource(stringBuf.toString())});
            if (infoLog != null) {
                throw new RendererException("compile error in: " + source + "\n" + infoLog);
            } else {
                throw new RendererException("compile error in: " + source + "\nerror: <not provided>");
            }
        }
    }

    public void updateShaderData(Shader shader) {
        int id = shader.getId();
        boolean needRegister = false;
        if (id == -1) {
            // create program
            id = gl.glCreateProgram();
            if (id == 0) {
                throw new RendererException("Invalid ID (" + id + ") received when trying to create shader program.");
            }

            shader.setId(id);
            needRegister = true;
        }

        // If using GLSL 1.5, we bind the outputs for the user
        // For versions 3.3 and up, user should use layout qualifiers instead.
        boolean bindFragDataRequired = false;

        for (ShaderSource source : shader.getSources()) {
            if (source.isUpdateNeeded()) {
                updateShaderSourceData(source);
            }
            if (source.getType() == ShaderType.Fragment
                    && source.getLanguage().equals("GLSL150")) {
                bindFragDataRequired = true;
            }
            gl.glAttachShader(id, source.getId());
        }

        if (bindFragDataRequired) {
            // Check if GLSL version is 1.5 for shader
            gl3.glBindFragDataLocation(id, 0, "outFragColor");
            // For MRT
            for (int i = 0; i < limits.get(Limits.FrameBufferMrtAttachments); i++) {
                gl3.glBindFragDataLocation(id, i, "outFragData[" + i + "]");
            }
        }

        // Link shaders to program
        gl.glLinkProgram(id);

        // Check link status
        gl.glGetProgram(id, GL.GL_LINK_STATUS, intBuf1);
        boolean linkOK = intBuf1.get(0) == GL.GL_TRUE;
        String infoLog = null;

        if (VALIDATE_SHADER || !linkOK) {
            gl.glGetProgram(id, GL.GL_INFO_LOG_LENGTH, intBuf1);
            int length = intBuf1.get(0);
            if (length > 3) {
                // get infos
                infoLog = gl.glGetProgramInfoLog(id, length);
            }
        }

        if (linkOK) {
            if (infoLog != null) {
                logger.log(Level.WARNING, "Shader linked successfully. Linker warnings: \n{0}", infoLog);
            } else {
                logger.fine("Shader linked successfully.");
            }
            shader.clearUpdateNeeded();
            if (needRegister) {
                // Register shader for clean up if it was created in this method.
                objManager.registerObject(shader);
                statistics.onNewShader();
            } else {
                // OpenGL spec: uniform locations may change after re-link
                resetUniformLocations(shader);
            }
        } else {
            if (infoLog != null) {
                throw new RendererException("Shader failed to link, shader:" + shader + "\n" + infoLog);
            } else {
                throw new RendererException("Shader failed to link, shader:" + shader + "\ninfo: <not provided>");
            }
        }
    }

    @Override
    public void setShader(Shader shader) {
        if (shader == null) {
            throw new IllegalArgumentException("Shader cannot be null");
        } else {
            if (shader.isUpdateNeeded()) {
                updateShaderData(shader);
            }

            // NOTE: might want to check if any of the
            // sources need an update?

            assert shader.getId() > 0;

            updateShaderUniforms(shader);
            bindProgram(shader);
        }
    }

    @Override
    public void deleteShaderSource(ShaderSource source) {
        if (source.getId() < 0) {
            logger.warning("Shader source is not uploaded to GPU, cannot delete.");
            return;
        }
        source.clearUpdateNeeded();
        gl.glDeleteShader(source.getId());
        source.resetObject();
    }

    @Override
    public void deleteShader(Shader shader) {
        if (shader.getId() == -1) {
            logger.warning("Shader is not uploaded to GPU, cannot delete.");
            return;
        }

        for (ShaderSource source : shader.getSources()) {
            if (source.getId() != -1) {
                gl.glDetachShader(shader.getId(), source.getId());
                deleteShaderSource(source);
            }
        }

        gl.glDeleteProgram(shader.getId());
        statistics.onDeleteShader();
        shader.resetObject();
    }

    /*********************************************************************\
    |* Framebuffers                                                      *|
    \*********************************************************************/
    public void copyFrameBuffer(FrameBuffer src, FrameBuffer dst) {
        copyFrameBuffer(src, dst, true);
    }

    @Override
    public void copyFrameBuffer(FrameBuffer src, FrameBuffer dst, boolean copyDepth) {
        if (caps.contains(Caps.FrameBufferBlit)) {
            int srcX0 = 0;
            int srcY0 = 0;
            int srcX1;
            int srcY1;

            int dstX0 = 0;
            int dstY0 = 0;
            int dstX1;
            int dstY1;

            int prevFBO = context.boundFBO;

            if (mainFbOverride != null) {
                if (src == null) {
                    src = mainFbOverride;
                }
                if (dst == null) {
                    dst = mainFbOverride;
                }
            }

            if (src != null && src.isUpdateNeeded()) {
                updateFrameBuffer(src);
            }

            if (dst != null && dst.isUpdateNeeded()) {
                updateFrameBuffer(dst);
            }

            if (src == null) {
                glfbo.glBindFramebufferEXT(GLFbo.GL_READ_FRAMEBUFFER_EXT, 0);
                srcX0 = vpX;
                srcY0 = vpY;
                srcX1 = vpX + vpW;
                srcY1 = vpY + vpH;
            } else {
                glfbo.glBindFramebufferEXT(GLFbo.GL_READ_FRAMEBUFFER_EXT, src.getId());
                srcX1 = src.getWidth();
                srcY1 = src.getHeight();
            }
            if (dst == null) {
                glfbo.glBindFramebufferEXT(GLFbo.GL_DRAW_FRAMEBUFFER_EXT, 0);
                dstX0 = vpX;
                dstY0 = vpY;
                dstX1 = vpX + vpW;
                dstY1 = vpY + vpH;
            } else {
                glfbo.glBindFramebufferEXT(GLFbo.GL_DRAW_FRAMEBUFFER_EXT, dst.getId());
                dstX1 = dst.getWidth();
                dstY1 = dst.getHeight();
            }
            int mask = GL.GL_COLOR_BUFFER_BIT;
            if (copyDepth) {
                mask |= GL.GL_DEPTH_BUFFER_BIT;
            }
            glfbo.glBlitFramebufferEXT(srcX0, srcY0, srcX1, srcY1,
                    dstX0, dstY0, dstX1, dstY1, mask,
                    GL.GL_NEAREST);


            glfbo.glBindFramebufferEXT(GLFbo.GL_FRAMEBUFFER_EXT, prevFBO);
        } else {
            throw new RendererException("Framebuffer blitting not supported by the video hardware");
        }
    }

    private void checkFrameBufferError() {
        int status = glfbo.glCheckFramebufferStatusEXT(GLFbo.GL_FRAMEBUFFER_EXT);
        switch (status) {
            case GLFbo.GL_FRAMEBUFFER_COMPLETE_EXT:
                break;
            case GLFbo.GL_FRAMEBUFFER_UNSUPPORTED_EXT:
                //Choose different formats
                throw new IllegalStateException("Framebuffer object format is "
                        + "unsupported by the video hardware.");
            case GLFbo.GL_FRAMEBUFFER_INCOMPLETE_ATTACHMENT_EXT:
                throw new IllegalStateException("Framebuffer has erronous attachment.");
            case GLFbo.GL_FRAMEBUFFER_INCOMPLETE_MISSING_ATTACHMENT_EXT:
                throw new IllegalStateException("Framebuffer doesn't have any renderbuffers attached.");
            case GLFbo.GL_FRAMEBUFFER_INCOMPLETE_DIMENSIONS_EXT:
                throw new IllegalStateException("Framebuffer attachments must have same dimensions.");
            case GLFbo.GL_FRAMEBUFFER_INCOMPLETE_FORMATS_EXT:
                throw new IllegalStateException("Framebuffer attachments must have same formats.");
            case GLFbo.GL_FRAMEBUFFER_INCOMPLETE_DRAW_BUFFER_EXT:
                throw new IllegalStateException("Incomplete draw buffer.");
            case GLFbo.GL_FRAMEBUFFER_INCOMPLETE_READ_BUFFER_EXT:
                throw new IllegalStateException("Incomplete read buffer.");
            case GLFbo.GL_FRAMEBUFFER_INCOMPLETE_MULTISAMPLE_EXT:
                throw new IllegalStateException("Incomplete multisample buffer.");
            default:
                //Programming error; will fail on all hardware
                throw new IllegalStateException("Some video driver error "
                        + "or programming error occured. "
                        + "Framebuffer object status is invalid. ");
        }
    }

    private void updateRenderBuffer(FrameBuffer fb, RenderBuffer rb) {
        int id = rb.getId();
        if (id == -1) {
            glfbo.glGenRenderbuffersEXT(intBuf1);
            id = intBuf1.get(0);
            rb.setId(id);
        }

        if (context.boundRB != id) {
            glfbo.glBindRenderbufferEXT(GLFbo.GL_RENDERBUFFER_EXT, id);
            context.boundRB = id;
        }

        int rbSize = limits.get(Limits.RenderBufferSize);
        if (fb.getWidth() > rbSize || fb.getHeight() > rbSize) {
            throw new RendererException("Resolution " + fb.getWidth()
                    + ":" + fb.getHeight() + " is not supported.");
        }

        GLImageFormat glFmt = texUtil.getImageFormatWithError(rb.getFormat(), fb.isSrgb());

        if (fb.getSamples() > 1 && caps.contains(Caps.FrameBufferMultisample)) {
            int samples = fb.getSamples();
            int maxSamples = limits.get(Limits.FrameBufferSamples);
            if (maxSamples < samples) {
                samples = maxSamples;
            }
            glfbo.glRenderbufferStorageMultisampleEXT(GLFbo.GL_RENDERBUFFER_EXT,
                    samples,
                    glFmt.internalFormat,
                    fb.getWidth(),
                    fb.getHeight());
        } else {
            glfbo.glRenderbufferStorageEXT(GLFbo.GL_RENDERBUFFER_EXT,
                    glFmt.internalFormat,
                    fb.getWidth(),
                    fb.getHeight());
        }
    }

    private int convertAttachmentSlot(int attachmentSlot) {
        // can also add support for stencil here
        if (attachmentSlot == FrameBuffer.SLOT_DEPTH) {
            return GLFbo.GL_DEPTH_ATTACHMENT_EXT;
        } else if (attachmentSlot == FrameBuffer.SLOT_DEPTH_STENCIL) {
            // NOTE: Using depth stencil format requires GL3, this is already
            // checked via render caps.
            return GL3.GL_DEPTH_STENCIL_ATTACHMENT;
        } else if (attachmentSlot < 0 || attachmentSlot >= 16) {
            throw new UnsupportedOperationException("Invalid FBO attachment slot: " + attachmentSlot);
        }

        return GLFbo.GL_COLOR_ATTACHMENT0_EXT + attachmentSlot;
    }

    public void updateRenderTexture(FrameBuffer fb, RenderBuffer rb) {
        Texture tex = rb.getTexture();
        Image image = tex.getImage();
        if (image.isUpdateNeeded()) {
            // Check NPOT requirements
            checkNonPowerOfTwo(tex);

            updateTexImageData(image, tex.getType(), 0, false);

            // NOTE: For depth textures, sets nearest/no-mips mode
            // Required to fix "framebuffer unsupported"
            // for old NVIDIA drivers!
            setupTextureParams(tex);
        }

        glfbo.glFramebufferTexture2DEXT(GLFbo.GL_FRAMEBUFFER_EXT,
                convertAttachmentSlot(rb.getSlot()),
                convertTextureType(tex.getType(), image.getMultiSamples(), rb.getFace()),
                image.getId(),
                0);
    }

    public void updateFrameBufferAttachment(FrameBuffer fb, RenderBuffer rb) {
        boolean needAttach;
        if (rb.getTexture() == null) {
            // if it hasn't been created yet, then attach is required.
            needAttach = rb.getId() == -1;
            updateRenderBuffer(fb, rb);
        } else {
            needAttach = false;
            updateRenderTexture(fb, rb);
        }
        if (needAttach) {
            glfbo.glFramebufferRenderbufferEXT(GLFbo.GL_FRAMEBUFFER_EXT,
                    convertAttachmentSlot(rb.getSlot()),
                    GLFbo.GL_RENDERBUFFER_EXT,
                    rb.getId());
        }
    }

    public void updateFrameBuffer(FrameBuffer fb) {
        int id = fb.getId();
        if (id == -1) {
            // create FBO
            glfbo.glGenFramebuffersEXT(intBuf1);
            id = intBuf1.get(0);
            fb.setId(id);
            objManager.registerObject(fb);

            statistics.onNewFrameBuffer();
        }

        if (context.boundFBO != id) {
            glfbo.glBindFramebufferEXT(GLFbo.GL_FRAMEBUFFER_EXT, id);
            // binding an FBO automatically sets draw buf to GL_COLOR_ATTACHMENT0
            context.boundDrawBuf = 0;
            context.boundFBO = id;
        }

        FrameBuffer.RenderBuffer depthBuf = fb.getDepthBuffer();
        if (depthBuf != null) {
            updateFrameBufferAttachment(fb, depthBuf);
        }

        for (int i = 0; i < fb.getNumColorBuffers(); i++) {
            FrameBuffer.RenderBuffer colorBuf = fb.getColorBuffer(i);
            updateFrameBufferAttachment(fb, colorBuf);
        }

        checkFrameBufferError();

        fb.clearUpdateNeeded();
    }

    public Vector2f[] getFrameBufferSamplePositions(FrameBuffer fb) {
        if (fb.getSamples() <= 1) {
            throw new IllegalArgumentException("Framebuffer must be multisampled");
        }
        if (!caps.contains(Caps.TextureMultisample)) {
            throw new RendererException("Multisampled textures are not supported");
        }

        setFrameBuffer(fb);

        Vector2f[] samplePositions = new Vector2f[fb.getSamples()];
        FloatBuffer samplePos = BufferUtils.createFloatBuffer(2);
        for (int i = 0; i < samplePositions.length; i++) {
            glext.glGetMultisample(GLExt.GL_SAMPLE_POSITION, i, samplePos);
            samplePos.clear();
            samplePositions[i] = new Vector2f(samplePos.get(0) - 0.5f,
                    samplePos.get(1) - 0.5f);
        }
        return samplePositions;
    }

    @Override
    public void setMainFrameBufferOverride(FrameBuffer fb) {
        mainFbOverride = fb;
    }

    @Override
    public void setFrameBuffer(FrameBuffer fb) {
        if (fb == null && mainFbOverride != null) {
            fb = mainFbOverride;
        }

        if (context.boundFB == fb) {
            if (fb == null || !fb.isUpdateNeeded()) {
                return;
            }
        }

        if (!caps.contains(Caps.FrameBuffer)) {
            throw new RendererException("Framebuffer objects are not supported"
                    + " by the video hardware");
        }

        // generate mipmaps for last FB if needed
        if (context.boundFB != null) {
            for (int i = 0; i < context.boundFB.getNumColorBuffers(); i++) {
                RenderBuffer rb = context.boundFB.getColorBuffer(i);
                Texture tex = rb.getTexture();
                if (tex != null
                        && tex.getMinFilter().usesMipMapLevels()) {
                    setTexture(0, rb.getTexture());

                    int textureType = convertTextureType(tex.getType(), tex.getImage().getMultiSamples(), rb.getFace());
                    glfbo.glGenerateMipmapEXT(textureType);
                }
            }
        }

        if (fb == null) {
            // unbind any fbos
            if (context.boundFBO != 0) {
                glfbo.glBindFramebufferEXT(GLFbo.GL_FRAMEBUFFER_EXT, 0);
                statistics.onFrameBufferUse(null, true);

                context.boundFBO = 0;
            }
            // select back buffer
            if (gl2 != null) {
                if (context.boundDrawBuf != -1) {
                    gl2.glDrawBuffer(context.initialDrawBuf);
                    context.boundDrawBuf = -1;
                }
                if (context.boundReadBuf != -1) {
                    gl2.glReadBuffer(context.initialReadBuf);
                    context.boundReadBuf = -1;
                }
            }

            context.boundFB = null;
        } else {
            if (fb.getNumColorBuffers() == 0 && fb.getDepthBuffer() == null) {
                throw new IllegalArgumentException("The framebuffer: " + fb
                        + "\nDoesn't have any color/depth buffers");
            }

            if (fb.isUpdateNeeded()) {
                updateFrameBuffer(fb);
            }

            // update viewport to reflect framebuffer's resolution
            setViewPort(0, 0, fb.getWidth(), fb.getHeight());

            if (context.boundFBO != fb.getId()) {
                glfbo.glBindFramebufferEXT(GLFbo.GL_FRAMEBUFFER_EXT, fb.getId());
                statistics.onFrameBufferUse(fb, true);

                context.boundFBO = fb.getId();
            } else {
                statistics.onFrameBufferUse(fb, false);
            }
            if (fb.getNumColorBuffers() == 0) {
                // make sure to select NONE as draw buf
                // no color buffer attached. select NONE
                if (gl2 != null) {
                    if (context.boundDrawBuf != -2) {
                        gl2.glDrawBuffer(GL.GL_NONE);
                        context.boundDrawBuf = -2;
                    }
                    if (context.boundReadBuf != -2) {
                        gl2.glReadBuffer(GL.GL_NONE);
                        context.boundReadBuf = -2;
                    }
                }
            } else {
                if (fb.getNumColorBuffers() > limits.get(Limits.FrameBufferAttachments)) {
                    throw new RendererException("Framebuffer has more color "
                            + "attachments than are supported"
                            + " by the video hardware!");
                }
                if (fb.isMultiTarget()) {
                    if (!caps.contains(Caps.FrameBufferMRT)) {
                        throw new RendererException("Multiple render targets "
                                + " are not supported by the video hardware");
                    }
                    if (fb.getNumColorBuffers() > limits.get(Limits.FrameBufferMrtAttachments)) {
                        throw new RendererException("Framebuffer has more"
                                + " multi targets than are supported"
                                + " by the video hardware!");
                    }

                    if (context.boundDrawBuf != 100 + fb.getNumColorBuffers()) {
                        intBuf16.clear();
                        for (int i = 0; i < fb.getNumColorBuffers(); i++) {
                            intBuf16.put(GLFbo.GL_COLOR_ATTACHMENT0_EXT + i);
                        }

                        intBuf16.flip();
                        glext.glDrawBuffers(intBuf16);
                        context.boundDrawBuf = 100 + fb.getNumColorBuffers();
                    }
                } else {
                    RenderBuffer rb = fb.getColorBuffer(fb.getTargetIndex());
                    // select this draw buffer
                    if (gl2 != null) {
                        if (context.boundDrawBuf != rb.getSlot()) {
                            gl2.glDrawBuffer(GLFbo.GL_COLOR_ATTACHMENT0_EXT + rb.getSlot());
                            context.boundDrawBuf = rb.getSlot();
                        }
                    }
                }
            }

            assert fb.getId() >= 0;
            assert context.boundFBO == fb.getId();

            context.boundFB = fb;
        }
    }

    @Override
    public void readFrameBuffer(FrameBuffer fb, ByteBuffer byteBuf) {
        readFrameBufferWithGLFormat(fb, byteBuf, GL.GL_RGBA, GL.GL_UNSIGNED_BYTE);
    }

    private void readFrameBufferWithGLFormat(FrameBuffer fb, ByteBuffer byteBuf, int glFormat, int dataType) {
        if (fb != null) {
            RenderBuffer rb = fb.getColorBuffer();
            if (rb == null) {
                throw new IllegalArgumentException("Specified framebuffer"
                        + " does not have a colorbuffer");
            }

            setFrameBuffer(fb);
            if (gl2 != null) {
                if (context.boundReadBuf != rb.getSlot()) {
                    gl2.glReadBuffer(GLFbo.GL_COLOR_ATTACHMENT0_EXT + rb.getSlot());
                    context.boundReadBuf = rb.getSlot();
                }
            }
        } else {
            setFrameBuffer(null);
        }

        gl.glReadPixels(vpX, vpY, vpW, vpH, glFormat, dataType, byteBuf);
    }

     @Override
    public void readFrameBufferWithFormat(FrameBuffer fb, ByteBuffer byteBuf, Image.Format format) {
        GLImageFormat glFormat = texUtil.getImageFormatWithError(format, false);
        readFrameBufferWithGLFormat(fb, byteBuf, glFormat.format, glFormat.dataType);
    }

    private void deleteRenderBuffer(FrameBuffer fb, RenderBuffer rb) {
        intBuf1.put(0, rb.getId());
        glfbo.glDeleteRenderbuffersEXT(intBuf1);
    }

    @Override
    public void deleteFrameBuffer(FrameBuffer fb) {
        if (fb.getId() != -1) {
            if (context.boundFBO == fb.getId()) {
                glfbo.glBindFramebufferEXT(GLFbo.GL_FRAMEBUFFER_EXT, 0);
                context.boundFBO = 0;
            }

            if (fb.getDepthBuffer() != null) {
                deleteRenderBuffer(fb, fb.getDepthBuffer());
            }
            if (fb.getColorBuffer() != null) {
                deleteRenderBuffer(fb, fb.getColorBuffer());
            }

            intBuf1.put(0, fb.getId());
            glfbo.glDeleteFramebuffersEXT(intBuf1);
            fb.resetObject();

            statistics.onDeleteFrameBuffer();
        }
    }

    /*********************************************************************\
    |* Textures                                                          *|
    \*********************************************************************/
    private int convertTextureType(Texture.Type type, int samples, int face) {
        if (samples > 1 && !caps.contains(Caps.TextureMultisample)) {
            throw new RendererException("Multisample textures are not supported" +
                                        " by the video hardware.");
        }

        switch (type) {
            case TwoDimensional:
                if (samples > 1) {
                    return GLExt.GL_TEXTURE_2D_MULTISAMPLE;
                } else {
                    return GL.GL_TEXTURE_2D;
                }
            case TwoDimensionalArray:
                if (!caps.contains(Caps.TextureArray)) {
                    throw new RendererException("Array textures are not supported"
                            + " by the video hardware.");
                }
                if (samples > 1) {
                    return GLExt.GL_TEXTURE_2D_MULTISAMPLE_ARRAY;
                } else {
                    return GLExt.GL_TEXTURE_2D_ARRAY_EXT;
                }
            case ThreeDimensional:
                if (!caps.contains(Caps.OpenGL20)) {
                    throw new RendererException("3D textures are not supported" +
                                        " by the video hardware.");
                }
                return GL2.GL_TEXTURE_3D;
            case CubeMap:
                if (face < 0) {
                    return GL.GL_TEXTURE_CUBE_MAP;
                } else if (face < 6) {
                    return GL.GL_TEXTURE_CUBE_MAP_POSITIVE_X + face;
                } else {
                    throw new UnsupportedOperationException("Invalid cube map face index: " + face);
                }
            default:
                throw new UnsupportedOperationException("Unknown texture type: " + type);
        }
    }

    private int convertMagFilter(Texture.MagFilter filter) {
        switch (filter) {
            case Bilinear:
                return GL.GL_LINEAR;
            case Nearest:
                return GL.GL_NEAREST;
            default:
                throw new UnsupportedOperationException("Unknown mag filter: " + filter);
        }
    }

    private int convertMinFilter(Texture.MinFilter filter, boolean haveMips) {
        if (haveMips){
            switch (filter) {
                case Trilinear:
                    return GL.GL_LINEAR_MIPMAP_LINEAR;
                case BilinearNearestMipMap:
                    return GL.GL_LINEAR_MIPMAP_NEAREST;
                case NearestLinearMipMap:
                    return GL.GL_NEAREST_MIPMAP_LINEAR;
                case NearestNearestMipMap:
                    return GL.GL_NEAREST_MIPMAP_NEAREST;
                case BilinearNoMipMaps:
                    return GL.GL_LINEAR;
                case NearestNoMipMaps:
                    return GL.GL_NEAREST;
                default:
                    throw new UnsupportedOperationException("Unknown min filter: " + filter);
            }
        } else {
            switch (filter) {
                case Trilinear:
                case BilinearNearestMipMap:
                case BilinearNoMipMaps:
                    return GL.GL_LINEAR;
                case NearestLinearMipMap:
                case NearestNearestMipMap:
                case NearestNoMipMaps:
                    return GL.GL_NEAREST;
                default:
                    throw new UnsupportedOperationException("Unknown min filter: " + filter);
            }
        }
    }

    private int convertWrapMode(Texture.WrapMode mode) {
        switch (mode) {
            case BorderClamp:
            case Clamp:
            case EdgeClamp:
                // Falldown intentional.
                return GL.GL_CLAMP_TO_EDGE;
            case Repeat:
                return GL.GL_REPEAT;
            case MirroredRepeat:
                return GL.GL_MIRRORED_REPEAT;
            default:
                throw new UnsupportedOperationException("Unknown wrap mode: " + mode);
        }
    }

    @SuppressWarnings("fallthrough")
    private void setupTextureParams(Texture tex) {
        Image image = tex.getImage();
        int target = convertTextureType(tex.getType(), image != null ? image.getMultiSamples() : 1, -1);

        boolean haveMips = true;

        if (image != null) {
            haveMips = image.isGeneratedMipmapsRequired() || image.hasMipmaps();
        }

        // filter things
        if (image.getLastTextureState().magFilter != tex.getMagFilter()) {
            int magFilter = convertMagFilter(tex.getMagFilter());
            gl.glTexParameteri(target, GL.GL_TEXTURE_MAG_FILTER, magFilter);
            image.getLastTextureState().magFilter = tex.getMagFilter();
        }
        if (image.getLastTextureState().minFilter != tex.getMinFilter()) {
            int minFilter = convertMinFilter(tex.getMinFilter(), haveMips);
            gl.glTexParameteri(target, GL.GL_TEXTURE_MIN_FILTER, minFilter);
            image.getLastTextureState().minFilter = tex.getMinFilter();
        }
        if (caps.contains(Caps.SeamlessCubemap) && tex.getType() == Texture.Type.CubeMap) {
            if (haveMips && !context.seamlessCubemap) {
                // We can enable seamless cubemap filtering.
                gl.glEnable(GLExt.GL_TEXTURE_CUBE_MAP_SEAMLESS);
                context.seamlessCubemap = true;
            } else if (!haveMips && context.seamlessCubemap) {
                // For skyboxes (no mipmaps), disable seamless cubemap filtering.
                gl.glDisable(GLExt.GL_TEXTURE_CUBE_MAP_SEAMLESS);
                context.seamlessCubemap = false;
            }
        }

        if (tex.getAnisotropicFilter() > 1) {
            if (caps.contains(Caps.TextureFilterAnisotropic)) {
                gl.glTexParameterf(target,
                        GLExt.GL_TEXTURE_MAX_ANISOTROPY_EXT,
                        tex.getAnisotropicFilter());
            }
        }

<<<<<<< HEAD
        if (context.pointSprite) {
            return; // Attempt to fix glTexParameter crash for some ATI GPUs
        }

=======
>>>>>>> f6a2452a
        // repeat modes
        switch (tex.getType()) {
            case ThreeDimensional:
            case CubeMap: // cubemaps use 3D coords
                if (gl2 != null && image.getLastTextureState().rWrap != tex.getWrap(WrapAxis.R)) {
                    gl2.glTexParameteri(target, GL2.GL_TEXTURE_WRAP_R, convertWrapMode(tex.getWrap(WrapAxis.R)));
                    image.getLastTextureState().rWrap = tex.getWrap(WrapAxis.R);
                }
                //There is no break statement on purpose here
            case TwoDimensional:
            case TwoDimensionalArray:
                if (image.getLastTextureState().tWrap != tex.getWrap(WrapAxis.T)) {
                    gl.glTexParameteri(target, GL.GL_TEXTURE_WRAP_T, convertWrapMode(tex.getWrap(WrapAxis.T)));
                    image.getLastTextureState().tWrap = tex.getWrap(WrapAxis.T);
                }
                if (image.getLastTextureState().sWrap != tex.getWrap(WrapAxis.S)) {
                    gl.glTexParameteri(target, GL.GL_TEXTURE_WRAP_S, convertWrapMode(tex.getWrap(WrapAxis.S)));
                    image.getLastTextureState().sWrap = tex.getWrap(WrapAxis.S);
                }
                break;
            default:
                throw new UnsupportedOperationException("Unknown texture type: " + tex.getType());
        }

        if(tex.isNeedCompareModeUpdate() && gl2 != null){
            // R to Texture compare mode
            if (tex.getShadowCompareMode() != Texture.ShadowCompareMode.Off) {
                gl2.glTexParameteri(target, GL2.GL_TEXTURE_COMPARE_MODE, GL2.GL_COMPARE_R_TO_TEXTURE);
                gl2.glTexParameteri(target, GL2.GL_DEPTH_TEXTURE_MODE, GL2.GL_INTENSITY);
                if (tex.getShadowCompareMode() == Texture.ShadowCompareMode.GreaterOrEqual) {
                    gl2.glTexParameteri(target, GL2.GL_TEXTURE_COMPARE_FUNC, GL.GL_GEQUAL);
                } else {
                    gl2.glTexParameteri(target, GL2.GL_TEXTURE_COMPARE_FUNC, GL.GL_LEQUAL);
                }
            }else{
                 //restoring default value
                 gl2.glTexParameteri(target, GL2.GL_TEXTURE_COMPARE_MODE, GL.GL_NONE);
            }
            tex.compareModeUpdated();
        }
    }

    /**
     * Validates if a potentially NPOT texture is supported by the hardware.
     * <p>
     * Textures with power-of-2 dimensions are supported on all hardware, however
     * non-power-of-2 textures may or may not be supported depending on which
     * texturing features are used.
     *
     * @param tex The texture to validate.
     * @throws RendererException If the texture is not supported by the hardware
     */
    private void checkNonPowerOfTwo(Texture tex) {
        if (!tex.getImage().isNPOT()) {
            // Texture is power-of-2, safe to use.
            return;
        }

        if (caps.contains(Caps.NonPowerOfTwoTextures)) {
            // Texture is NPOT but it is supported by video hardware.
            return;
        }

        // Maybe we have some / partial support for NPOT?
        if (!caps.contains(Caps.PartialNonPowerOfTwoTextures)) {
            // Cannot use any type of NPOT texture (uncommon)
            throw new RendererException("non-power-of-2 textures are not "
                                      + "supported by the video hardware");
        }

        // Partial NPOT supported..
        if (tex.getMinFilter().usesMipMapLevels()) {
            throw new RendererException("non-power-of-2 textures with mip-maps "
                                      + "are not supported by the video hardware");
        }

        switch (tex.getType()) {
            case CubeMap:
            case ThreeDimensional:
                if (tex.getWrap(WrapAxis.R) != Texture.WrapMode.EdgeClamp) {
                    throw new RendererException("repeating non-power-of-2 textures "
                                              + "are not supported by the video hardware");
                }
                // fallthrough intentional!!!
            case TwoDimensionalArray:
            case TwoDimensional:
                if (tex.getWrap(WrapAxis.S) != Texture.WrapMode.EdgeClamp
                        || tex.getWrap(WrapAxis.T) != Texture.WrapMode.EdgeClamp) {
                    throw new RendererException("repeating non-power-of-2 textures "
                                              + "are not supported by the video hardware");
                }
                break;
            default:
                throw new UnsupportedOperationException("unrecongized texture type");
        }
    }

    /**
     * Uploads the given image to the GL driver.
     *
     * @param img The image to upload
     * @param type How the data in the image argument should be interpreted.
     * @param unit The texture slot to be used to upload the image, not important
     * @param scaleToPot If true, the image will be scaled to power-of-2 dimensions
     * before being uploaded.
     */
    public void updateTexImageData(Image img, Texture.Type type, int unit, boolean scaleToPot) {
        int texId = img.getId();
        if (texId == -1) {
            // create texture
            gl.glGenTextures(intBuf1);
            texId = intBuf1.get(0);
            img.setId(texId);
            objManager.registerObject(img);

            statistics.onNewTexture();
        }

        // bind texture
        int target = convertTextureType(type, img.getMultiSamples(), -1);
        if (context.boundTextures[unit] != img) {
            if (context.boundTextureUnit != unit) {
                gl.glActiveTexture(GL.GL_TEXTURE0 + unit);
                context.boundTextureUnit = unit;
            }

            gl.glBindTexture(target, texId);
            context.boundTextures[unit] = img;

            statistics.onTextureUse(img, true);
        }

        if (!img.hasMipmaps() && img.isGeneratedMipmapsRequired()) {
            // Image does not have mipmaps, but they are required.
            // Generate from base level.

            if (!caps.contains(Caps.FrameBuffer) && gl2 != null) {
                gl2.glTexParameteri(target, GL2.GL_GENERATE_MIPMAP, GL.GL_TRUE);
                img.setMipmapsGenerated(true);
            } else {
                // For OpenGL3 and up.
                // We'll generate mipmaps via glGenerateMipmapEXT (see below)
            }
        } else if (img.hasMipmaps()) {
            // Image already has mipmaps, set the max level based on the
            // number of mipmaps we have.
            gl.glTexParameteri(target, GL.GL_TEXTURE_MAX_LEVEL, img.getMipMapSizes().length - 1);
        } else {
            // Image does not have mipmaps and they are not required.
            // Specify that that the texture has no mipmaps.
            gl.glTexParameteri(target, GL.GL_TEXTURE_MAX_LEVEL, 0);
        }

        int imageSamples = img.getMultiSamples();
        if (imageSamples > 1) {
            if (img.getFormat().isDepthFormat()) {
                img.setMultiSamples(Math.min(limits.get(Limits.DepthTextureSamples), imageSamples));
            } else {
                img.setMultiSamples(Math.min(limits.get(Limits.ColorTextureSamples), imageSamples));
            }
        }

        // Check if graphics card doesn't support multisample textures
        if (!caps.contains(Caps.TextureMultisample)) {
            if (img.getMultiSamples() > 1) {
                throw new RendererException("Multisample textures are not supported by the video hardware");
            }
        }

        // Check if graphics card doesn't support depth textures
        if (img.getFormat().isDepthFormat() && !caps.contains(Caps.DepthTexture)) {
            throw new RendererException("Depth textures are not supported by the video hardware");
        }

        if (target == GL.GL_TEXTURE_CUBE_MAP) {
            // Check max texture size before upload
            int cubeSize = limits.get(Limits.CubemapSize);
            if (img.getWidth() > cubeSize || img.getHeight() > cubeSize) {
                throw new RendererException("Cannot upload cubemap " + img + ". The maximum supported cubemap resolution is " + cubeSize);
            }
            if (img.getWidth() != img.getHeight()) {
                throw new RendererException("Cubemaps must have square dimensions");
            }
        } else {
            int texSize = limits.get(Limits.TextureSize);
            if (img.getWidth() > texSize || img.getHeight() > texSize) {
                throw new RendererException("Cannot upload texture " + img + ". The maximum supported texture resolution is " + texSize);
            }
        }

        Image imageForUpload;
        if (scaleToPot) {
            imageForUpload = MipMapGenerator.resizeToPowerOf2(img);
        } else {
            imageForUpload = img;
        }
        if (target == GL.GL_TEXTURE_CUBE_MAP) {
            List<ByteBuffer> data = imageForUpload.getData();
            if (data.size() != 6) {
                logger.log(Level.WARNING, "Invalid texture: {0}\n"
                        + "Cubemap textures must contain 6 data units.", img);
                return;
            }
            for (int i = 0; i < 6; i++) {
                texUtil.uploadTexture(imageForUpload, GL.GL_TEXTURE_CUBE_MAP_POSITIVE_X + i, i, linearizeSrgbImages);
            }
        } else if (target == GLExt.GL_TEXTURE_2D_ARRAY_EXT) {
            if (!caps.contains(Caps.TextureArray)) {
                throw new RendererException("Texture arrays not supported by graphics hardware");
            }

            List<ByteBuffer> data = imageForUpload.getData();

            // -1 index specifies prepare data for 2D Array
            texUtil.uploadTexture(imageForUpload, target, -1, linearizeSrgbImages);

            for (int i = 0; i < data.size(); i++) {
                // upload each slice of 2D array in turn
                // this time with the appropriate index
                texUtil.uploadTexture(imageForUpload, target, i, linearizeSrgbImages);
            }
        } else {
            texUtil.uploadTexture(imageForUpload, target, 0, linearizeSrgbImages);
        }

        if (img.getMultiSamples() != imageSamples) {
            img.setMultiSamples(imageSamples);
        }

        if (caps.contains(Caps.FrameBuffer) || gl2 == null) {
            if (!img.hasMipmaps() && img.isGeneratedMipmapsRequired() && img.getData(0) != null) {
                glfbo.glGenerateMipmapEXT(target);
                img.setMipmapsGenerated(true);
            }
        }

        img.clearUpdateNeeded();
    }

    @Override
    public void setTexture(int unit, Texture tex) {
        Image image = tex.getImage();
        if (image.isUpdateNeeded() || (image.isGeneratedMipmapsRequired() && !image.isMipmapsGenerated())) {
            // Check NPOT requirements
            boolean scaleToPot = false;

            try {
                checkNonPowerOfTwo(tex);
            } catch (RendererException ex) {
                if (logger.isLoggable(Level.WARNING)) {
                    int nextWidth = FastMath.nearestPowerOfTwo(tex.getImage().getWidth());
                    int nextHeight = FastMath.nearestPowerOfTwo(tex.getImage().getHeight());
                    logger.log(Level.WARNING,
                               "Non-power-of-2 textures are not supported! Scaling texture '" + tex.getName() +
                               "' of size " + tex.getImage().getWidth() + "x" + tex.getImage().getHeight() +
                               " to " + nextWidth + "x" + nextHeight);
                }
                scaleToPot = true;
            }

            updateTexImageData(image, tex.getType(), unit, scaleToPot);
        }

        int texId = image.getId();
        assert texId != -1;

        Image[] textures = context.boundTextures;

        int type = convertTextureType(tex.getType(), image.getMultiSamples(), -1);
        if (textures[unit] != image) {
            if (context.boundTextureUnit != unit) {
                gl.glActiveTexture(GL.GL_TEXTURE0 + unit);
                context.boundTextureUnit = unit;
            }

            gl.glBindTexture(type, texId);
            textures[unit] = image;

            statistics.onTextureUse(image, true);
        } else {
            statistics.onTextureUse(image, false);
        }

        setupTextureParams(tex);
    }

    @Override
    public void modifyTexture(Texture tex, Image pixels, int x, int y) {
        setTexture(0, tex);
        int target = convertTextureType(tex.getType(), pixels.getMultiSamples(), -1);
        texUtil.uploadSubTexture(pixels, target, 0, x, y, linearizeSrgbImages);
    }

    @Override
    public void deleteImage(Image image) {
        int texId = image.getId();
        if (texId != -1) {
            intBuf1.put(0, texId);
            intBuf1.position(0).limit(1);
            gl.glDeleteTextures(intBuf1);
            image.resetObject();

            statistics.onDeleteTexture();
        }
    }

    /*********************************************************************\
    |* Vertex Buffers and Attributes                                     *|
    \*********************************************************************/
    private int convertUsage(Usage usage) {
        switch (usage) {
            case Static:
                return GL.GL_STATIC_DRAW;
            case Dynamic:
                return GL.GL_DYNAMIC_DRAW;
            case Stream:
                return GL.GL_STREAM_DRAW;
            default:
                throw new UnsupportedOperationException("Unknown usage type.");
        }
    }

    private int convertFormat(Format format) {
        switch (format) {
            case Byte:
                return GL.GL_BYTE;
            case UnsignedByte:
                return GL.GL_UNSIGNED_BYTE;
            case Short:
                return GL.GL_SHORT;
            case UnsignedShort:
                return GL.GL_UNSIGNED_SHORT;
            case Int:
                return GL.GL_INT;
            case UnsignedInt:
                return GL.GL_UNSIGNED_INT;
            case Float:
                return GL.GL_FLOAT;
            case Double:
                return GL.GL_DOUBLE;
            default:
                throw new UnsupportedOperationException("Unknown buffer format.");

        }
    }

    @Override
    public void updateBufferData(VertexBuffer vb) {
        int bufId = vb.getId();
        boolean created = false;
        if (bufId == -1) {
            // create buffer
            gl.glGenBuffers(intBuf1);
            bufId = intBuf1.get(0);
            vb.setId(bufId);
            objManager.registerObject(vb);

            //statistics.onNewVertexBuffer();

            created = true;
        }

        // bind buffer
        int target;
        if (vb.getBufferType() == VertexBuffer.Type.Index) {
            target = GL.GL_ELEMENT_ARRAY_BUFFER;
            if (context.boundElementArrayVBO != bufId) {
                gl.glBindBuffer(target, bufId);
                context.boundElementArrayVBO = bufId;
                //statistics.onVertexBufferUse(vb, true);
            } else {
                //statistics.onVertexBufferUse(vb, false);
            }
        } else {
            target = GL.GL_ARRAY_BUFFER;
            if (context.boundArrayVBO != bufId) {
                gl.glBindBuffer(target, bufId);
                context.boundArrayVBO = bufId;
                //statistics.onVertexBufferUse(vb, true);
            } else {
                //statistics.onVertexBufferUse(vb, false);
            }
        }

        int usage = convertUsage(vb.getUsage());
        vb.getData().rewind();

        switch (vb.getFormat()) {
            case Byte:
            case UnsignedByte:
                gl.glBufferData(target, (ByteBuffer) vb.getData(), usage);
                break;
            case Short:
            case UnsignedShort:
                gl.glBufferData(target, (ShortBuffer) vb.getData(), usage);
                break;
            case Int:
            case UnsignedInt:
                glext.glBufferData(target, (IntBuffer) vb.getData(), usage);
                break;
            case Float:
                gl.glBufferData(target, (FloatBuffer) vb.getData(), usage);
                break;
            default:
                throw new UnsupportedOperationException("Unknown buffer format.");
        }

        vb.clearUpdateNeeded();
    }

    @Override
    public void deleteBuffer(VertexBuffer vb) {
        int bufId = vb.getId();
        if (bufId != -1) {
            // delete buffer
            intBuf1.put(0, bufId);
            intBuf1.position(0).limit(1);
            gl.glDeleteBuffers(intBuf1);
            vb.resetObject();

            //statistics.onDeleteVertexBuffer();
        }
    }

    public void clearVertexAttribs() {
        IDList attribList = context.attribIndexList;
        for (int i = 0; i < attribList.oldLen; i++) {
            int idx = attribList.oldList[i];
            gl.glDisableVertexAttribArray(idx);
            if (context.boundAttribs[idx].isInstanced()) {
                glext.glVertexAttribDivisorARB(idx, 0);
            }
            context.boundAttribs[idx] = null;
        }
        context.attribIndexList.copyNewToOld();
    }

    public void setVertexAttrib(VertexBuffer vb, VertexBuffer idb) {
        if (vb.getBufferType() == VertexBuffer.Type.Index) {
            throw new IllegalArgumentException("Index buffers not allowed to be set to vertex attrib");
        }

        if (context.boundShaderProgram <= 0) {
            throw new IllegalStateException("Cannot render mesh without shader bound");
        }

        Attribute attrib = context.boundShader.getAttribute(vb.getBufferType());
        int loc = attrib.getLocation();
        if (loc == -1) {
            return; // not defined
        }
        if (loc == -2) {
            loc = gl.glGetAttribLocation(context.boundShaderProgram, "in" + vb.getBufferType().name());

            // not really the name of it in the shader (inPosition) but
            // the internal name of the enum (Position).
            if (loc < 0) {
                attrib.setLocation(-1);
                return; // not available in shader.
            } else {
                attrib.setLocation(loc);
            }
        }

        if (vb.isInstanced()) {
            if (!caps.contains(Caps.MeshInstancing)) {
                throw new RendererException("Instancing is required, "
                        + "but not supported by the "
                        + "graphics hardware");
            }
        }
        int slotsRequired = 1;
        if (vb.getNumComponents() > 4) {
            if (vb.getNumComponents() % 4 != 0) {
                throw new RendererException("Number of components in multi-slot "
                        + "buffers must be divisible by 4");
            }
            slotsRequired = vb.getNumComponents() / 4;
        }

        if (vb.isUpdateNeeded() && idb == null) {
            updateBufferData(vb);
        }

        VertexBuffer[] attribs = context.boundAttribs;
        for (int i = 0; i < slotsRequired; i++) {
            if (!context.attribIndexList.moveToNew(loc + i)) {
                gl.glEnableVertexAttribArray(loc + i);
            }
        }
        if (attribs[loc] != vb) {
            // NOTE: Use id from interleaved buffer if specified
            int bufId = idb != null ? idb.getId() : vb.getId();
            assert bufId != -1;
            if (context.boundArrayVBO != bufId) {
                gl.glBindBuffer(GL.GL_ARRAY_BUFFER, bufId);
                context.boundArrayVBO = bufId;
                //statistics.onVertexBufferUse(vb, true);
            } else {
                //statistics.onVertexBufferUse(vb, false);
            }

            if (slotsRequired == 1) {
                gl.glVertexAttribPointer(loc,
                        vb.getNumComponents(),
                        convertFormat(vb.getFormat()),
                        vb.isNormalized(),
                        vb.getStride(),
                        vb.getOffset());
            } else {
                for (int i = 0; i < slotsRequired; i++) {
                    // The pointer maps the next 4 floats in the slot.
                    // E.g.
                    // P1: XXXX____________XXXX____________
                    // P2: ____XXXX____________XXXX________
                    // P3: ________XXXX____________XXXX____
                    // P4: ____________XXXX____________XXXX
                    // stride = 4 bytes in float * 4 floats in slot * num slots
                    // offset = 4 bytes in float * 4 floats in slot * slot index
                    gl.glVertexAttribPointer(loc + i,
                            4,
                            convertFormat(vb.getFormat()),
                            vb.isNormalized(),
                            4 * 4 * slotsRequired,
                            4 * 4 * i);
                }
            }

            for (int i = 0; i < slotsRequired; i++) {
                int slot = loc + i;
                if (vb.isInstanced() && (attribs[slot] == null || !attribs[slot].isInstanced())) {
                    // non-instanced -> instanced
                    glext.glVertexAttribDivisorARB(slot, vb.getInstanceSpan());
                } else if (!vb.isInstanced() && attribs[slot] != null && attribs[slot].isInstanced()) {
                    // instanced -> non-instanced
                    glext.glVertexAttribDivisorARB(slot, 0);
                }
                attribs[slot] = vb;
            }
        }
    }

    public void setVertexAttrib(VertexBuffer vb) {
        setVertexAttrib(vb, null);
    }

    public void drawTriangleArray(Mesh.Mode mode, int count, int vertCount) {
        boolean useInstancing = count > 1 && caps.contains(Caps.MeshInstancing);
        if (useInstancing) {
            glext.glDrawArraysInstancedARB(convertElementMode(mode), 0,
                    vertCount, count);
        } else {
            gl.glDrawArrays(convertElementMode(mode), 0, vertCount);
        }
    }

    public void drawTriangleList(VertexBuffer indexBuf, Mesh mesh, int count) {
        if (indexBuf.getBufferType() != VertexBuffer.Type.Index) {
            throw new IllegalArgumentException("Only index buffers are allowed as triangle lists.");
        }

        switch (indexBuf.getFormat()) {
            case UnsignedShort:
                // OK: Works on all platforms.
                break;
            case UnsignedInt:
                // Requres extension on OpenGL ES 2.
                if (!caps.contains(Caps.IntegerIndexBuffer)) {
                    throw new RendererException("32-bit index buffers are not supported by the video hardware");
                }
                break;
            default:
                // What is this?
                throw new RendererException("Unexpected format for index buffer: " + indexBuf.getFormat());
        }

        if (indexBuf.isUpdateNeeded()) {
            updateBufferData(indexBuf);
        }

        int bufId = indexBuf.getId();
        assert bufId != -1;

        if (context.boundElementArrayVBO != bufId) {
            gl.glBindBuffer(GL.GL_ELEMENT_ARRAY_BUFFER, bufId);
            context.boundElementArrayVBO = bufId;
            //statistics.onVertexBufferUse(indexBuf, true);
        } else {
            //statistics.onVertexBufferUse(indexBuf, true);
        }

        int vertCount = mesh.getVertexCount();
        boolean useInstancing = count > 1 && caps.contains(Caps.MeshInstancing);

        if (mesh.getMode() == Mode.Hybrid) {
            int[] modeStart = mesh.getModeStart();
            int[] elementLengths = mesh.getElementLengths();

            int elMode = convertElementMode(Mode.Triangles);
            int fmt = convertFormat(indexBuf.getFormat());
            int elSize = indexBuf.getFormat().getComponentSize();
            int listStart = modeStart[0];
            int stripStart = modeStart[1];
            int fanStart = modeStart[2];
            int curOffset = 0;
            for (int i = 0; i < elementLengths.length; i++) {
                if (i == stripStart) {
                    elMode = convertElementMode(Mode.TriangleStrip);
                } else if (i == fanStart) {
                    elMode = convertElementMode(Mode.TriangleFan);
                }
                int elementLength = elementLengths[i];

                if (useInstancing) {
                    glext.glDrawElementsInstancedARB(elMode,
                            elementLength,
                            fmt,
                            curOffset,
                            count);
                } else {
                    gl.glDrawRangeElements(elMode,
                            0,
                            vertCount,
                            elementLength,
                            fmt,
                            curOffset);
                }

                curOffset += elementLength * elSize;
            }
        } else {
            if (useInstancing) {
                glext.glDrawElementsInstancedARB(convertElementMode(mesh.getMode()),
                        indexBuf.getData().limit(),
                        convertFormat(indexBuf.getFormat()),
                        0,
                        count);
            } else {
                gl.glDrawRangeElements(convertElementMode(mesh.getMode()),
                        0,
                        vertCount,
                        indexBuf.getData().limit(),
                        convertFormat(indexBuf.getFormat()),
                        0);
            }
        }
    }

    /*********************************************************************\
    |* Render Calls                                                      *|
    \*********************************************************************/
    public int convertElementMode(Mesh.Mode mode) {
        switch (mode) {
            case Points:
                return GL.GL_POINTS;
            case Lines:
                return GL.GL_LINES;
            case LineLoop:
                return GL.GL_LINE_LOOP;
            case LineStrip:
                return GL.GL_LINE_STRIP;
            case Triangles:
                return GL.GL_TRIANGLES;
            case TriangleFan:
                return GL.GL_TRIANGLE_FAN;
            case TriangleStrip:
                return GL.GL_TRIANGLE_STRIP;
            case Patch:
                return GL4.GL_PATCHES;
            default:
                throw new UnsupportedOperationException("Unrecognized mesh mode: " + mode);
        }
    }

    public void updateVertexArray(Mesh mesh, VertexBuffer instanceData) {
        int id = mesh.getId();
        if (id == -1) {
            IntBuffer temp = intBuf1;
            gl3.glGenVertexArrays(temp);
            id = temp.get(0);
            mesh.setId(id);
        }

        if (context.boundVertexArray != id) {
            gl3.glBindVertexArray(id);
            context.boundVertexArray = id;
        }

        VertexBuffer interleavedData = mesh.getBuffer(Type.InterleavedData);
        if (interleavedData != null && interleavedData.isUpdateNeeded()) {
            updateBufferData(interleavedData);
        }

        if (instanceData != null) {
            setVertexAttrib(instanceData, null);
        }

        for (VertexBuffer vb : mesh.getBufferList().getArray()) {
            if (vb.getBufferType() == Type.InterleavedData
                    || vb.getUsage() == Usage.CpuOnly // ignore cpu-only buffers
                    || vb.getBufferType() == Type.Index) {
                continue;
            }

            if (vb.getStride() == 0) {
                // not interleaved
                setVertexAttrib(vb);
            } else {
                // interleaved
                setVertexAttrib(vb, interleavedData);
            }
        }
    }

    private void renderMeshVertexArray(Mesh mesh, int lod, int count, VertexBuffer instanceData) {
        if (mesh.getId() == -1) {
            updateVertexArray(mesh, instanceData);
        } else {
            // TODO: Check if it was updated
        }

        if (context.boundVertexArray != mesh.getId()) {
            gl3.glBindVertexArray(mesh.getId());
            context.boundVertexArray = mesh.getId();
        }

//        IntMap<VertexBuffer> buffers = mesh.getBuffers();
        VertexBuffer indices;
        if (mesh.getNumLodLevels() > 0) {
            indices = mesh.getLodLevel(lod);
        } else {
            indices = mesh.getBuffer(Type.Index);
        }
        if (indices != null) {
            drawTriangleList(indices, mesh, count);
        } else {
            drawTriangleArray(mesh.getMode(), count, mesh.getVertexCount());
        }
        clearVertexAttribs();
    }

    private void renderMeshDefault(Mesh mesh, int lod, int count, VertexBuffer[] instanceData) {

        // Here while count is still passed in.  Can be removed when/if
        // the method is collapsed again.  -pspeed
        count = Math.max(mesh.getInstanceCount(), count);

        VertexBuffer interleavedData = mesh.getBuffer(Type.InterleavedData);
        if (interleavedData != null && interleavedData.isUpdateNeeded()) {
            updateBufferData(interleavedData);
        }

        VertexBuffer indices;
        if (mesh.getNumLodLevels() > 0) {
            indices = mesh.getLodLevel(lod);
        } else {
            indices = mesh.getBuffer(Type.Index);
        }

        if (instanceData != null) {
            for (VertexBuffer vb : instanceData) {
                setVertexAttrib(vb, null);
            }
        }

        for (VertexBuffer vb : mesh.getBufferList().getArray()) {
            if (vb.getBufferType() == Type.InterleavedData
                    || vb.getUsage() == Usage.CpuOnly // ignore cpu-only buffers
                    || vb.getBufferType() == Type.Index) {
                continue;
            }

            if (vb.getStride() == 0) {
                // not interleaved
                setVertexAttrib(vb);
            } else {
                // interleaved
                setVertexAttrib(vb, interleavedData);
            }
        }

        if (indices != null) {
            drawTriangleList(indices, mesh, count);
        } else {
            drawTriangleArray(mesh.getMode(), count, mesh.getVertexCount());
        }
        clearVertexAttribs();
    }

    @Override
    public void renderMesh(Mesh mesh, int lod, int count, VertexBuffer[] instanceData) {
        if (mesh.getVertexCount() == 0) {
            return;
        }


        if (context.lineWidth != mesh.getLineWidth()) {
            gl.glLineWidth(mesh.getLineWidth());
            context.lineWidth = mesh.getLineWidth();
        }

        if (gl4 != null && mesh.getMode().equals(Mode.Patch)) {
            gl4.glPatchParameter(mesh.getPatchVertexCount());
        }
        statistics.onMeshDrawn(mesh, lod, count);
//        if (ctxCaps.GL_ARB_vertex_array_object){
//            renderMeshVertexArray(mesh, lod, count);
//        }else{
        renderMeshDefault(mesh, lod, count, instanceData);
//        }
    }

    @Override
    public void setMainFrameBufferSrgb(boolean enableSrgb) {
        // Gamma correction
        if (!caps.contains(Caps.Srgb) && enableSrgb) {
            // Not supported, sorry.
            logger.warning("sRGB framebuffer is not supported " +
                           "by video hardware, but was requested.");

            return;
        }

        setFrameBuffer(null);

        if (enableSrgb) {
            if (!getBoolean(GLExt.GL_FRAMEBUFFER_SRGB_CAPABLE_EXT)) {
                logger.warning("Driver claims that default framebuffer "
                        + "is not sRGB capable. Enabling anyway.");
            }

            gl.glEnable(GLExt.GL_FRAMEBUFFER_SRGB_EXT);

            logger.log(Level.FINER, "SRGB FrameBuffer enabled (Gamma Correction)");
        } else {
            gl.glDisable(GLExt.GL_FRAMEBUFFER_SRGB_EXT);
        }
    }

    @Override
    public void setLinearizeSrgbImages(boolean linearize) {
        if (caps.contains(Caps.Srgb)) {
            linearizeSrgbImages = linearize;
        }
    }
}<|MERGE_RESOLUTION|>--- conflicted
+++ resolved
@@ -101,26 +101,7 @@
     private final NativeObjectManager objManager = new NativeObjectManager();
     private final EnumSet<Caps> caps = EnumSet.noneOf(Caps.class);
     private final EnumMap<Limits, Integer> limits = new EnumMap<Limits, Integer>(Limits.class);
-<<<<<<< HEAD
-
-//    private int vertexTextureUnits;
-//    private int fragTextureUnits;
-//    private int vertexUniforms;
-//    private int fragUniforms;
-//    private int vertexAttribs;
-//    private int maxFBOSamples;
-//    private int maxFBOAttachs;
-//    private int maxMRTFBOAttachs;
-//    private int maxRBSize;
-//    private int maxTexSize;
-//    private int maxCubeTexSize;
-//    private int maxVertCount;
-//    private int maxTriCount;
-//    private int maxColorTexSamples;
-//    private int maxDepthTexSamples;
-=======
-    
->>>>>>> f6a2452a
+
     private FrameBuffer mainFbOverride = null;
     private final Statistics statistics = new Statistics();
     private int vpX, vpY, vpW, vpH;
@@ -1962,13 +1943,6 @@
             }
         }
 
-<<<<<<< HEAD
-        if (context.pointSprite) {
-            return; // Attempt to fix glTexParameter crash for some ATI GPUs
-        }
-
-=======
->>>>>>> f6a2452a
         // repeat modes
         switch (tex.getType()) {
             case ThreeDimensional:
