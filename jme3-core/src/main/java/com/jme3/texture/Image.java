--- conflicted
+++ resolved
@@ -1,1276 +1,1265 @@
-/*
- * Copyright (c) 2009-2021 jMonkeyEngine
- * All rights reserved.
- *
- * Redistribution and use in source and binary forms, with or without
- * modification, are permitted provided that the following conditions are
- * met:
- *
- * * Redistributions of source code must retain the above copyright
- *   notice, this list of conditions and the following disclaimer.
- *
- * * Redistributions in binary form must reproduce the above copyright
- *   notice, this list of conditions and the following disclaimer in the
- *   documentation and/or other materials provided with the distribution.
- *
- * * Neither the name of 'jMonkeyEngine' nor the names of its contributors
- *   may be used to endorse or promote products derived from this software
- *   without specific prior written permission.
- *
- * THIS SOFTWARE IS PROVIDED BY THE COPYRIGHT HOLDERS AND CONTRIBUTORS
- * "AS IS" AND ANY EXPRESS OR IMPLIED WARRANTIES, INCLUDING, BUT NOT LIMITED
- * TO, THE IMPLIED WARRANTIES OF MERCHANTABILITY AND FITNESS FOR A PARTICULAR
- * PURPOSE ARE DISCLAIMED. IN NO EVENT SHALL THE COPYRIGHT OWNER OR
- * CONTRIBUTORS BE LIABLE FOR ANY DIRECT, INDIRECT, INCIDENTAL, SPECIAL,
- * EXEMPLARY, OR CONSEQUENTIAL DAMAGES (INCLUDING, BUT NOT LIMITED TO,
- * PROCUREMENT OF SUBSTITUTE GOODS OR SERVICES; LOSS OF USE, DATA, OR
- * PROFITS; OR BUSINESS INTERRUPTION) HOWEVER CAUSED AND ON ANY THEORY OF
- * LIABILITY, WHETHER IN CONTRACT, STRICT LIABILITY, OR TORT (INCLUDING
- * NEGLIGENCE OR OTHERWISE) ARISING IN ANY WAY OUT OF THE USE OF THIS
- * SOFTWARE, EVEN IF ADVISED OF THE POSSIBILITY OF SUCH DAMAGE.
- */
-package com.jme3.texture;
-
-import com.jme3.export.InputCapsule;
-import com.jme3.export.JmeExporter;
-import com.jme3.export.JmeImporter;
-import com.jme3.export.OutputCapsule;
-import com.jme3.export.Savable;
-import com.jme3.math.FastMath;
-import com.jme3.renderer.Caps;
-import com.jme3.renderer.Renderer;
-import com.jme3.texture.image.ColorSpace;
-import com.jme3.texture.image.LastTextureState;
-import com.jme3.util.BufferUtils;
-import com.jme3.util.NativeObject;
-import java.io.IOException;
-import java.nio.ByteBuffer;
-import java.util.ArrayList;
-import java.util.Arrays;
-import java.util.List;
-
-/**
- * <code>Image</code> defines a data format for a graphical image. The image
- * is defined by a format, a height and width, and the image data. The width and
- * height must be greater than 0. The data is contained in a byte buffer, and
- * should be packed before creation of the image object.
- *
- * @author Mark Powell
- * @author Joshua Slack
- * @version $Id: Image.java 4131 2009-03-19 20:15:28Z blaine.dev $
- */
-public class Image extends NativeObject implements Savable /*, Cloneable*/ {
-
-    public enum Format {
-        /**
-         * 8-bit alpha
-         */
-        Alpha8(8),
-        
-        @Deprecated
-        Reserved1(0),
-
-        /**
-         * 8-bit grayscale/luminance.
-         */
-        Luminance8(8),
-        
-        @Deprecated
-        Reserved2(0),
-        
-        /**
-         * half-precision floating-point grayscale/luminance.
-         * 
-         * Requires {@link Caps#FloatTexture}.
-         */
-        Luminance16F(16,true),
-        
-        /**
-         * single-precision floating-point grayscale/luminance.
-         * 
-         * Requires {@link Caps#FloatTexture}.
-         */
-        Luminance32F(32,true),
-        
-        /**
-         * 8-bit luminance/grayscale and 8-bit alpha.
-         */
-        Luminance8Alpha8(16),
-        
-        @Deprecated
-        Reserved3(0),
-        
-        /**
-         * half-precision floating-point grayscale/luminance and alpha.
-         * 
-         * Requires {@link Caps#FloatTexture}.
-         */
-        Luminance16FAlpha16F(32,true),
-
-        @Deprecated
-        Reserved4(0),
-        
-        @Deprecated
-        Reserved5(0),
-
-        /**
-         * 8-bit blue, green, and red.
-         */
-        BGR8(24), // BGR and ABGR formats are often used on windows systems
-        
-        /**
-         * 8-bit red, green, and blue.
-         */
-        RGB8(24),
-        
-        @Deprecated
-        Reserved6(0),
-        
-        @Deprecated
-        Reserved7(0),
-
-        /**
-         * 5-bit red, 6-bit green, and 5-bit blue.
-         */
-        RGB565(16),
-        
-        @Deprecated
-        Reserved8(0),
-        
-        /**
-         * 5-bit red, green, and blue with 1-bit alpha.
-         */
-        RGB5A1(16),
-        
-        /**
-         * 8-bit red, green, blue, and alpha.
-         */
-        RGBA8(32),
-        
-        /**
-         * 8-bit alpha, blue, green, and red.
-         */
-        ABGR8(32),
-
-        /**
-         * 8-bit alpha, red, blue and green
-         */
-        ARGB8(32),
-        
-        /**
-         * 8-bit blue, green, red and alpha.
-         */
-        BGRA8(32),
-        
-        @Deprecated
-        Reserved9(0),
-
-        /**
-         * S3TC compression DXT1. 
-         */
-        DXT1(4,false,true, false),
-        
-        /**
-         * S3TC compression DXT1 with 1-bit alpha.
-         */
-        DXT1A(4,false,true, false),
-        
-        /**
-         * S3TC compression DXT3 with 4-bit alpha.
-         */
-        DXT3(8,false,true, false),
-        
-        /**
-         * S3TC compression DXT5 with interpolated 8-bit alpha.
-         * 
-         */
-        DXT5(8,false,true, false),
-
-        RGTC2(8,false,true, false),
-
-        SIGNED_RGTC2(8,false,true, false),
-        
-        RGTC1(4,false,true, false),
-        
-        SIGNED_RGTC1(4,false,true, false),
-        
-        /**
-         * Luminance-Alpha Texture Compression. 
-         * 
-         * @deprecated Not supported by OpenGL 3.0.
-         */
-        @Deprecated
-        Reserved10(0),
-
-        /**
-         * Arbitrary depth format. The precision is chosen by the video
-         * hardware.
-         */
-        Depth(0,true,false,false),
-        
-        /**
-         * 16-bit depth.
-         */
-        Depth16(16,true,false,false),
-        
-        /**
-         * 24-bit depth.
-         */
-        Depth24(24,true,false,false),
-        
-        /**
-         * 32-bit depth.
-         */
-        Depth32(32,true,false,false),
-        
-        /**
-         * single-precision floating point depth.
-         * 
-         * Requires {@link Caps#FloatDepthBuffer}.
-         */
-        Depth32F(32,true,false,true),
-
-        /**
-         * Texture data is stored as {@link Format#RGB16F} in system memory,
-         * but will be converted to {@link Format#RGB111110F} when sent
-         * to the video hardware.
-         * 
-         * Requires {@link Caps#FloatTexture} and {@link Caps#PackedFloatTexture}.
-         */
-        RGB16F_to_RGB111110F(48,true),
-        
-        /**
-         * unsigned floating-point red, green and blue that uses 32 bits.
-         * 
-         * Requires {@link Caps#PackedFloatTexture}.
-         */
-        RGB111110F(32,true),
-        
-        /**
-         * Texture data is stored as {@link Format#RGB16F} in system memory,
-         * but will be converted to {@link Format#RGB9E5} when sent
-         * to the video hardware.
-         * 
-         * Requires {@link Caps#FloatTexture} and {@link Caps#SharedExponentTexture}.
-         */
-        RGB16F_to_RGB9E5(48,true),
-        
-        /**
-         * 9-bit red, green and blue with 5-bit exponent.
-         * 
-         * Requires {@link Caps#SharedExponentTexture}.
-         */
-        RGB9E5(32,true),
-        
-        /**
-         * half-precision floating point red, green, and blue.
-         * 
-         * Requires {@link Caps#FloatTexture}.
-         * May be supported for renderbuffers, but the OpenGL specification does not require it.
-         */
-        RGB16F(48,true),
-        
-        /**
-         * half-precision floating point red, green, blue, and alpha.
-         * 
-         * Requires {@link Caps#FloatTexture}.
-         */
-        RGBA16F(64,true),
-        
-        /**
-         * single-precision floating point red, green, and blue.
-         * 
-         * Requires {@link Caps#FloatTexture}.
-         * May be supported for renderbuffers, but the OpenGL specification does not require it.
-         */
-        RGB32F(96,true),
-        
-        /**
-         * single-precision floating point red, green, blue and alpha.
-         * 
-         * Requires {@link Caps#FloatTexture}.
-         */
-        RGBA32F(128,true),
-
-        @Deprecated
-        Reserved11(0),
-        
-        /**
-         * 24-bit depth with 8-bit stencil. 
-         * Check the cap {@link Caps#PackedDepthStencilBuffer}.
-         */
-        Depth24Stencil8(32, true, false, false),
-        
-        @Deprecated
-        Reserved12(0),
-        
-        /**
-         * Ericsson Texture Compression. Typically used on Android.
-         * 
-         * Requires {@link Caps#TextureCompressionETC1}.
-         */
-        ETC1(4, false, true, false),
-         
-        /**
-         * 8 bit signed int red.
-         * 
-         * Requires {@link Caps#IntegerTexture}.
-         */
-        R8I(8),
-        /**
-         * 8 bit unsigned int red.
-         * 
-         * Requires {@link Caps#IntegerTexture}.
-         */
-        R8UI(8),
-        /**
-         * 16 bit signed int red.
-         * 
-         * Requires {@link Caps#IntegerTexture}.
-         */
-        R16I(16),
-        /**
-         * 16 bit unsigned int red.
-         * 
-         * Requires {@link Caps#IntegerTexture}.
-         */        
-        R16UI(16),      
-        /**
-         * 32 bit signed int red.
-         * 
-         * Requires {@link Caps#IntegerTexture}.
-         */        
-        R32I(32),
-        /**
-         * 32 bit unsigned int red.
-         * 
-         * Requires {@link Caps#IntegerTexture}.
-         */
-        R32UI(32),
-        
-        
-        /**
-         * 8 bit signed int red and green.
-         * 
-         * Requires {@link Caps#IntegerTexture}.
-         */
-        RG8I(16), 
-        /**
-         * 8 bit unsigned int red and green.
-         * 
-         * Requires {@link Caps#IntegerTexture}.
-         */
-        RG8UI(16),     
-        /**
-         * 16 bit signed int red and green.
-         * 
-         * Requires {@link Caps#IntegerTexture}.
-         */
-        RG16I(32), 
-        /**
-         * 16 bit unsigned int red and green.
-         * 
-         * Requires {@link Caps#IntegerTexture}.
-         */
-        RG16UI(32), 
-        /**
-         * 32 bit signed int red and green.
-         * 
-         * Requires {@link Caps#IntegerTexture}.
-         */        
-        RG32I(64),
-        /**
-         * 32 bit unsigned int red and green.
-         * 
-         * Requires {@link Caps#IntegerTexture}.
-         */
-        RG32UI(64), 
-
-        /**
-         * 8 bit signed int red, green and blue.
-         * 
-         * Requires {@link Caps#IntegerTexture} to be supported for textures. 
-         * May be supported for renderbuffers, but the OpenGL specification does not require it.
-         */
-        RGB8I(24),        
-        /**
-         * 8 bit unsigned int red, green and blue.
-         * 
-         * Requires {@link Caps#IntegerTexture} to be supported for textures. 
-         * May be supported for renderbuffers, but the OpenGL specification does not require it.
-         */
-        RGB8UI(24),
-        /**
-         * 16 bit signed int red, green and blue.
-         * 
-         * Requires {@link Caps#IntegerTexture} to be supported for textures. 
-         * May be supported for renderbuffers, but the OpenGL specification does not require it.
-         */
-        RGB16I(48),
-        /**
-         * 16 bit unsigned int red, green and blue.
-         * 
-         * Requires {@link Caps#IntegerTexture} to be supported for textures. 
-         * May be supported for renderbuffers, but the OpenGL specification does not require it.
-         */
-        RGB16UI(48),
-        /**
-         * 32 bit signed int red, green and blue.
-         * 
-         * Requires {@link Caps#IntegerTexture} to be supported for textures. 
-         * May be supported for renderbuffers, but the OpenGL specification does not require it.
-         */
-        RGB32I(96),
-        /**
-         * 32 bit unsigned int red, green and blue.
-         * 
-         * Requires {@link Caps#IntegerTexture} to be supported for textures. 
-         * May be supported for renderbuffers, but the OpenGL specification does not require it.
-         */
-        RGB32UI(96),  
-
-
-        /**
-         * 8 bit signed int red, green, blue and alpha.
-         * 
-         * Requires {@link Caps#IntegerTexture}.
-         */
-        RGBA8I(32), 
-        /**
-         * 8 bit unsigned int red, green, blue and alpha.
-         * 
-         * Requires {@link Caps#IntegerTexture}.
-         */
-        RGBA8UI(32),
-        /**
-         * 16 bit signed int red, green, blue and alpha.
-         * 
-         * Requires {@link Caps#IntegerTexture}.
-         */
-        RGBA16I(64),
-        /**
-         * 16 bit unsigned int red, green, blue and alpha.
-         * 
-         * Requires {@link Caps#IntegerTexture}.
-         */
-        RGBA16UI(64),
-        /**
-         * 32 bit signed int red, green, blue and alpha.
-         * 
-         * Requires {@link Caps#IntegerTexture}.
-         */
-        RGBA32I(128),
-        /**
-         * 32 bit unsigned int red, green, blue and alpha.
-         * 
-         * Requires {@link Caps#IntegerTexture}.
-         */
-        RGBA32UI(128),
-
-        /**
-         * half-precision floating point red.
-         * 
-         * Requires {@link Caps#FloatTexture}.
-         */
-        R16F(16,true),
-        
-        /**
-         * single-precision floating point red.
-         * 
-         * Requires {@link Caps#FloatTexture}.
-         */
-        R32F(32,true),
-        
-        /**
-         * half-precision floating point red and green.
-         * 
-         * Requires {@link Caps#FloatTexture}.
-         */
-        RG16F(32,true),
-        
-        /**
-         * single-precision floating point red and green.
-         * 
-         * Requires {@link Caps#FloatTexture}.
-         */
-        RG32F(64,true),
-
-        /**
-         * 10-bit red, green, and blue with 2-bit alpha.
-         */
-        RGB10A2(32),
-        ;
-
-        private int bpp;
-        private boolean isDepth;
-        private boolean isCompressed;
-        private boolean isFloatingPoint;
-
-        private Format(int bpp){
-            this.bpp = bpp;
-        }
-
-        private Format(int bpp, boolean isFP){
-            this(bpp);
-            this.isFloatingPoint = isFP;
-        }
-
-        private Format(int bpp, boolean isDepth, boolean isCompressed, boolean isFP){
-            this(bpp, isFP);
-            this.isDepth = isDepth;
-            this.isCompressed = isCompressed;
-        }
-
-        /**
-         * @return bits per pixel.
-         */
-        public int getBitsPerPixel(){
-            return bpp;
-        }
-
-        /**
-         * @return True if this format is a depth format, false otherwise.
-         */
-        public boolean isDepthFormat(){
-            return isDepth;
-        }
-
-        /**
-         * @return True if this format is a depth + stencil (packed) format, false otherwise.
-         */
-        boolean isDepthStencilFormat() {
-            return this == Depth24Stencil8;
-        }
-
-        /**
-         * @return True if this is a compressed image format, false if
-         * uncompressed.
-         */
-        public boolean isCompressed() {
-            return isCompressed;
-        }
-
-        /**
-         * @return True if this image format is in floating point, 
-         * false if it is an integer format.
-         */
-        public boolean isFloatingPont(){
-            return isFloatingPoint;
-        }
-
-
-
-    }
-
-    // image attributes
-    protected Format format;
-    protected int width, height, depth;
-    protected int[] mipMapSizes;
-    protected ArrayList<ByteBuffer> data;
-    protected int multiSamples = 1;
-    protected ColorSpace colorSpace = null;
-//    protected int mipOffset = 0;
-    
-    // attributes relating to GL object
-    protected boolean mipsWereGenerated = false;
-    protected boolean needGeneratedMips = false;
-    protected LastTextureState lastTextureState = new LastTextureState();
-
-    /**
-     * Internal use only.
-     * The renderer stores the texture state set from the last texture
-     * so it doesn't have to change it unless necessary. 
-     * 
-     * @return The image parameter state.
-     */
-    public LastTextureState getLastTextureState() {
-        return lastTextureState;
-    }
-    
-    /**
-     * Internal use only. 
-     * The renderer marks which images have generated mipmaps in VRAM
-     * and which do not, so it can generate them as needed.
-     * 
-     * @param generated If mipmaps were generated or not.
-     */
-    public void setMipmapsGenerated(boolean generated) {
-        this.mipsWereGenerated = generated;
-    }
-    
-    /**
-     * Internal use only.
-     * Check if the renderer has generated mipmaps for this image in VRAM
-     * or not.
-     * 
-     * @return If mipmaps were generated already.
-     */
-    public boolean isMipmapsGenerated() {
-        return mipsWereGenerated;
-    }
-    
-    /**
-     * (Package private) Called by {@link Texture} when 
-     * {@link #isMipmapsGenerated() } is false in order to generate
-     * mipmaps for this image.
-     */
-    void setNeedGeneratedMipmaps() {
-        needGeneratedMips = true;
-    }
-    
-    /**
-     * @return True if the image needs to have mipmaps generated
-     * for it (as requested by the texture). This stays true even
-     * after mipmaps have been generated.
-     */
-    public boolean isGeneratedMipmapsRequired() {
-        return needGeneratedMips;
-    }
-    
-    /**
-     * Sets the update needed flag, while also checking if mipmaps
-     * need to be regenerated.
-     */
-    @Override
-    public void setUpdateNeeded() {
-        super.setUpdateNeeded();
-        if (isGeneratedMipmapsRequired() && !hasMipmaps()) {
-            // Mipmaps are no longer valid, since the image was changed.
-            setMipmapsGenerated(false);
-        }
-    }
-    
-    /**
-     * Determine if the image is NPOT.
-     *
-     * @return if the image is a non-power-of-2 image, e.g. having dimensions
-     * that are not powers of 2.
-     */
-    public boolean isNPOT() {
-        return width != 0 && height != 0
-                && (!FastMath.isPowerOfTwo(width) || !FastMath.isPowerOfTwo(height));
-    }
-    
-    @Override
-    public void resetObject() {
-        this.id = -1;
-        this.mipsWereGenerated = false;
-        this.lastTextureState.reset();
-        setUpdateNeeded();
-    }
-
-    @Override
-    protected void deleteNativeBuffers() {
-        for (ByteBuffer buf : data) {
-            BufferUtils.destroyDirectBuffer(buf);
-        }
-    }
-    
-    @Override
-    public void deleteObject(Object rendererObject) {
-        ((Renderer)rendererObject).deleteImage(this);
-    }
-
-    @Override
-    public NativeObject createDestructableClone() {
-        return new Image(id);
-    }
-
-    @Override
-    public long getUniqueId() {
-        return ((long)OBJTYPE_TEXTURE << 32) | ((long)id);
-    }
-    
-    /**
-     * @return A shallow clone of this image. The data is not cloned.
-     */
-    @Override
-    public Image clone(){
-        Image clone = (Image) super.clone();
-        clone.mipMapSizes = mipMapSizes != null ? mipMapSizes.clone() : null;
-        clone.data = data != null ? new ArrayList<ByteBuffer>(data) : null;
-        clone.lastTextureState = new LastTextureState();
-        clone.setUpdateNeeded();
-        return clone;
-    }
-
-    /**
-     * Constructor instantiates a new <code>Image</code> object. All values
-     * are undefined.
-     */
-    public Image() {
-        super();
-        data = new ArrayList<ByteBuffer>(1);
-    }
-
-    protected Image(int id){
-        super(id);
-    }
-
-    /**
-     * Constructor instantiates a new <code>Image</code> object. The
-     * attributes of the image are defined during construction.
-     *
-     * @param format
-     *            the data format of the image.
-     * @param width
-     *            the width of the image.
-     * @param height
-     *            the height of the image.
-     * @param depth
-     *            the desired image depth
-     * @param data
-     *            the image data.
-     * @param mipMapSizes
-     *            the array of mipmap sizes, or null for no mipmaps.
-     * @param colorSpace 
-     *            the colorSpace of the image      
-     */
-    public Image(Format format, int width, int height, int depth, ArrayList<ByteBuffer> data,
-            int[] mipMapSizes, ColorSpace colorSpace) {
-        
-        this();
-
-        if (mipMapSizes != null) {
-            if (mipMapSizes.length <= 1) {
-                mipMapSizes = null;
-            } else {
-                needGeneratedMips = false;
-                mipsWereGenerated = true;
-            }
-        }
-
-        setFormat(format);
-        this.width = width;
-        this.height = height;
-        this.data = data;
-        this.depth = depth;
-        this.mipMapSizes = mipMapSizes;
-        this.colorSpace = colorSpace;
-    }
-
-    /**
-     * @see #Image(com.jme3.texture.Image.Format, int, int, int, java.util.ArrayList, int[], com.jme3.texture.image.ColorSpace)
-     * @param format the desired data format
-     * @param width the desired width (in pixels)
-     * @param height the desired height (in pixels)
-     * @param depth the desired image depth
-     * @param data the image data to use
-     * @param mipMapSizes the desired mipmap sizes, or null for no mipmaps
-     * @deprecated use {@link #Image(com.jme3.texture.Image.Format, int, int, int, java.util.ArrayList, int[], com.jme3.texture.image.ColorSpace)}
-     */
-     @Deprecated
-     public Image(Format format, int width, int height, int depth, ArrayList<ByteBuffer> data,
-            int[] mipMapSizes) {
-         this(format, width, height, depth, data, mipMapSizes, ColorSpace.Linear);
-     }
-    
-    /**
-     * Constructor instantiates a new <code>Image</code> object. The
-     * attributes of the image are defined during construction.
-     *
-     * @param format
-     *            the data format of the image.
-     * @param width
-     *            the width of the image.
-     * @param height
-     *            the height of the image.
-     * @param data
-     *            the image data.
-     * @param mipMapSizes
-     *            the array of mipmap sizes, or null for no mipmaps.
-     * @param colorSpace 
-     *            the colorSpace of the image    
-     */
-    public Image(Format format, int width, int height, ByteBuffer data,
-            int[] mipMapSizes, ColorSpace colorSpace) {
-
-        this();
-
-        if (mipMapSizes != null && mipMapSizes.length <= 1) {
-            mipMapSizes = null;
-        } else {
-            needGeneratedMips = false;
-            mipsWereGenerated = true;
-        }
-
-        setFormat(format);
-        this.width = width;
-        this.height = height;
-        if (data != null){
-            this.data = new ArrayList<ByteBuffer>(1);
-            this.data.add(data);
-        }
-        this.mipMapSizes = mipMapSizes;
-        this.colorSpace = colorSpace;
-    }
-    
-    /**
-     * @see #Image(com.jme3.texture.Image.Format, int, int, java.nio.ByteBuffer, int[], com.jme3.texture.image.ColorSpace)
-     * @param format the desired data format
-     * @param width the desired width (in pixels)
-     * @param height the desired height (in pixels)
-     * @param data the image data to use
-     * @param mipMapSizes the desired mipmap sizes, or null for no mipmaps
-     * @deprecated use {@link #Image(com.jme3.texture.Image.Format, int, int, java.nio.ByteBuffer, int[], com.jme3.texture.image.ColorSpace)}
-     */
-    @Deprecated
-    public Image(Format format, int width, int height, ByteBuffer data,
-            int[] mipMapSizes) {
-        this(format, width, height, data, mipMapSizes, ColorSpace.Linear);
-    }
-       
-    /**
-     * Constructor instantiates a new <code>Image</code> object. The
-     * attributes of the image are defined during construction.
-     *
-     * @param format
-     *            the data format of the image.
-     * @param width
-     *            the width of the image.
-     * @param height
-     *            the height of the image.
-     * @param depth
-     *            the desired image depth
-     * @param data
-     *            the image data.
-     * @param colorSpace 
-     *            the colorSpace of the image  
-     */
-    public Image(Format format, int width, int height, int depth, ArrayList<ByteBuffer> data, ColorSpace colorSpace) {
-        this(format, width, height, depth, data, null, colorSpace);
-    }
-    
-    /**
-     * @see #Image(com.jme3.texture.Image.Format, int, int, int, java.util.ArrayList, com.jme3.texture.image.ColorSpace)
-     * @param format the desired data format
-     * @param width the desired width (in pixels)
-     * @param height the desired height (in pixels)
-     * @param depth the desired image depth
-     * @param data the image data to use
-     * @deprecated use {@link #Image(com.jme3.texture.Image.Format, int, int, int, java.util.ArrayList, com.jme3.texture.image.ColorSpace)}
-     */
-    @Deprecated
-    public Image(Format format, int width, int height, int depth, ArrayList<ByteBuffer> data) {
-        this(format, width, height, depth, data, ColorSpace.Linear);
-    }
-
-    /**
-     * Constructor instantiates a new <code>Image</code> object. The
-     * attributes of the image are defined during construction.
-     *
-     * @param format
-     *            the data format of the image.
-     * @param width
-     *            the width of the image.
-     * @param height
-     *            the height of the image.
-     * @param data
-     *            the image data.
-     * @param colorSpace 
-     *            the colorSpace of the image  
-     */
-    public Image(Format format, int width, int height, ByteBuffer data, ColorSpace colorSpace) {
-        this(format, width, height, data, null, colorSpace);
-    }
-    
-    
-    /**
-     * @see #Image(com.jme3.texture.Image.Format, int, int, java.nio.ByteBuffer, com.jme3.texture.image.ColorSpace)
-     * @param format the desired data format
-     * @param width the desired width (in pixels)
-     * @param height the desired height (in pixels)
-     * @param data the image data
-     * @deprecated use {@link #Image(com.jme3.texture.Image.Format, int, int, java.nio.ByteBuffer, com.jme3.texture.image.ColorSpace)}
-     */
-    @Deprecated
-    public Image(Format format, int width, int height, ByteBuffer data) {
-        this(format, width, height, data, null, ColorSpace.Linear);
-    }
-
-
-    /**
-     * @return The number of samples (for multisampled textures).
-     * @see Image#setMultiSamples(int)
-     */
-    public int getMultiSamples() {
-        return multiSamples;
-    }
-
-    /**
-     * @param multiSamples Set the number of samples to use for this image,
-     * setting this to a value higher than 1 turns this image/texture
-     * into a multisample texture (on OpenGL3.1 and higher).
-     */
-    public void setMultiSamples(int multiSamples) {
-        if (multiSamples <= 0)
-            throw new IllegalArgumentException("multiSamples must be > 0");
-
-        if (getData(0) != null)
-            throw new IllegalArgumentException("Cannot upload data as multisample texture");
-
-        if (hasMipmaps())
-            throw new IllegalArgumentException("Multisample textures do not support mipmaps");
-
-        this.multiSamples = multiSamples;
-    }
-
-    /**
-     * <code>setData</code> sets the data that makes up the image. This data
-     * is packed into an array of <code>ByteBuffer</code> objects.
-     *
-     * @param data
-     *            the data that contains the image information.
-     */
-    public void setData(ArrayList<ByteBuffer> data) {
-        this.data = data;
-        setUpdateNeeded();
-    }
-
-    /**
-     * <code>setData</code> sets the data that makes up the image. This data
-     * is packed into a single <code>ByteBuffer</code>.
-     *
-     * @param data
-     *            the data that contains the image information.
-     */
-    public void setData(ByteBuffer data) {
-        this.data = new ArrayList<ByteBuffer>(1);
-        this.data.add(data);
-        setUpdateNeeded();
-    }
-
-    public void addData(ByteBuffer data) {
-        if (this.data == null)
-            this.data = new ArrayList<ByteBuffer>(1);
-        this.data.add(data);
-        setUpdateNeeded();
-    }
-
-    public void setData(int index, ByteBuffer data) {
-        if (index >= 0) {
-            while (this.data.size() <= index) {
-                this.data.add(null);
-            }
-            this.data.set(index, data);
-            setUpdateNeeded();
-        } else {
-            throw new IllegalArgumentException("index must be greater than or equal to 0.");
-        }
-    }
-
-    /**
-     * @param efficientData ignored
-     * @deprecated This feature is no longer used by the engine
-     */
-    @Deprecated
-<<<<<<< HEAD
-=======
-    public void setEfficentData(Object efficientData){
-    }
-
-    /**
-     * @return null
-     * @deprecated This feature is no longer used by the engine
-     */
-    @Deprecated
->>>>>>> f296cd33
-    public Object getEfficentData(){
-        return null;
-    }
-
-    /**
-     * Sets the mipmap sizes stored in this image's data buffer. Mipmaps are
-     * stored sequentially, and the first mipmap is the main image data. To
-     * specify no mipmaps, pass null and this will automatically be expanded
-     * into a single mipmap of the full
-     *
-     * @param mipMapSizes
-     *            the mipmap sizes array, or null for a single image map.
-     */
-    public void setMipMapSizes(int[] mipMapSizes) {
-        if (mipMapSizes != null && mipMapSizes.length <= 1)
-            mipMapSizes = null;
-
-        this.mipMapSizes = mipMapSizes;
-
-        if (mipMapSizes != null) {
-             needGeneratedMips = false;
-             mipsWereGenerated = false;
-        } else {
-             needGeneratedMips = true;
-             mipsWereGenerated = false;
-        }
-
-        setUpdateNeeded();
-    }
-
-    /**
-     * <code>setHeight</code> sets the height value of the image. It is
-     * typically a good idea to try to keep this as a multiple of 2.
-     *
-     * @param height
-     *            the height of the image.
-     */
-    public void setHeight(int height) {
-        this.height = height;
-        setUpdateNeeded();
-    }
-
-    /**
-     * <code>setDepth</code> sets the depth value of the image. It is
-     * typically a good idea to try to keep this as a multiple of 2. This is
-     * used for 3d images.
-     *
-     * @param depth
-     *            the depth of the image.
-     */
-    public void setDepth(int depth) {
-        this.depth = depth;
-        setUpdateNeeded();
-    }
-
-    /**
-     * <code>setWidth</code> sets the width value of the image. It is
-     * typically a good idea to try to keep this as a multiple of 2.
-     *
-     * @param width
-     *            the width of the image.
-     */
-    public void setWidth(int width) {
-        this.width = width;
-        setUpdateNeeded();
-    }
-
-    /**
-     * <code>setFormat</code> sets the image format for this image.
-     *
-     * @param format
-     *            the image format (not null)
-     * @throws IllegalArgumentException
-     *             if format is null
-     * @see Format
-     */
-    public void setFormat(Format format) {
-        if (format == null) {
-            throw new IllegalArgumentException("format may not be null.");
-        }
-
-        this.format = format;
-        setUpdateNeeded();
-    }
-
-    /**
-     * <code>getFormat</code> returns the image format for this image.
-     *
-     * @return the image format.
-     * @see Format
-     */
-    public Format getFormat() {
-        return format;
-    }
-
-    /**
-     * <code>getWidth</code> returns the width of this image.
-     *
-     * @return the width of this image.
-     */
-    public int getWidth() {
-        return width;
-    }
-
-    /**
-     * <code>getHeight</code> returns the height of this image.
-     *
-     * @return the height of this image.
-     */
-    public int getHeight() {
-        return height;
-    }
-
-    /**
-     * <code>getDepth</code> returns the depth of this image (for 3d images).
-     *
-     * @return the depth of this image.
-     */
-    public int getDepth() {
-        return depth;
-    }
-
-    /**
-     * <code>getData</code> returns the data for this image. If the data is
-     * undefined, null will be returned.
-     *
-     * @return the data for this image.
-     */
-    public List<ByteBuffer> getData() {
-        return data;
-    }
-
-    /**
-     * <code>getData</code> returns the data for this image. If the data is
-     * undefined, null will be returned.
-     *
-     * @param index index of the data buffer to access
-     * @return the data for this image.
-     */
-    public ByteBuffer getData(int index) {
-        if (data.size() > index)
-            return data.get(index);
-        else
-            return null;
-    }
-
-    /**
-     * Returns whether the image data contains mipmaps.
-     *
-     * @return true if the image data contains mipmaps, false if not.
-     */
-    public boolean hasMipmaps() {
-        return mipMapSizes != null;
-    }
-
-    /**
-     * Returns the mipmap sizes for this image.
-     *
-     * @return the mipmap sizes for this image.
-     */
-    public int[] getMipMapSizes() {
-        return mipMapSizes;
-    }
-   
-    /**
-     * image loader is responsible for setting this attribute based on the color
-     * space in which the image has been encoded with. In the majority of cases,
-     * this flag will be set to sRGB by default since many image formats do not 
-     * contain any color space information and the most frequently used colors 
-     * space is sRGB
-     *
-     * The material loader may override this attribute to Lineat if it determines that
-     * such conversion must not be performed, for example, when loading normal
-     * maps.
-     *
-     * @param colorSpace Set to sRGB to enable srgb -&gt; linear 
-     * conversion, Linear otherwise.
-     *
-     * @see Renderer#setLinearizeSrgbImages(boolean)
-     *
-     */
-    public void setColorSpace(ColorSpace colorSpace) {
-        this.colorSpace = colorSpace;
-    }
-
-    /**
-     * Specifies that this image is an SRGB image and therefore must undergo an
-     * sRGB -&gt; linear RGB color conversion prior to being read by a shader and
-     * with the {@link Renderer#setLinearizeSrgbImages(boolean)} option is
-     * enabled.
-     *
-     * This option is only supported for the 8-bit color and grayscale image
-     * formats. Determines if the image is in SRGB color space or not.
-     *
-     * @return True, if the image is an SRGB image, false if it is linear RGB.
-     *
-     * @see Renderer#setLinearizeSrgbImages(boolean)
-     */
-    public ColorSpace getColorSpace() {
-        return colorSpace;
-    }
-
-    @Override
-    public String toString(){
-        StringBuilder sb = new StringBuilder();
-        sb.append(getClass().getSimpleName());
-        sb.append("[size=").append(width).append("x").append(height);
-
-        if (depth > 1)
-            sb.append("x").append(depth);
-
-        sb.append(", format=").append(format.name());
-
-        if (hasMipmaps())
-            sb.append(", mips");
-
-        if (getId() >= 0)
-            sb.append(", id=").append(id);
-
-        sb.append("]");
-        
-        return sb.toString();
-    }
-
-    @Override
-    public boolean equals(Object other) {
-        if (other == this) {
-            return true;
-        }
-        if (!(other instanceof Image)) {
-            return false;
-        }
-        Image that = (Image) other;
-        if (this.getFormat() != that.getFormat())
-            return false;
-        if (this.getWidth() != that.getWidth())
-            return false;
-        if (this.getHeight() != that.getHeight())
-            return false;
-        if (this.getData() != null && !this.getData().equals(that.getData()))
-            return false;
-        if (this.getData() == null && that.getData() != null)
-            return false;
-        if (this.getMipMapSizes() != null
-                && !Arrays.equals(this.getMipMapSizes(), that.getMipMapSizes()))
-            return false;
-        if (this.getMipMapSizes() == null && that.getMipMapSizes() != null)
-            return false;
-        if (this.getMultiSamples() != that.getMultiSamples())
-            return false;
-        
-        return true;
-    }
-
-    @Override
-    public int hashCode() {
-        int hash = 7;
-        hash = 97 * hash + (this.format != null ? this.format.hashCode() : 0);
-        hash = 97 * hash + this.width;
-        hash = 97 * hash + this.height;
-        hash = 97 * hash + this.depth;
-        hash = 97 * hash + Arrays.hashCode(this.mipMapSizes);
-        hash = 97 * hash + (this.data != null ? this.data.hashCode() : 0);
-        hash = 97 * hash + this.multiSamples;
-        return hash;
-    }
-
-    @Override
-    public void write(JmeExporter e) throws IOException {
-        OutputCapsule capsule = e.getCapsule(this);
-        capsule.write(format, "format", Format.RGBA8);
-        capsule.write(width, "width", 0);
-        capsule.write(height, "height", 0);
-        capsule.write(depth, "depth", 0);
-        capsule.write(mipMapSizes, "mipMapSizes", null);
-        capsule.write(multiSamples, "multiSamples", 1);
-        capsule.writeByteBufferArrayList(data, "data", null);
-        capsule.write(colorSpace, "colorSpace", null);
-    }
-
-    @Override
-    public void read(JmeImporter e) throws IOException {
-        InputCapsule capsule = e.getCapsule(this);
-        format = capsule.readEnum("format", Format.class, Format.RGBA8);
-        width = capsule.readInt("width", 0);
-        height = capsule.readInt("height", 0);
-        depth = capsule.readInt("depth", 0);
-        mipMapSizes = capsule.readIntArray("mipMapSizes", null);
-        multiSamples = capsule.readInt("multiSamples", 1);
-        data = capsule.readByteBufferArrayList("data", null);
-        colorSpace = capsule.readEnum("colorSpace", ColorSpace.class, null);
-
-        if (mipMapSizes != null) {
-            needGeneratedMips = false;
-            mipsWereGenerated = true;
-        }
-    }
-
-}
+/*
+ * Copyright (c) 2009-2021 jMonkeyEngine
+ * All rights reserved.
+ *
+ * Redistribution and use in source and binary forms, with or without
+ * modification, are permitted provided that the following conditions are
+ * met:
+ *
+ * * Redistributions of source code must retain the above copyright
+ *   notice, this list of conditions and the following disclaimer.
+ *
+ * * Redistributions in binary form must reproduce the above copyright
+ *   notice, this list of conditions and the following disclaimer in the
+ *   documentation and/or other materials provided with the distribution.
+ *
+ * * Neither the name of 'jMonkeyEngine' nor the names of its contributors
+ *   may be used to endorse or promote products derived from this software
+ *   without specific prior written permission.
+ *
+ * THIS SOFTWARE IS PROVIDED BY THE COPYRIGHT HOLDERS AND CONTRIBUTORS
+ * "AS IS" AND ANY EXPRESS OR IMPLIED WARRANTIES, INCLUDING, BUT NOT LIMITED
+ * TO, THE IMPLIED WARRANTIES OF MERCHANTABILITY AND FITNESS FOR A PARTICULAR
+ * PURPOSE ARE DISCLAIMED. IN NO EVENT SHALL THE COPYRIGHT OWNER OR
+ * CONTRIBUTORS BE LIABLE FOR ANY DIRECT, INDIRECT, INCIDENTAL, SPECIAL,
+ * EXEMPLARY, OR CONSEQUENTIAL DAMAGES (INCLUDING, BUT NOT LIMITED TO,
+ * PROCUREMENT OF SUBSTITUTE GOODS OR SERVICES; LOSS OF USE, DATA, OR
+ * PROFITS; OR BUSINESS INTERRUPTION) HOWEVER CAUSED AND ON ANY THEORY OF
+ * LIABILITY, WHETHER IN CONTRACT, STRICT LIABILITY, OR TORT (INCLUDING
+ * NEGLIGENCE OR OTHERWISE) ARISING IN ANY WAY OUT OF THE USE OF THIS
+ * SOFTWARE, EVEN IF ADVISED OF THE POSSIBILITY OF SUCH DAMAGE.
+ */
+package com.jme3.texture;
+
+import com.jme3.export.InputCapsule;
+import com.jme3.export.JmeExporter;
+import com.jme3.export.JmeImporter;
+import com.jme3.export.OutputCapsule;
+import com.jme3.export.Savable;
+import com.jme3.math.FastMath;
+import com.jme3.renderer.Caps;
+import com.jme3.renderer.Renderer;
+import com.jme3.texture.image.ColorSpace;
+import com.jme3.texture.image.LastTextureState;
+import com.jme3.util.BufferUtils;
+import com.jme3.util.NativeObject;
+import java.io.IOException;
+import java.nio.ByteBuffer;
+import java.util.ArrayList;
+import java.util.Arrays;
+import java.util.List;
+
+/**
+ * <code>Image</code> defines a data format for a graphical image. The image
+ * is defined by a format, a height and width, and the image data. The width and
+ * height must be greater than 0. The data is contained in a byte buffer, and
+ * should be packed before creation of the image object.
+ *
+ * @author Mark Powell
+ * @author Joshua Slack
+ * @version $Id: Image.java 4131 2009-03-19 20:15:28Z blaine.dev $
+ */
+public class Image extends NativeObject implements Savable /*, Cloneable*/ {
+
+    public enum Format {
+        /**
+         * 8-bit alpha
+         */
+        Alpha8(8),
+        
+        @Deprecated
+        Reserved1(0),
+
+        /**
+         * 8-bit grayscale/luminance.
+         */
+        Luminance8(8),
+        
+        @Deprecated
+        Reserved2(0),
+        
+        /**
+         * half-precision floating-point grayscale/luminance.
+         * 
+         * Requires {@link Caps#FloatTexture}.
+         */
+        Luminance16F(16,true),
+        
+        /**
+         * single-precision floating-point grayscale/luminance.
+         * 
+         * Requires {@link Caps#FloatTexture}.
+         */
+        Luminance32F(32,true),
+        
+        /**
+         * 8-bit luminance/grayscale and 8-bit alpha.
+         */
+        Luminance8Alpha8(16),
+        
+        @Deprecated
+        Reserved3(0),
+        
+        /**
+         * half-precision floating-point grayscale/luminance and alpha.
+         * 
+         * Requires {@link Caps#FloatTexture}.
+         */
+        Luminance16FAlpha16F(32,true),
+
+        @Deprecated
+        Reserved4(0),
+        
+        @Deprecated
+        Reserved5(0),
+
+        /**
+         * 8-bit blue, green, and red.
+         */
+        BGR8(24), // BGR and ABGR formats are often used on windows systems
+        
+        /**
+         * 8-bit red, green, and blue.
+         */
+        RGB8(24),
+        
+        @Deprecated
+        Reserved6(0),
+        
+        @Deprecated
+        Reserved7(0),
+
+        /**
+         * 5-bit red, 6-bit green, and 5-bit blue.
+         */
+        RGB565(16),
+        
+        @Deprecated
+        Reserved8(0),
+        
+        /**
+         * 5-bit red, green, and blue with 1-bit alpha.
+         */
+        RGB5A1(16),
+        
+        /**
+         * 8-bit red, green, blue, and alpha.
+         */
+        RGBA8(32),
+        
+        /**
+         * 8-bit alpha, blue, green, and red.
+         */
+        ABGR8(32),
+
+        /**
+         * 8-bit alpha, red, blue and green
+         */
+        ARGB8(32),
+        
+        /**
+         * 8-bit blue, green, red and alpha.
+         */
+        BGRA8(32),
+        
+        @Deprecated
+        Reserved9(0),
+
+        /**
+         * S3TC compression DXT1. 
+         */
+        DXT1(4,false,true, false),
+        
+        /**
+         * S3TC compression DXT1 with 1-bit alpha.
+         */
+        DXT1A(4,false,true, false),
+        
+        /**
+         * S3TC compression DXT3 with 4-bit alpha.
+         */
+        DXT3(8,false,true, false),
+        
+        /**
+         * S3TC compression DXT5 with interpolated 8-bit alpha.
+         * 
+         */
+        DXT5(8,false,true, false),
+
+        RGTC2(8,false,true, false),
+
+        SIGNED_RGTC2(8,false,true, false),
+        
+        RGTC1(4,false,true, false),
+        
+        SIGNED_RGTC1(4,false,true, false),
+        
+        /**
+         * Luminance-Alpha Texture Compression. 
+         * 
+         * @deprecated Not supported by OpenGL 3.0.
+         */
+        @Deprecated
+        Reserved10(0),
+
+        /**
+         * Arbitrary depth format. The precision is chosen by the video
+         * hardware.
+         */
+        Depth(0,true,false,false),
+        
+        /**
+         * 16-bit depth.
+         */
+        Depth16(16,true,false,false),
+        
+        /**
+         * 24-bit depth.
+         */
+        Depth24(24,true,false,false),
+        
+        /**
+         * 32-bit depth.
+         */
+        Depth32(32,true,false,false),
+        
+        /**
+         * single-precision floating point depth.
+         * 
+         * Requires {@link Caps#FloatDepthBuffer}.
+         */
+        Depth32F(32,true,false,true),
+
+        /**
+         * Texture data is stored as {@link Format#RGB16F} in system memory,
+         * but will be converted to {@link Format#RGB111110F} when sent
+         * to the video hardware.
+         * 
+         * Requires {@link Caps#FloatTexture} and {@link Caps#PackedFloatTexture}.
+         */
+        RGB16F_to_RGB111110F(48,true),
+        
+        /**
+         * unsigned floating-point red, green and blue that uses 32 bits.
+         * 
+         * Requires {@link Caps#PackedFloatTexture}.
+         */
+        RGB111110F(32,true),
+        
+        /**
+         * Texture data is stored as {@link Format#RGB16F} in system memory,
+         * but will be converted to {@link Format#RGB9E5} when sent
+         * to the video hardware.
+         * 
+         * Requires {@link Caps#FloatTexture} and {@link Caps#SharedExponentTexture}.
+         */
+        RGB16F_to_RGB9E5(48,true),
+        
+        /**
+         * 9-bit red, green and blue with 5-bit exponent.
+         * 
+         * Requires {@link Caps#SharedExponentTexture}.
+         */
+        RGB9E5(32,true),
+        
+        /**
+         * half-precision floating point red, green, and blue.
+         * 
+         * Requires {@link Caps#FloatTexture}.
+         * May be supported for renderbuffers, but the OpenGL specification does not require it.
+         */
+        RGB16F(48,true),
+        
+        /**
+         * half-precision floating point red, green, blue, and alpha.
+         * 
+         * Requires {@link Caps#FloatTexture}.
+         */
+        RGBA16F(64,true),
+        
+        /**
+         * single-precision floating point red, green, and blue.
+         * 
+         * Requires {@link Caps#FloatTexture}.
+         * May be supported for renderbuffers, but the OpenGL specification does not require it.
+         */
+        RGB32F(96,true),
+        
+        /**
+         * single-precision floating point red, green, blue and alpha.
+         * 
+         * Requires {@link Caps#FloatTexture}.
+         */
+        RGBA32F(128,true),
+
+        @Deprecated
+        Reserved11(0),
+        
+        /**
+         * 24-bit depth with 8-bit stencil. 
+         * Check the cap {@link Caps#PackedDepthStencilBuffer}.
+         */
+        Depth24Stencil8(32, true, false, false),
+        
+        @Deprecated
+        Reserved12(0),
+        
+        /**
+         * Ericsson Texture Compression. Typically used on Android.
+         * 
+         * Requires {@link Caps#TextureCompressionETC1}.
+         */
+        ETC1(4, false, true, false),
+         
+        /**
+         * 8 bit signed int red.
+         * 
+         * Requires {@link Caps#IntegerTexture}.
+         */
+        R8I(8),
+        /**
+         * 8 bit unsigned int red.
+         * 
+         * Requires {@link Caps#IntegerTexture}.
+         */
+        R8UI(8),
+        /**
+         * 16 bit signed int red.
+         * 
+         * Requires {@link Caps#IntegerTexture}.
+         */
+        R16I(16),
+        /**
+         * 16 bit unsigned int red.
+         * 
+         * Requires {@link Caps#IntegerTexture}.
+         */        
+        R16UI(16),      
+        /**
+         * 32 bit signed int red.
+         * 
+         * Requires {@link Caps#IntegerTexture}.
+         */        
+        R32I(32),
+        /**
+         * 32 bit unsigned int red.
+         * 
+         * Requires {@link Caps#IntegerTexture}.
+         */
+        R32UI(32),
+        
+        
+        /**
+         * 8 bit signed int red and green.
+         * 
+         * Requires {@link Caps#IntegerTexture}.
+         */
+        RG8I(16), 
+        /**
+         * 8 bit unsigned int red and green.
+         * 
+         * Requires {@link Caps#IntegerTexture}.
+         */
+        RG8UI(16),     
+        /**
+         * 16 bit signed int red and green.
+         * 
+         * Requires {@link Caps#IntegerTexture}.
+         */
+        RG16I(32), 
+        /**
+         * 16 bit unsigned int red and green.
+         * 
+         * Requires {@link Caps#IntegerTexture}.
+         */
+        RG16UI(32), 
+        /**
+         * 32 bit signed int red and green.
+         * 
+         * Requires {@link Caps#IntegerTexture}.
+         */        
+        RG32I(64),
+        /**
+         * 32 bit unsigned int red and green.
+         * 
+         * Requires {@link Caps#IntegerTexture}.
+         */
+        RG32UI(64), 
+
+        /**
+         * 8 bit signed int red, green and blue.
+         * 
+         * Requires {@link Caps#IntegerTexture} to be supported for textures. 
+         * May be supported for renderbuffers, but the OpenGL specification does not require it.
+         */
+        RGB8I(24),        
+        /**
+         * 8 bit unsigned int red, green and blue.
+         * 
+         * Requires {@link Caps#IntegerTexture} to be supported for textures. 
+         * May be supported for renderbuffers, but the OpenGL specification does not require it.
+         */
+        RGB8UI(24),
+        /**
+         * 16 bit signed int red, green and blue.
+         * 
+         * Requires {@link Caps#IntegerTexture} to be supported for textures. 
+         * May be supported for renderbuffers, but the OpenGL specification does not require it.
+         */
+        RGB16I(48),
+        /**
+         * 16 bit unsigned int red, green and blue.
+         * 
+         * Requires {@link Caps#IntegerTexture} to be supported for textures. 
+         * May be supported for renderbuffers, but the OpenGL specification does not require it.
+         */
+        RGB16UI(48),
+        /**
+         * 32 bit signed int red, green and blue.
+         * 
+         * Requires {@link Caps#IntegerTexture} to be supported for textures. 
+         * May be supported for renderbuffers, but the OpenGL specification does not require it.
+         */
+        RGB32I(96),
+        /**
+         * 32 bit unsigned int red, green and blue.
+         * 
+         * Requires {@link Caps#IntegerTexture} to be supported for textures. 
+         * May be supported for renderbuffers, but the OpenGL specification does not require it.
+         */
+        RGB32UI(96),  
+
+
+        /**
+         * 8 bit signed int red, green, blue and alpha.
+         * 
+         * Requires {@link Caps#IntegerTexture}.
+         */
+        RGBA8I(32), 
+        /**
+         * 8 bit unsigned int red, green, blue and alpha.
+         * 
+         * Requires {@link Caps#IntegerTexture}.
+         */
+        RGBA8UI(32),
+        /**
+         * 16 bit signed int red, green, blue and alpha.
+         * 
+         * Requires {@link Caps#IntegerTexture}.
+         */
+        RGBA16I(64),
+        /**
+         * 16 bit unsigned int red, green, blue and alpha.
+         * 
+         * Requires {@link Caps#IntegerTexture}.
+         */
+        RGBA16UI(64),
+        /**
+         * 32 bit signed int red, green, blue and alpha.
+         * 
+         * Requires {@link Caps#IntegerTexture}.
+         */
+        RGBA32I(128),
+        /**
+         * 32 bit unsigned int red, green, blue and alpha.
+         * 
+         * Requires {@link Caps#IntegerTexture}.
+         */
+        RGBA32UI(128),
+
+        /**
+         * half-precision floating point red.
+         * 
+         * Requires {@link Caps#FloatTexture}.
+         */
+        R16F(16,true),
+        
+        /**
+         * single-precision floating point red.
+         * 
+         * Requires {@link Caps#FloatTexture}.
+         */
+        R32F(32,true),
+        
+        /**
+         * half-precision floating point red and green.
+         * 
+         * Requires {@link Caps#FloatTexture}.
+         */
+        RG16F(32,true),
+        
+        /**
+         * single-precision floating point red and green.
+         * 
+         * Requires {@link Caps#FloatTexture}.
+         */
+        RG32F(64,true),
+
+        /**
+         * 10-bit red, green, and blue with 2-bit alpha.
+         */
+        RGB10A2(32),
+        ;
+
+        private int bpp;
+        private boolean isDepth;
+        private boolean isCompressed;
+        private boolean isFloatingPoint;
+
+        private Format(int bpp){
+            this.bpp = bpp;
+        }
+
+        private Format(int bpp, boolean isFP){
+            this(bpp);
+            this.isFloatingPoint = isFP;
+        }
+
+        private Format(int bpp, boolean isDepth, boolean isCompressed, boolean isFP){
+            this(bpp, isFP);
+            this.isDepth = isDepth;
+            this.isCompressed = isCompressed;
+        }
+
+        /**
+         * @return bits per pixel.
+         */
+        public int getBitsPerPixel(){
+            return bpp;
+        }
+
+        /**
+         * @return True if this format is a depth format, false otherwise.
+         */
+        public boolean isDepthFormat(){
+            return isDepth;
+        }
+
+        /**
+         * @return True if this format is a depth + stencil (packed) format, false otherwise.
+         */
+        boolean isDepthStencilFormat() {
+            return this == Depth24Stencil8;
+        }
+
+        /**
+         * @return True if this is a compressed image format, false if
+         * uncompressed.
+         */
+        public boolean isCompressed() {
+            return isCompressed;
+        }
+
+        /**
+         * @return True if this image format is in floating point, 
+         * false if it is an integer format.
+         */
+        public boolean isFloatingPont(){
+            return isFloatingPoint;
+        }
+
+
+
+    }
+
+    // image attributes
+    protected Format format;
+    protected int width, height, depth;
+    protected int[] mipMapSizes;
+    protected ArrayList<ByteBuffer> data;
+    protected int multiSamples = 1;
+    protected ColorSpace colorSpace = null;
+//    protected int mipOffset = 0;
+    
+    // attributes relating to GL object
+    protected boolean mipsWereGenerated = false;
+    protected boolean needGeneratedMips = false;
+    protected LastTextureState lastTextureState = new LastTextureState();
+
+    /**
+     * Internal use only.
+     * The renderer stores the texture state set from the last texture
+     * so it doesn't have to change it unless necessary. 
+     * 
+     * @return The image parameter state.
+     */
+    public LastTextureState getLastTextureState() {
+        return lastTextureState;
+    }
+    
+    /**
+     * Internal use only. 
+     * The renderer marks which images have generated mipmaps in VRAM
+     * and which do not, so it can generate them as needed.
+     * 
+     * @param generated If mipmaps were generated or not.
+     */
+    public void setMipmapsGenerated(boolean generated) {
+        this.mipsWereGenerated = generated;
+    }
+    
+    /**
+     * Internal use only.
+     * Check if the renderer has generated mipmaps for this image in VRAM
+     * or not.
+     * 
+     * @return If mipmaps were generated already.
+     */
+    public boolean isMipmapsGenerated() {
+        return mipsWereGenerated;
+    }
+    
+    /**
+     * (Package private) Called by {@link Texture} when 
+     * {@link #isMipmapsGenerated() } is false in order to generate
+     * mipmaps for this image.
+     */
+    void setNeedGeneratedMipmaps() {
+        needGeneratedMips = true;
+    }
+    
+    /**
+     * @return True if the image needs to have mipmaps generated
+     * for it (as requested by the texture). This stays true even
+     * after mipmaps have been generated.
+     */
+    public boolean isGeneratedMipmapsRequired() {
+        return needGeneratedMips;
+    }
+    
+    /**
+     * Sets the update needed flag, while also checking if mipmaps
+     * need to be regenerated.
+     */
+    @Override
+    public void setUpdateNeeded() {
+        super.setUpdateNeeded();
+        if (isGeneratedMipmapsRequired() && !hasMipmaps()) {
+            // Mipmaps are no longer valid, since the image was changed.
+            setMipmapsGenerated(false);
+        }
+    }
+    
+    /**
+     * Determine if the image is NPOT.
+     *
+     * @return if the image is a non-power-of-2 image, e.g. having dimensions
+     * that are not powers of 2.
+     */
+    public boolean isNPOT() {
+        return width != 0 && height != 0
+                && (!FastMath.isPowerOfTwo(width) || !FastMath.isPowerOfTwo(height));
+    }
+    
+    @Override
+    public void resetObject() {
+        this.id = -1;
+        this.mipsWereGenerated = false;
+        this.lastTextureState.reset();
+        setUpdateNeeded();
+    }
+
+    @Override
+    protected void deleteNativeBuffers() {
+        for (ByteBuffer buf : data) {
+            BufferUtils.destroyDirectBuffer(buf);
+        }
+    }
+    
+    @Override
+    public void deleteObject(Object rendererObject) {
+        ((Renderer)rendererObject).deleteImage(this);
+    }
+
+    @Override
+    public NativeObject createDestructableClone() {
+        return new Image(id);
+    }
+
+    @Override
+    public long getUniqueId() {
+        return ((long)OBJTYPE_TEXTURE << 32) | ((long)id);
+    }
+    
+    /**
+     * @return A shallow clone of this image. The data is not cloned.
+     */
+    @Override
+    public Image clone(){
+        Image clone = (Image) super.clone();
+        clone.mipMapSizes = mipMapSizes != null ? mipMapSizes.clone() : null;
+        clone.data = data != null ? new ArrayList<ByteBuffer>(data) : null;
+        clone.lastTextureState = new LastTextureState();
+        clone.setUpdateNeeded();
+        return clone;
+    }
+
+    /**
+     * Constructor instantiates a new <code>Image</code> object. All values
+     * are undefined.
+     */
+    public Image() {
+        super();
+        data = new ArrayList<ByteBuffer>(1);
+    }
+
+    protected Image(int id){
+        super(id);
+    }
+
+    /**
+     * Constructor instantiates a new <code>Image</code> object. The
+     * attributes of the image are defined during construction.
+     *
+     * @param format
+     *            the data format of the image.
+     * @param width
+     *            the width of the image.
+     * @param height
+     *            the height of the image.
+     * @param depth
+     *            the desired image depth
+     * @param data
+     *            the image data.
+     * @param mipMapSizes
+     *            the array of mipmap sizes, or null for no mipmaps.
+     * @param colorSpace 
+     *            the colorSpace of the image      
+     */
+    public Image(Format format, int width, int height, int depth, ArrayList<ByteBuffer> data,
+            int[] mipMapSizes, ColorSpace colorSpace) {
+        
+        this();
+
+        if (mipMapSizes != null) {
+            if (mipMapSizes.length <= 1) {
+                mipMapSizes = null;
+            } else {
+                needGeneratedMips = false;
+                mipsWereGenerated = true;
+            }
+        }
+
+        setFormat(format);
+        this.width = width;
+        this.height = height;
+        this.data = data;
+        this.depth = depth;
+        this.mipMapSizes = mipMapSizes;
+        this.colorSpace = colorSpace;
+    }
+
+    /**
+     * @see #Image(com.jme3.texture.Image.Format, int, int, int, java.util.ArrayList, int[], com.jme3.texture.image.ColorSpace)
+     * @param format the desired data format
+     * @param width the desired width (in pixels)
+     * @param height the desired height (in pixels)
+     * @param depth the desired image depth
+     * @param data the image data to use
+     * @param mipMapSizes the desired mipmap sizes, or null for no mipmaps
+     * @deprecated use {@link #Image(com.jme3.texture.Image.Format, int, int, int, java.util.ArrayList, int[], com.jme3.texture.image.ColorSpace)}
+     */
+     @Deprecated
+     public Image(Format format, int width, int height, int depth, ArrayList<ByteBuffer> data,
+            int[] mipMapSizes) {
+         this(format, width, height, depth, data, mipMapSizes, ColorSpace.Linear);
+     }
+    
+    /**
+     * Constructor instantiates a new <code>Image</code> object. The
+     * attributes of the image are defined during construction.
+     *
+     * @param format
+     *            the data format of the image.
+     * @param width
+     *            the width of the image.
+     * @param height
+     *            the height of the image.
+     * @param data
+     *            the image data.
+     * @param mipMapSizes
+     *            the array of mipmap sizes, or null for no mipmaps.
+     * @param colorSpace 
+     *            the colorSpace of the image    
+     */
+    public Image(Format format, int width, int height, ByteBuffer data,
+            int[] mipMapSizes, ColorSpace colorSpace) {
+
+        this();
+
+        if (mipMapSizes != null && mipMapSizes.length <= 1) {
+            mipMapSizes = null;
+        } else {
+            needGeneratedMips = false;
+            mipsWereGenerated = true;
+        }
+
+        setFormat(format);
+        this.width = width;
+        this.height = height;
+        if (data != null){
+            this.data = new ArrayList<ByteBuffer>(1);
+            this.data.add(data);
+        }
+        this.mipMapSizes = mipMapSizes;
+        this.colorSpace = colorSpace;
+    }
+    
+    /**
+     * @see #Image(com.jme3.texture.Image.Format, int, int, java.nio.ByteBuffer, int[], com.jme3.texture.image.ColorSpace)
+     * @param format the desired data format
+     * @param width the desired width (in pixels)
+     * @param height the desired height (in pixels)
+     * @param data the image data to use
+     * @param mipMapSizes the desired mipmap sizes, or null for no mipmaps
+     * @deprecated use {@link #Image(com.jme3.texture.Image.Format, int, int, java.nio.ByteBuffer, int[], com.jme3.texture.image.ColorSpace)}
+     */
+    @Deprecated
+    public Image(Format format, int width, int height, ByteBuffer data,
+            int[] mipMapSizes) {
+        this(format, width, height, data, mipMapSizes, ColorSpace.Linear);
+    }
+       
+    /**
+     * Constructor instantiates a new <code>Image</code> object. The
+     * attributes of the image are defined during construction.
+     *
+     * @param format
+     *            the data format of the image.
+     * @param width
+     *            the width of the image.
+     * @param height
+     *            the height of the image.
+     * @param depth
+     *            the desired image depth
+     * @param data
+     *            the image data.
+     * @param colorSpace 
+     *            the colorSpace of the image  
+     */
+    public Image(Format format, int width, int height, int depth, ArrayList<ByteBuffer> data, ColorSpace colorSpace) {
+        this(format, width, height, depth, data, null, colorSpace);
+    }
+    
+    /**
+     * @see #Image(com.jme3.texture.Image.Format, int, int, int, java.util.ArrayList, com.jme3.texture.image.ColorSpace)
+     * @param format the desired data format
+     * @param width the desired width (in pixels)
+     * @param height the desired height (in pixels)
+     * @param depth the desired image depth
+     * @param data the image data to use
+     * @deprecated use {@link #Image(com.jme3.texture.Image.Format, int, int, int, java.util.ArrayList, com.jme3.texture.image.ColorSpace)}
+     */
+    @Deprecated
+    public Image(Format format, int width, int height, int depth, ArrayList<ByteBuffer> data) {
+        this(format, width, height, depth, data, ColorSpace.Linear);
+    }
+
+    /**
+     * Constructor instantiates a new <code>Image</code> object. The
+     * attributes of the image are defined during construction.
+     *
+     * @param format
+     *            the data format of the image.
+     * @param width
+     *            the width of the image.
+     * @param height
+     *            the height of the image.
+     * @param data
+     *            the image data.
+     * @param colorSpace 
+     *            the colorSpace of the image  
+     */
+    public Image(Format format, int width, int height, ByteBuffer data, ColorSpace colorSpace) {
+        this(format, width, height, data, null, colorSpace);
+    }
+    
+    
+    /**
+     * @see #Image(com.jme3.texture.Image.Format, int, int, java.nio.ByteBuffer, com.jme3.texture.image.ColorSpace)
+     * @param format the desired data format
+     * @param width the desired width (in pixels)
+     * @param height the desired height (in pixels)
+     * @param data the image data
+     * @deprecated use {@link #Image(com.jme3.texture.Image.Format, int, int, java.nio.ByteBuffer, com.jme3.texture.image.ColorSpace)}
+     */
+    @Deprecated
+    public Image(Format format, int width, int height, ByteBuffer data) {
+        this(format, width, height, data, null, ColorSpace.Linear);
+    }
+
+
+    /**
+     * @return The number of samples (for multisampled textures).
+     * @see Image#setMultiSamples(int)
+     */
+    public int getMultiSamples() {
+        return multiSamples;
+    }
+
+    /**
+     * @param multiSamples Set the number of samples to use for this image,
+     * setting this to a value higher than 1 turns this image/texture
+     * into a multisample texture (on OpenGL3.1 and higher).
+     */
+    public void setMultiSamples(int multiSamples) {
+        if (multiSamples <= 0)
+            throw new IllegalArgumentException("multiSamples must be > 0");
+
+        if (getData(0) != null)
+            throw new IllegalArgumentException("Cannot upload data as multisample texture");
+
+        if (hasMipmaps())
+            throw new IllegalArgumentException("Multisample textures do not support mipmaps");
+
+        this.multiSamples = multiSamples;
+    }
+
+    /**
+     * <code>setData</code> sets the data that makes up the image. This data
+     * is packed into an array of <code>ByteBuffer</code> objects.
+     *
+     * @param data
+     *            the data that contains the image information.
+     */
+    public void setData(ArrayList<ByteBuffer> data) {
+        this.data = data;
+        setUpdateNeeded();
+    }
+
+    /**
+     * <code>setData</code> sets the data that makes up the image. This data
+     * is packed into a single <code>ByteBuffer</code>.
+     *
+     * @param data
+     *            the data that contains the image information.
+     */
+    public void setData(ByteBuffer data) {
+        this.data = new ArrayList<ByteBuffer>(1);
+        this.data.add(data);
+        setUpdateNeeded();
+    }
+
+    public void addData(ByteBuffer data) {
+        if (this.data == null)
+            this.data = new ArrayList<ByteBuffer>(1);
+        this.data.add(data);
+        setUpdateNeeded();
+    }
+
+    public void setData(int index, ByteBuffer data) {
+        if (index >= 0) {
+            while (this.data.size() <= index) {
+                this.data.add(null);
+            }
+            this.data.set(index, data);
+            setUpdateNeeded();
+        } else {
+            throw new IllegalArgumentException("index must be greater than or equal to 0.");
+        }
+    }
+
+    /**
+     * @param efficientData ignored
+     * @deprecated This feature is no longer used by the engine
+     */
+    @Deprecated
+    public Object getEfficentData(){
+        return null;
+    }
+
+    /**
+     * Sets the mipmap sizes stored in this image's data buffer. Mipmaps are
+     * stored sequentially, and the first mipmap is the main image data. To
+     * specify no mipmaps, pass null and this will automatically be expanded
+     * into a single mipmap of the full
+     *
+     * @param mipMapSizes
+     *            the mipmap sizes array, or null for a single image map.
+     */
+    public void setMipMapSizes(int[] mipMapSizes) {
+        if (mipMapSizes != null && mipMapSizes.length <= 1)
+            mipMapSizes = null;
+
+        this.mipMapSizes = mipMapSizes;
+
+        if (mipMapSizes != null) {
+             needGeneratedMips = false;
+             mipsWereGenerated = false;
+        } else {
+             needGeneratedMips = true;
+             mipsWereGenerated = false;
+        }
+
+        setUpdateNeeded();
+    }
+
+    /**
+     * <code>setHeight</code> sets the height value of the image. It is
+     * typically a good idea to try to keep this as a multiple of 2.
+     *
+     * @param height
+     *            the height of the image.
+     */
+    public void setHeight(int height) {
+        this.height = height;
+        setUpdateNeeded();
+    }
+
+    /**
+     * <code>setDepth</code> sets the depth value of the image. It is
+     * typically a good idea to try to keep this as a multiple of 2. This is
+     * used for 3d images.
+     *
+     * @param depth
+     *            the depth of the image.
+     */
+    public void setDepth(int depth) {
+        this.depth = depth;
+        setUpdateNeeded();
+    }
+
+    /**
+     * <code>setWidth</code> sets the width value of the image. It is
+     * typically a good idea to try to keep this as a multiple of 2.
+     *
+     * @param width
+     *            the width of the image.
+     */
+    public void setWidth(int width) {
+        this.width = width;
+        setUpdateNeeded();
+    }
+
+    /**
+     * <code>setFormat</code> sets the image format for this image.
+     *
+     * @param format
+     *            the image format (not null)
+     * @throws IllegalArgumentException
+     *             if format is null
+     * @see Format
+     */
+    public void setFormat(Format format) {
+        if (format == null) {
+            throw new IllegalArgumentException("format may not be null.");
+        }
+
+        this.format = format;
+        setUpdateNeeded();
+    }
+
+    /**
+     * <code>getFormat</code> returns the image format for this image.
+     *
+     * @return the image format.
+     * @see Format
+     */
+    public Format getFormat() {
+        return format;
+    }
+
+    /**
+     * <code>getWidth</code> returns the width of this image.
+     *
+     * @return the width of this image.
+     */
+    public int getWidth() {
+        return width;
+    }
+
+    /**
+     * <code>getHeight</code> returns the height of this image.
+     *
+     * @return the height of this image.
+     */
+    public int getHeight() {
+        return height;
+    }
+
+    /**
+     * <code>getDepth</code> returns the depth of this image (for 3d images).
+     *
+     * @return the depth of this image.
+     */
+    public int getDepth() {
+        return depth;
+    }
+
+    /**
+     * <code>getData</code> returns the data for this image. If the data is
+     * undefined, null will be returned.
+     *
+     * @return the data for this image.
+     */
+    public List<ByteBuffer> getData() {
+        return data;
+    }
+
+    /**
+     * <code>getData</code> returns the data for this image. If the data is
+     * undefined, null will be returned.
+     *
+     * @param index index of the data buffer to access
+     * @return the data for this image.
+     */
+    public ByteBuffer getData(int index) {
+        if (data.size() > index)
+            return data.get(index);
+        else
+            return null;
+    }
+
+    /**
+     * Returns whether the image data contains mipmaps.
+     *
+     * @return true if the image data contains mipmaps, false if not.
+     */
+    public boolean hasMipmaps() {
+        return mipMapSizes != null;
+    }
+
+    /**
+     * Returns the mipmap sizes for this image.
+     *
+     * @return the mipmap sizes for this image.
+     */
+    public int[] getMipMapSizes() {
+        return mipMapSizes;
+    }
+   
+    /**
+     * image loader is responsible for setting this attribute based on the color
+     * space in which the image has been encoded with. In the majority of cases,
+     * this flag will be set to sRGB by default since many image formats do not 
+     * contain any color space information and the most frequently used colors 
+     * space is sRGB
+     *
+     * The material loader may override this attribute to Lineat if it determines that
+     * such conversion must not be performed, for example, when loading normal
+     * maps.
+     *
+     * @param colorSpace Set to sRGB to enable srgb -&gt; linear 
+     * conversion, Linear otherwise.
+     *
+     * @see Renderer#setLinearizeSrgbImages(boolean)
+     *
+     */
+    public void setColorSpace(ColorSpace colorSpace) {
+        this.colorSpace = colorSpace;
+    }
+
+    /**
+     * Specifies that this image is an SRGB image and therefore must undergo an
+     * sRGB -&gt; linear RGB color conversion prior to being read by a shader and
+     * with the {@link Renderer#setLinearizeSrgbImages(boolean)} option is
+     * enabled.
+     *
+     * This option is only supported for the 8-bit color and grayscale image
+     * formats. Determines if the image is in SRGB color space or not.
+     *
+     * @return True, if the image is an SRGB image, false if it is linear RGB.
+     *
+     * @see Renderer#setLinearizeSrgbImages(boolean)
+     */
+    public ColorSpace getColorSpace() {
+        return colorSpace;
+    }
+
+    @Override
+    public String toString(){
+        StringBuilder sb = new StringBuilder();
+        sb.append(getClass().getSimpleName());
+        sb.append("[size=").append(width).append("x").append(height);
+
+        if (depth > 1)
+            sb.append("x").append(depth);
+
+        sb.append(", format=").append(format.name());
+
+        if (hasMipmaps())
+            sb.append(", mips");
+
+        if (getId() >= 0)
+            sb.append(", id=").append(id);
+
+        sb.append("]");
+        
+        return sb.toString();
+    }
+
+    @Override
+    public boolean equals(Object other) {
+        if (other == this) {
+            return true;
+        }
+        if (!(other instanceof Image)) {
+            return false;
+        }
+        Image that = (Image) other;
+        if (this.getFormat() != that.getFormat())
+            return false;
+        if (this.getWidth() != that.getWidth())
+            return false;
+        if (this.getHeight() != that.getHeight())
+            return false;
+        if (this.getData() != null && !this.getData().equals(that.getData()))
+            return false;
+        if (this.getData() == null && that.getData() != null)
+            return false;
+        if (this.getMipMapSizes() != null
+                && !Arrays.equals(this.getMipMapSizes(), that.getMipMapSizes()))
+            return false;
+        if (this.getMipMapSizes() == null && that.getMipMapSizes() != null)
+            return false;
+        if (this.getMultiSamples() != that.getMultiSamples())
+            return false;
+        
+        return true;
+    }
+
+    @Override
+    public int hashCode() {
+        int hash = 7;
+        hash = 97 * hash + (this.format != null ? this.format.hashCode() : 0);
+        hash = 97 * hash + this.width;
+        hash = 97 * hash + this.height;
+        hash = 97 * hash + this.depth;
+        hash = 97 * hash + Arrays.hashCode(this.mipMapSizes);
+        hash = 97 * hash + (this.data != null ? this.data.hashCode() : 0);
+        hash = 97 * hash + this.multiSamples;
+        return hash;
+    }
+
+    @Override
+    public void write(JmeExporter e) throws IOException {
+        OutputCapsule capsule = e.getCapsule(this);
+        capsule.write(format, "format", Format.RGBA8);
+        capsule.write(width, "width", 0);
+        capsule.write(height, "height", 0);
+        capsule.write(depth, "depth", 0);
+        capsule.write(mipMapSizes, "mipMapSizes", null);
+        capsule.write(multiSamples, "multiSamples", 1);
+        capsule.writeByteBufferArrayList(data, "data", null);
+        capsule.write(colorSpace, "colorSpace", null);
+    }
+
+    @Override
+    public void read(JmeImporter e) throws IOException {
+        InputCapsule capsule = e.getCapsule(this);
+        format = capsule.readEnum("format", Format.class, Format.RGBA8);
+        width = capsule.readInt("width", 0);
+        height = capsule.readInt("height", 0);
+        depth = capsule.readInt("depth", 0);
+        mipMapSizes = capsule.readIntArray("mipMapSizes", null);
+        multiSamples = capsule.readInt("multiSamples", 1);
+        data = capsule.readByteBufferArrayList("data", null);
+        colorSpace = capsule.readEnum("colorSpace", ColorSpace.class, null);
+
+        if (mipMapSizes != null) {
+            needGeneratedMips = false;
+            mipsWereGenerated = true;
+        }
+    }
+
+}