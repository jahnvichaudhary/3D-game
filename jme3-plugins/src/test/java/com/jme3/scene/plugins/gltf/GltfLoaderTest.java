/*
 * Copyright (c) 2017-2021 jMonkeyEngine
 * All rights reserved.
 *
 * Redistribution and use in source and binary forms, with or without
 * modification, are permitted provided that the following conditions are
 * met:
 *
 * * Redistributions of source code must retain the above copyright
 *   notice, this list of conditions and the following disclaimer.
 *
 * * Redistributions in binary form must reproduce the above copyright
 *   notice, this list of conditions and the following disclaimer in the
 *   documentation and/or other materials provided with the distribution.
 *
 * * Neither the name of 'jMonkeyEngine' nor the names of its contributors
 *   may be used to endorse or promote products derived from this software
 *   without specific prior written permission.
 *
 * THIS SOFTWARE IS PROVIDED BY THE COPYRIGHT HOLDERS AND CONTRIBUTORS
 * "AS IS" AND ANY EXPRESS OR IMPLIED WARRANTIES, INCLUDING, BUT NOT LIMITED
 * TO, THE IMPLIED WARRANTIES OF MERCHANTABILITY AND FITNESS FOR A PARTICULAR
 * PURPOSE ARE DISCLAIMED. IN NO EVENT SHALL THE COPYRIGHT OWNER OR
 * CONTRIBUTORS BE LIABLE FOR ANY DIRECT, INDIRECT, INCIDENTAL, SPECIAL,
 * EXEMPLARY, OR CONSEQUENTIAL DAMAGES (INCLUDING, BUT NOT LIMITED TO,
 * PROCUREMENT OF SUBSTITUTE GOODS OR SERVICES; LOSS OF USE, DATA, OR
 * PROFITS; OR BUSINESS INTERRUPTION) HOWEVER CAUSED AND ON ANY THEORY OF
 * LIABILITY, WHETHER IN CONTRACT, STRICT LIABILITY, OR TORT (INCLUDING
 * NEGLIGENCE OR OTHERWISE) ARISING IN ANY WAY OUT OF THE USE OF THIS
 * SOFTWARE, EVEN IF ADVISED OF THE POSSIBILITY OF SUCH DAMAGE.
 */
package com.jme3.scene.plugins.gltf;

import com.jme3.asset.AssetLoadException;
import com.jme3.asset.AssetManager;
import com.jme3.light.DirectionalLight;
import com.jme3.light.Light;
import com.jme3.light.PointLight;
import com.jme3.light.SpotLight;
import com.jme3.material.plugin.TestMaterialWrite;
<<<<<<< HEAD
import com.jme3.math.Vector3f;
=======
import com.jme3.scene.Geometry;
>>>>>>> 344c4912
import com.jme3.scene.Node;
import com.jme3.scene.Spatial;
import com.jme3.system.JmeSystem;

import org.junit.Assert;
import org.junit.Before;
import org.junit.Test;


/**
 * Created by Nehon on 07/08/2017.
 */
public class GltfLoaderTest {

    private final static String indentString = "\t\t\t\t\t\t\t\t\t\t\t\t\t\t\t\t\t\t\t\t\t\t\t\t\t";

    private AssetManager assetManager;

    @Before
    public void init() {
        assetManager = JmeSystem.newAssetManager(
                TestMaterialWrite.class.getResource("/com/jme3/asset/Desktop.cfg"));

    }

    @Test
    public void testLoad() {
        Spatial scene = assetManager.loadModel("gltf/box/box.gltf");
        dumpScene(scene, 0);
//        scene = assetManager.loadModel("gltf/hornet/scene.gltf");
//        dumpScene(scene, 0);
    }

    @Test
    public void testLoadEmptyScene() {
        try {
            Spatial scene = assetManager.loadModel("gltf/box/boxWithEmptyScene.gltf");
            dumpScene(scene, 0);
        } catch (AssetLoadException ex) {
            ex.printStackTrace();
            Assert.fail("Failed to import gltf model with empty scene");
        }
    }

    @Test
    public void testLightsPunctualExtension() {
        try {
            Spatial scene = assetManager.loadModel("gltf/lights/lights.gltf");
            dumpScene(scene, 0);
        } catch (AssetLoadException ex) {
            ex.printStackTrace();
            Assert.fail("Failed to import gltf model with lights punctual extension");
        }
    }

    private void dumpScene(Spatial s, int indent) {
        System.err.print(indentString.substring(0, indent) + s.getName() + " (" + s.getClass().getSimpleName() + ") / " +
                s.getLocalTransform().getTranslation().toString() + ", " +
                s.getLocalTransform().getRotation().toString() + ", " +
                s.getLocalTransform().getScale().toString());
<<<<<<< HEAD
        for (Light light : s.getLocalLightList()) {
            System.err.print(indentString.substring(0, indent + 1) + " (" + light.getClass().getSimpleName() + ")");
            if (light instanceof SpotLight) {
                Vector3f pos = ((SpotLight) light).getPosition();
                Vector3f dir = ((SpotLight) light).getDirection();
                System.err.println(" " + pos.toString() + ", " + dir.toString());
            } else if (light instanceof PointLight) {
                Vector3f pos = ((PointLight) light).getPosition();
                System.err.println(" " + pos.toString());
            } else if (light instanceof DirectionalLight) {
                Vector3f dir = ((DirectionalLight) light).getDirection();
                System.err.println(" " + dir.toString());
            } else {
                System.err.println();
            }
        }
=======
        if (s instanceof Geometry)
        {
            System.err.print(" / " + ((Geometry) s).getMaterial());
        }
        System.err.println();
>>>>>>> 344c4912
        if (s instanceof Node) {
            Node n = (Node) s;
            for (Spatial spatial : n.getChildren()) {
                dumpScene(spatial, indent + 1);
            }
        }
    }
}<|MERGE_RESOLUTION|>--- conflicted
+++ resolved
@@ -38,11 +38,8 @@
 import com.jme3.light.PointLight;
 import com.jme3.light.SpotLight;
 import com.jme3.material.plugin.TestMaterialWrite;
-<<<<<<< HEAD
 import com.jme3.math.Vector3f;
-=======
 import com.jme3.scene.Geometry;
->>>>>>> 344c4912
 import com.jme3.scene.Node;
 import com.jme3.scene.Spatial;
 import com.jme3.system.JmeSystem;
@@ -103,7 +100,6 @@
                 s.getLocalTransform().getTranslation().toString() + ", " +
                 s.getLocalTransform().getRotation().toString() + ", " +
                 s.getLocalTransform().getScale().toString());
-<<<<<<< HEAD
         for (Light light : s.getLocalLightList()) {
             System.err.print(indentString.substring(0, indent + 1) + " (" + light.getClass().getSimpleName() + ")");
             if (light instanceof SpotLight) {
@@ -120,13 +116,11 @@
                 System.err.println();
             }
         }
-=======
         if (s instanceof Geometry)
         {
             System.err.print(" / " + ((Geometry) s).getMaterial());
         }
         System.err.println();
->>>>>>> 344c4912
         if (s instanceof Node) {
             Node n = (Node) s;
             for (Spatial spatial : n.getChildren()) {
