/*
 * Copyright (c) 2009-2015 jMonkeyEngine
 * All rights reserved.
 *
 * Redistribution and use in source and binary forms, with or without
 * modification, are permitted provided that the following conditions are
 * met:
 *
 * * Redistributions of source code must retain the above copyright
 *   notice, this list of conditions and the following disclaimer.
 *
 * * Redistributions in binary form must reproduce the above copyright
 *   notice, this list of conditions and the following disclaimer in the
 *   documentation and/or other materials provided with the distribution.
 *
 * * Neither the name of 'jMonkeyEngine' nor the names of its contributors
 *   may be used to endorse or promote products derived from this software
 *   without specific prior written permission.
 *
 * THIS SOFTWARE IS PROVIDED BY THE COPYRIGHT HOLDERS AND CONTRIBUTORS
 * "AS IS" AND ANY EXPRESS OR IMPLIED WARRANTIES, INCLUDING, BUT NOT LIMITED
 * TO, THE IMPLIED WARRANTIES OF MERCHANTABILITY AND FITNESS FOR A PARTICULAR
 * PURPOSE ARE DISCLAIMED. IN NO EVENT SHALL THE COPYRIGHT OWNER OR
 * CONTRIBUTORS BE LIABLE FOR ANY DIRECT, INDIRECT, INCIDENTAL, SPECIAL,
 * EXEMPLARY, OR CONSEQUENTIAL DAMAGES (INCLUDING, BUT NOT LIMITED TO,
 * PROCUREMENT OF SUBSTITUTE GOODS OR SERVICES; LOSS OF USE, DATA, OR
 * PROFITS; OR BUSINESS INTERRUPTION) HOWEVER CAUSED AND ON ANY THEORY OF
 * LIABILITY, WHETHER IN CONTRACT, STRICT LIABILITY, OR TORT (INCLUDING
 * NEGLIGENCE OR OTHERWISE) ARISING IN ANY WAY OUT OF THE USE OF THIS
 * SOFTWARE, EVEN IF ADVISED OF THE POSSIBILITY OF SUCH DAMAGE.
 */
package com.jme3.renderer.android;

import android.opengl.*;
import com.jme3.renderer.RendererException;
import com.jme3.renderer.opengl.*;
import com.jme3.util.BufferUtils;

import java.nio.Buffer;
import java.nio.ByteBuffer;
import java.nio.FloatBuffer;
import java.nio.IntBuffer;
import java.nio.ShortBuffer;

public class AndroidGL implements GL, GL2, GLES_30, GLExt, GLFbo {

    IntBuffer tmpBuff = BufferUtils.createIntBuffer(1);

    public void resetStats() {
    }

    private static int getLimitBytes(ByteBuffer buffer) {
        checkLimit(buffer);
        return buffer.limit();
    }

    private static int getLimitBytes(ShortBuffer buffer) {
        checkLimit(buffer);
        return buffer.limit() * 2;
    }

    private static int getLimitBytes(IntBuffer buffer) {
        checkLimit(buffer);
        return buffer.limit() * 4;
    }

    private static int getLimitBytes(FloatBuffer buffer) {
        checkLimit(buffer);
        return buffer.limit() * 4;
    }

    private static int getLimitCount(Buffer buffer, int elementSize) {
        checkLimit(buffer);
        return buffer.limit() / elementSize;
    }

    private static void checkLimit(Buffer buffer) {
        if (buffer == null) {
            return;
        }
        if (buffer.limit() == 0) {
            throw new RendererException("Attempting to upload empty buffer (limit = 0), that's an error");
        }
        if (buffer.remaining() == 0) {
            throw new RendererException("Attempting to upload empty buffer (remaining = 0), that's an error");
        }
    }

    public void glActiveTexture(int texture) {
        GLES20.glActiveTexture(texture);
    }

    public void glAttachShader(int program, int shader) {
        GLES20.glAttachShader(program, shader);
    }

    @Override
    public void glBeginQuery(int target, int query) {
        GLES30.glBeginQuery(target, query);
    }

    public void glBindBuffer(int target, int buffer) {
        GLES20.glBindBuffer(target, buffer);
    }

    public void glBindTexture(int target, int texture) {
        GLES20.glBindTexture(target, texture);
    }

    public void glBlendFunc(int sfactor, int dfactor) {
        GLES20.glBlendFunc(sfactor, dfactor);
    }
    
    public void glBlendFuncSeparate(int sfactorRGB, int dfactorRGB, int sfactorAlpha, int dfactorAlpha) {
       GLES20.glBlendFuncSeparate(sfactorRGB, dfactorRGB, sfactorAlpha, dfactorAlpha);
    }

    public void glBufferData(int target, FloatBuffer data, int usage) {
        GLES20.glBufferData(target, getLimitBytes(data), data, usage);
    }

    public void glBufferData(int target, ShortBuffer data, int usage) {
        GLES20.glBufferData(target, getLimitBytes(data), data, usage);
    }

    public void glBufferData(int target, ByteBuffer data, int usage) {
        GLES20.glBufferData(target, getLimitBytes(data), data, usage);
    }

    public void glBufferData(int target, long data_size, int usage) {
        GLES20.glBufferData(target, (int) data_size, null, usage);
    }

    public void glBufferSubData(int target, long offset, FloatBuffer data) {
        GLES20.glBufferSubData(target, (int) offset, getLimitBytes(data), data);
    }

    public void glBufferSubData(int target, long offset, ShortBuffer data) {
        GLES20.glBufferSubData(target, (int) offset, getLimitBytes(data), data);
    }

    public void glBufferSubData(int target, long offset, ByteBuffer data) {
        GLES20.glBufferSubData(target, (int) offset, getLimitBytes(data), data);
    }

    public void glGetBufferSubData(int target, long offset, ByteBuffer data) {
        throw new UnsupportedOperationException("OpenGL ES 2 does not support glGetBufferSubData");
    }

    public void glClear(int mask) {
        GLES20.glClear(mask);
    }

    public void glClearColor(float red, float green, float blue, float alpha) {
        GLES20.glClearColor(red, green, blue, alpha);
    }

    public void glColorMask(boolean red, boolean green, boolean blue, boolean alpha) {
        GLES20.glColorMask(red, green, blue, alpha);
    }

    public void glCompileShader(int shader) {
        GLES20.glCompileShader(shader);
    }

    public void glCompressedTexImage2D(int target, int level, int internalformat, int width, int height, int border, ByteBuffer data) {
        GLES20.glCompressedTexImage2D(target, level, internalformat, width, height, 0, getLimitBytes(data), data);
    }

    public void glCompressedTexSubImage2D(int target, int level, int xoffset, int yoffset, int width, int height, int format, ByteBuffer data) {
        GLES20.glCompressedTexSubImage2D(target, level, xoffset, yoffset, width, height, format, getLimitBytes(data), data);
    }

    public int glCreateProgram() {
        return GLES20.glCreateProgram();
    }

    public int glCreateShader(int shaderType) {
        return GLES20.glCreateShader(shaderType);
    }

    public void glCullFace(int mode) {
        GLES20.glCullFace(mode);
    }

    public void glDeleteBuffers(IntBuffer buffers) {
        checkLimit(buffers);
        GLES20.glDeleteBuffers(buffers.limit(), buffers);
    }

    public void glDeleteProgram(int program) {
        GLES20.glDeleteProgram(program);
    }

    public void glDeleteShader(int shader) {
        GLES20.glDeleteShader(shader);
    }

    public void glDeleteTextures(IntBuffer textures) {
        checkLimit(textures);
        GLES20.glDeleteTextures(textures.limit(), textures);
    }

    public void glDepthFunc(int func) {
        GLES20.glDepthFunc(func);
    }

    public void glDepthMask(boolean flag) {
        GLES20.glDepthMask(flag);
    }

    public void glDepthRange(double nearVal, double farVal) {
        GLES20.glDepthRangef((float)nearVal, (float)farVal);
    }

    public void glDetachShader(int program, int shader) {
        GLES20.glDetachShader(program, shader);
    }

    public void glDisable(int cap) {
        GLES20.glDisable(cap);
    }

    public void glDisableVertexAttribArray(int index) {
        GLES20.glDisableVertexAttribArray(index);
    }

    public void glDrawArrays(int mode, int first, int count) {
        GLES20.glDrawArrays(mode, first, count);
    }

    public void glDrawRangeElements(int mode, int start, int end, int count, int type, long indices) {
        GLES20.glDrawElements(mode, count, type, (int)indices);
    }

    public void glEnable(int cap) {
        GLES20.glEnable(cap);
    }

    public void glEnableVertexAttribArray(int index) {
        GLES20.glEnableVertexAttribArray(index);
    }

    @Override
    public void glEndQuery(int target) {
        GLES30.glEndQuery(target);
    }

    public void glGenBuffers(IntBuffer buffers) {
        checkLimit(buffers);
        GLES20.glGenBuffers(buffers.limit(), buffers);
    }

    public void glGenTextures(IntBuffer textures) {
        checkLimit(textures);
        GLES20.glGenTextures(textures.limit(), textures);
    }

    @Override
    public void glGenQueries(int num, IntBuffer buff) {
        GLES30.glGenQueries(num, buff);
    }

    public int glGetAttribLocation(int program, String name) {
        return GLES20.glGetAttribLocation(program, name);
    }

    public void glGetBoolean(int pname, ByteBuffer params) {
        // GLES20.glGetBoolean(pname, params);
        throw new UnsupportedOperationException("Today is not a good day for this");
    }

    public int glGetError() {
        return GLES20.glGetError();
    }

    public void glGetInteger(int pname, IntBuffer params) {
        checkLimit(params);
        GLES20.glGetIntegerv(pname, params);
    }

    public void glGetProgram(int program, int pname, IntBuffer params) {
        checkLimit(params);
        GLES20.glGetProgramiv(program, pname, params);
    }

    public String glGetProgramInfoLog(int program, int maxLength) {
        return GLES20.glGetProgramInfoLog(program);
    }

    @Override
    public long glGetQueryObjectui64(int query, int pname) {
        IntBuffer buff = IntBuffer.allocate(1);
        //FIXME This is wrong IMO should be glGetQueryObjectui64v with a LongBuffer but it seems the API doesn't provide it.
        GLES30.glGetQueryObjectuiv(query, pname, buff);
        return buff.get(0);
    }

    @Override
    public int glGetQueryObjectiv(int query, int pname) {
        IntBuffer buff = IntBuffer.allocate(1);
        //bug? wrong method call
        //GLES30.glGetQueryiv(query, pname, buff);
        GLES30.glGetQueryObjectuiv(query, pname, buff);
        return buff.get(0);
    }

    public void glGetShader(int shader, int pname, IntBuffer params) {
        checkLimit(params);
        GLES20.glGetShaderiv(shader, pname, params);
    }

    public String glGetShaderInfoLog(int shader, int maxLength) {
        return GLES20.glGetShaderInfoLog(shader);
    }

    public String glGetString(int name) {
        return GLES20.glGetString(name);
    }

    public int glGetUniformLocation(int program, String name) {
        return GLES20.glGetUniformLocation(program, name);
    }

    public boolean glIsEnabled(int cap) {
        return GLES20.glIsEnabled(cap);
    }

    public void glLineWidth(float width) {
        GLES20.glLineWidth(width);
    }

    public void glLinkProgram(int program) {
        GLES20.glLinkProgram(program);
    }

    public void glPixelStorei(int pname, int param) {
        GLES20.glPixelStorei(pname, param);
    }

    public void glPolygonOffset(float factor, float units) {
        GLES20.glPolygonOffset(factor, units);
    }

    public void glReadPixels(int x, int y, int width, int height, int format, int type, ByteBuffer data) {
        GLES20.glReadPixels(x, y, width, height, format, type, data);
    }

    public void glScissor(int x, int y, int width, int height) {
        GLES20.glScissor(x, y, width, height);
    }

    public void glShaderSource(int shader, String[] string, IntBuffer length) {
        if (string.length != 1) {
            throw new UnsupportedOperationException("Today is not a good day");
        }
        GLES20.glShaderSource(shader, string[0]);
    }

    public void glStencilFuncSeparate(int face, int func, int ref, int mask) {
        GLES20.glStencilFuncSeparate(face, func, ref, mask);
    }

    public void glStencilOpSeparate(int face, int sfail, int dpfail, int dppass) {
        GLES20.glStencilOpSeparate(face, sfail, dpfail, dppass);
    }

    public void glTexImage2D(int target, int level, int internalFormat, int width, int height, int border, int format, int type, ByteBuffer data) {
        GLES20.glTexImage2D(target, level, internalFormat, width, height, 0, format, type, data);
    }

    public void glTexParameterf(int target, int pname, float param) {
        GLES20.glTexParameterf(target, pname, param);
    }

    public void glTexParameteri(int target, int pname, int param) {
        GLES20.glTexParameteri(target, pname, param);
    }

    public void glTexSubImage2D(int target, int level, int xoffset, int yoffset, int width, int height, int format, int type, ByteBuffer data) {
        GLES20.glTexSubImage2D(target, level, xoffset, yoffset, width, height, format, type, data);
    }

    public void glUniform1(int location, FloatBuffer value) {
        GLES20.glUniform1fv(location, getLimitCount(value, 1), value);
    }

    public void glUniform1(int location, IntBuffer value) {
        GLES20.glUniform1iv(location, getLimitCount(value, 1), value);
    }

    public void glUniform1f(int location, float v0) {
        GLES20.glUniform1f(location, v0);
    }

    public void glUniform1i(int location, int v0) {
        GLES20.glUniform1i(location, v0);
    }

    public void glUniform2(int location, IntBuffer value) {
        GLES20.glUniform2iv(location, getLimitCount(value, 2), value);
    }

    public void glUniform2(int location, FloatBuffer value) {
        GLES20.glUniform2fv(location, getLimitCount(value, 2), value);
    }

    public void glUniform2f(int location, float v0, float v1) {
        GLES20.glUniform2f(location, v0, v1);
    }

    public void glUniform3(int location, IntBuffer value) {
        GLES20.glUniform3iv(location, getLimitCount(value, 3), value);
    }

    public void glUniform3(int location, FloatBuffer value) {
        GLES20.glUniform3fv(location, getLimitCount(value, 3), value);
    }

    public void glUniform3f(int location, float v0, float v1, float v2) {
        GLES20.glUniform3f(location, v0, v1, v2);
    }

    public void glUniform4(int location, FloatBuffer value) {
        GLES20.glUniform4fv(location, getLimitCount(value, 4), value);
    }

    public void glUniform4(int location, IntBuffer value) {
        GLES20.glUniform4iv(location, getLimitCount(value, 4), value);
    }

    public void glUniform4f(int location, float v0, float v1, float v2, float v3) {
        GLES20.glUniform4f(location, v0, v1, v2, v3);
    }

    public void glUniformMatrix3(int location, boolean transpose, FloatBuffer value) {
        GLES20.glUniformMatrix3fv(location, getLimitCount(value, 3 * 3), transpose, value);
    }

    public void glUniformMatrix4(int location, boolean transpose, FloatBuffer value) {
        GLES20.glUniformMatrix4fv(location, getLimitCount(value, 4 * 4), transpose, value);
    }

    public void glUseProgram(int program) {
        GLES20.glUseProgram(program);
    }

    public void glVertexAttribPointer(int index, int size, int type, boolean normalized, int stride, long pointer) {
        GLES20.glVertexAttribPointer(index, size, type, normalized, stride, (int)pointer);
    }

    public void glViewport(int x, int y, int width, int height) {
        GLES20.glViewport(x, y, width, height);
    }

    public void glBlitFramebufferEXT(int srcX0, int srcY0, int srcX1, int srcY1, int dstX0, int dstY0, int dstX1, int dstY1, int mask, int filter) {
        GLES30.glBlitFramebuffer(srcX0, srcY0, srcX1, srcY1, dstX0, dstY0, dstX1, dstY1, mask, filter);
    }

    public void glBufferData(int target, IntBuffer data, int usage) {
        GLES20.glBufferData(target, getLimitBytes(data), data, usage);
    }

    public void glBufferSubData(int target, long offset, IntBuffer data) {
        GLES20.glBufferSubData(target, (int)offset, getLimitBytes(data), data);
    }

    public void glDrawArraysInstancedARB(int mode, int first, int count, int primcount) {
        GLES30.glDrawArraysInstanced(mode, first, count, primcount);
    }

    public void glDrawBuffers(IntBuffer bufs) {
        GLES30.glDrawBuffers(bufs.limit(), bufs);
    }

    public void glDrawElementsInstancedARB(int mode, int indices_count, int type, long indices_buffer_offset, int primcount) {
        GLES30.glDrawElementsInstanced(mode, indices_count, type, (int)indices_buffer_offset, primcount);
    }

    public void glGetMultisample(int pname, int index, FloatBuffer val) {
        GLES31.glGetMultisamplefv(pname, index, val);
    }

    public void glRenderbufferStorageMultisampleEXT(int target, int samples, int internalformat, int width, int height) {
        GLES30.glRenderbufferStorageMultisample(target, samples, internalformat, width, height);
    }

    public void glTexImage2DMultisample(int target, int samples, int internalformat, int width, int height, boolean fixedsamplelocations) {
        GLES31.glTexStorage2DMultisample(target, samples, internalformat, width, height, fixedsamplelocations);
    }

    public void glVertexAttribDivisorARB(int index, int divisor) {
        GLES30.glVertexAttribDivisor(index, divisor);
    }

    public void glBindFramebufferEXT(int param1, int param2) {
        GLES20.glBindFramebuffer(param1, param2);
    }

    public void glBindRenderbufferEXT(int param1, int param2) {
        GLES20.glBindRenderbuffer(param1, param2);
    }

    public int glCheckFramebufferStatusEXT(int param1) {
        return GLES20.glCheckFramebufferStatus(param1);
    }

    public void glDeleteFramebuffersEXT(IntBuffer param1) {
        checkLimit(param1);
        GLES20.glDeleteFramebuffers(param1.limit(), param1);
    }

    public void glDeleteRenderbuffersEXT(IntBuffer param1) {
        checkLimit(param1);
        GLES20.glDeleteRenderbuffers(param1.limit(), param1);
    }

    public void glFramebufferRenderbufferEXT(int param1, int param2, int param3, int param4) {
        GLES20.glFramebufferRenderbuffer(param1, param2, param3, param4);
    }

    public void glFramebufferTexture2DEXT(int param1, int param2, int param3, int param4, int param5) {
        GLES20.glFramebufferTexture2D(param1, param2, param3, param4, param5);
    }

    public void glGenFramebuffersEXT(IntBuffer param1) {
        checkLimit(param1);
        GLES20.glGenFramebuffers(param1.limit(), param1);
    }

    public void glGenRenderbuffersEXT(IntBuffer param1) {
        checkLimit(param1);
        GLES20.glGenRenderbuffers(param1.limit(), param1);
    }

    public void glGenerateMipmapEXT(int param1) {
        GLES20.glGenerateMipmap(param1);
    }

    public void glRenderbufferStorageEXT(int param1, int param2, int param3, int param4) {
        GLES20.glRenderbufferStorage(param1, param2, param3, param4);
    }

    @Override
    public void glReadPixels(int x, int y, int width, int height, int format, int type, long offset) {
        // TODO: no offset???
        GLES20.glReadPixels(x, y, width, height, format, type, null);
    }

    @Override
    public int glClientWaitSync(Object sync, int flags, long timeout) {
        throw new UnsupportedOperationException("OpenGL ES 2 does not support sync fences");
    }

    @Override
    public void glDeleteSync(Object sync) {
        throw new UnsupportedOperationException("OpenGL ES 2 does not support sync fences");
    }

    @Override
    public Object glFenceSync(int condition, int flags) {
        throw new UnsupportedOperationException("OpenGL ES 2 does not support sync fences");
    }

    @Override
    public void glBlendEquationSeparate(int colorMode, int alphaMode) {
        GLES20.glBlendEquationSeparate(colorMode, alphaMode);
    }
    
    @Override
    public void glFramebufferTextureLayerEXT(int target, int attachment, int texture, int level, int layer) {
        GLES30.glFramebufferTextureLayer(target, attachment, texture, level, layer);
    }

    public void glAlphaFunc(int func, float ref) {
    }
    
    public void glPointSize(float size) {
    }

    public void glPolygonMode(int face, int mode) {
    }

    // Wrapper to DrawBuffers as there's no DrawBuffer method in GLES
    public void glDrawBuffer(int mode) {
        tmpBuff.clear();
        tmpBuff.put(0, mode);
        tmpBuff.rewind();
        glDrawBuffers(tmpBuff);
    }

    public void glReadBuffer(int mode) {
        GLES30.glReadBuffer(mode);
    }

    public void glCompressedTexImage3D(int target, int level, int internalFormat, int width, int height, int depth,
                                           int border, ByteBuffer data) {
        GLES30.glCompressedTexImage3D(target, level, internalFormat, width, height, depth, border, getLimitBytes(data), data);
    }

    public void glCompressedTexSubImage3D(int target, int level, int xoffset, int yoffset, int zoffset, int width,
                                              int height, int depth, int format, ByteBuffer data) {
        GLES30.glCompressedTexSubImage3D(target, level, xoffset, yoffset, zoffset, width, height, depth, format, getLimitBytes(data), data);
    }

<<<<<<< HEAD
    @Override
    public void glGetQuery(int target, int pname, IntBuffer params) {
        GLES30.glGetQueryiv(pname, pname, params);
    }

    @Override
    public void glDeleteQueries(IntBuffer ib) {
        GLES30.glDeleteQueries(ib.limit(), ib);
    }
}
=======
    public void glTexImage3D(int target, int level, int internalFormat, int width, int height, int depth, int border,
                                 int format, int type, ByteBuffer data) {
        GLES30.glTexImage3D(target, level, internalFormat, width, height, depth, border, format, type, data);
    }

    public void glTexSubImage3D(int target, int level, int xoffset, int yoffset, int zoffset, int width, int height,
                                    int depth, int format, int type, ByteBuffer data) {
        GLES30.glTexSubImage3D(target, level, xoffset, yoffset, zoffset, width, height, depth, format, type, data);
    }

}
>>>>>>> cdcf0512
<|MERGE_RESOLUTION|>--- conflicted
+++ resolved
@@ -593,6 +593,17 @@
         GLES30.glReadBuffer(mode);
     }
 
+
+    @Override
+    public void glGetQuery(int target, int pname, IntBuffer params) {
+        GLES30.glGetQueryiv(pname, pname, params);
+    }
+
+    @Override
+    public void glDeleteQueries(IntBuffer ib) {
+        GLES30.glDeleteQueries(ib.limit(), ib);
+    }
+
     public void glCompressedTexImage3D(int target, int level, int internalFormat, int width, int height, int depth,
                                            int border, ByteBuffer data) {
         GLES30.glCompressedTexImage3D(target, level, internalFormat, width, height, depth, border, getLimitBytes(data), data);
@@ -603,18 +614,6 @@
         GLES30.glCompressedTexSubImage3D(target, level, xoffset, yoffset, zoffset, width, height, depth, format, getLimitBytes(data), data);
     }
 
-<<<<<<< HEAD
-    @Override
-    public void glGetQuery(int target, int pname, IntBuffer params) {
-        GLES30.glGetQueryiv(pname, pname, params);
-    }
-
-    @Override
-    public void glDeleteQueries(IntBuffer ib) {
-        GLES30.glDeleteQueries(ib.limit(), ib);
-    }
-}
-=======
     public void glTexImage3D(int target, int level, int internalFormat, int width, int height, int depth, int border,
                                  int format, int type, ByteBuffer data) {
         GLES30.glTexImage3D(target, level, internalFormat, width, height, depth, border, format, type, data);
@@ -625,5 +624,5 @@
         GLES30.glTexSubImage3D(target, level, xoffset, yoffset, zoffset, width, height, depth, format, type, data);
     }
 
+
 }
->>>>>>> cdcf0512
